--- conflicted
+++ resolved
@@ -56,11 +56,9 @@
 
 - \subpage multiGrid_example
 
-<<<<<<< HEAD
 - \subpage performance_benchmark
-=======
+
 - \subpage pMultiGrid_example
->>>>>>> 3ddc8868
 
 @cond DOXYGEN_EXCLUDE
 - \subpage poisson_example
