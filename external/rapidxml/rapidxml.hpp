--- conflicted
+++ resolved
@@ -1387,11 +1387,7 @@
         void appendToRoot(xml_node<Ch> * node, int id = -1)
         {
             char tmp[6];
-<<<<<<< HEAD
-            snprintf(tmp, 6, "%d", (unsigned short)(-1==id ? ++max_Id : id ));
-=======
             snprintf(tmp, sizeof(tmp), "%d", (short unsigned)(-1==id ? ++max_Id : id ));
->>>>>>> 0fc62199
             node->append_attribute(this->allocate_attribute(
             this->allocate_string("id"), this->allocate_string(tmp) ) );
             getRoot()->append_node(node);
