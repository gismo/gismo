--- conflicted
+++ resolved
@@ -317,12 +317,8 @@
       eigen_assert(m_isInitialized || m_usePrescribedThreshold);
       return m_usePrescribedThreshold ? m_prescribedThreshold
       // this formula comes from experimenting (see "LU precision tuning" thread on the list)
-      // and turns out to be identical to Higham's formula used already in LDLt.
-<<<<<<< HEAD
-                                      : NumTraits<Scalar>::epsilon() * (Scalar)m_lu.diagonalSize();
-=======
+      // and turns out to be identical to Higham's formula used already in 
           : NumTraits<Scalar>::epsilon() * RealScalar(m_lu.diagonalSize());
->>>>>>> 39da7a75
     }
 
     /** \returns the rank of the matrix of which *this is the LU decomposition.
