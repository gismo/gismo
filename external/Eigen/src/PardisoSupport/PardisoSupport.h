--- conflicted
+++ resolved
@@ -156,14 +156,10 @@
     {
       return m_iparm;
     }
-<<<<<<< HEAD
-    
-=======
-
-    // G+Smo: set indivisual parameter
+
+    // G+Smo: set individual parameter
     void setParam(const int i, const int value) { m_iparm[i] = value; }
 
->>>>>>> 8a6c6d0f
     /** Performs a symbolic decomposition on the sparcity of \a matrix.
       *
       * This function is particularly useful when solving for several problems having the same structure.
