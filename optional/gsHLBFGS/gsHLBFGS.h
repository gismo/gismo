#include <functional>
#include <vector>
#include <cassert>

#pragma once

#include <gsCore/gsLinearAlgebra.h>
#include <gsOptimizer/gsOptimizer.h>
<<<<<<< HEAD

=======
#include <gsOptimizer/gsOptProblem.h>

#ifdef _OPENMP
#define USE_OPENMP
#endif
#undef USE_OPENMP
>>>>>>> 2b82fc96
#include "HLBFGS/HLBFGS.h"
#undef USE_OPENMP

/*
To do:
- Use Eigen
- change T, int
*/

// https://xueyuhanlang.github.io/software/HLBFGS/

#include<iostream>
#include <iomanip>// Header file needed to use setw

namespace gismo
{

struct gsHLBFGSObjective
{
    typedef real_t T;
    typedef gsEigen::Matrix<T, gsEigen::Dynamic, 1> Vector;
    // typedef Eigen::Matrix<T, Eigen::Dynamic, Eigen::Dynamic> Matrix;

    gsHLBFGSObjective(gsOptProblem<T>* objective)
    :
    obj(objective)
    { }

    gsHLBFGSObjective()
    :
    obj(nullptr)
    { }

    void operator() (int N, real_t* x, real_t* prev_x, real_t* f, real_t* g) const
    {
        gsAsConstVector<real_t> u(x,N);
        *f = obj->evalObj(u);

        gsAsVector<real_t> Gvec(g,N);
        obj->gradObj_into(u,Gvec);
    }

    gsOptProblem<T> * obj;
};

template<typename T>
class gsHLBFGS : public gsOptimizer<T>
{
public:
    using Base = gsOptimizer<T>;

public:
    // gsHLBFGS(gsOptProblem<T> * problem)
    // :
    // Base(problem)
    // {
    //     this->defaultOptions();
    // }

    gsHLBFGS(gsOptProblem<T> * problem)
    :
    Base(problem)
    {
        this->defaultOptions();
    }


protected:
  void defaultOptions()
    {
        Base::defaultOptions();

        // see documentation in https://xueyuhanlang.github.io/software/HLBFGS/
        // parameters 0 ... 6:
        m_options.addReal("FuncTol",    "function tolerance used in line-search", 1e-4);
        m_options.addReal("VarTol",     "variable tolerance used in line-search", 1e-16);
        m_options.addReal("GradTol",    "gradient tolerance used in line-search", 0.9);
        m_options.addReal("StpMin",     "stpmin used in line-search",             1e-20);
        m_options.addReal("StpMax",     "stpmax used in line-search",             1e+20);
        m_options.addReal("MinGradLen", "Minimal gradient length",                1e-9);
        m_options.addReal("MinStepLen", "Minimal step length",                    1e-10);

        // infos 0 ... 2, 6 ... 12:
        m_options.addInt("MaxEval",    "the max number of evaluation in line-search", 20);
        m_options.addInt("TotEval",    "the total number of evalfunc calls", 0);
        m_options.addInt("CurrInt",    "the current number of iterations", 0);
        //m_options.addInt("Strategy", "The lbfgs strategy. 0: standard, 1: M1QN3 strategy[8](recommended).", 0);
        // maxIterations: set by the parent class
        // verbose:       set by the parent class
        m_options.addInt("UpdateHess", "T: the update interval of Hessian. (typical choices: 0-200)", 10);
        m_options.addInt("SwitchHess", "0: without hessian, 1: with accurate hessian", 0);
        m_options.addInt("Icfs",       "icfs parameter", 15);
        m_options.addInt("LineSearch", "0: classical line-search; 1: modified line-search (it is not useful in practice)", 0);
        m_options.addInt("DissPre",    "0: Disable preconditioned CG; 1: Enable preconditioned CG", 0);
        m_options.addInt("BetaCG",     "0 or 1 defines different methods for choosing beta in CG.", 1);
        m_options.addInt("Diag",       "internal usage. 0: only update the diag in USER_DEFINED_HLBFGS_UPDATE_H; 1: default.", 1);

        m_options.addInt("LBFGSUpdates","Number of LBFGS updates (typically 3-20, put to 0 for gradient descent)",20);
    }

    void getOptions()
    {
        Base::getOptions();

        // parameters
        m_funcTol =    m_options.getReal("FuncTol");
        m_varTol =     m_options.getReal("VarTol");
        m_gradTol =    m_options.getReal("GradTol");
        m_stpMin =     m_options.getReal("StpMin");
        m_stpMax =     m_options.getReal("StpMax");
        m_minGradLen = m_options.getReal("MinGradLen");
        m_minStepLen = m_options.getReal("MinStepLen");

        // infos
        m_maxEval =    m_options.getInt("MaxEval");
        m_totEval =    m_options.getInt("TotEval");
        m_currInt =    m_options.getInt("CurrInt");
        m_updateHess = m_options.getInt("UpdateHess");
        m_switchHess = m_options.getInt("SwitchHess");
        m_icfs =       m_options.getInt("Icfs");
        m_lineSearch = m_options.getInt("LineSearch");
        m_dissPre =    m_options.getInt("DissPre");
        m_betaCG =     m_options.getInt("BetaCG");
        m_diag =       m_options.getInt("Diag");

        m_M = m_options.getInt("LBFGSUpdates");

        m_hlbfgs_info[0] = static_cast<index_t>(m_maxEval);
        m_hlbfgs_info[1] = static_cast<index_t>(m_totEval);
        m_hlbfgs_info[2] = static_cast<index_t>(m_currInt);
        // m_hlbfgs_info[3]:The lbfgs strategy. 0: standard, 1: M1QN3 strategy (recommended)
        // Gilbert, J. C., & Lemaréchal, C. (1989). Some numerical experiments with variable-storage
        // quasi-Newton algorithms. Mathematical programming, 45(1), 407-435.
        m_hlbfgs_info[3] = 1;
        m_hlbfgs_info[4] = static_cast<index_t>(m_maxIterations);
        m_hlbfgs_info[5] = static_cast<index_t>(m_verbose);
        m_hlbfgs_info[6] = static_cast<index_t>(m_updateHess);
        m_hlbfgs_info[7] = static_cast<index_t>(m_switchHess);
        m_hlbfgs_info[8] = static_cast<index_t>(m_icfs);
        m_hlbfgs_info[9] = static_cast<index_t>(m_lineSearch);
        m_hlbfgs_info[10] = static_cast<index_t>(m_dissPre);
        m_hlbfgs_info[11] = static_cast<index_t>(m_betaCG);
        m_hlbfgs_info[12] = static_cast<index_t>(m_diag);

        m_hlbfgs_pars[0] = m_funcTol;
        m_hlbfgs_pars[1] = m_varTol;
        m_hlbfgs_pars[2] = m_gradTol;
        m_hlbfgs_pars[3] = m_stpMin;
        m_hlbfgs_pars[4] = m_stpMax;
        m_hlbfgs_pars[5] = m_minGradLen;
        m_hlbfgs_pars[6] = m_minStepLen;

        for (int i = 0; i!=7; ++i)
        {
            m_hlbfgs_pars[i] = m_options.askReal("PARAMETER"+util::to_string(i) , m_hlbfgs_pars[i]);
            //gsInfo << "m_hlbfgs_pars[" << i << "]: " << m_hlbfgs_pars[i] << std::endl;
        }

        for (int i = 0; i!=13; ++i)
            m_hlbfgs_info[i] = m_options.askInt("INFO"+util::to_string(i), m_hlbfgs_info[i]);
    }
    // void defaultOptions()
    // {
    //     Base::defaultOptions();
    //     m_options.addReal("MinGradientLength","Minimal gradient length",1e-9);
    //     m_options.addReal("MinStepLength","Minimal step length",1e-9);
    //     m_options.addInt("LBFGSUpdates","Number of LBFGS updates (typically 3-20, put to 0 for gradient descent)",20);
    // }
    //
    // void getOptions()
    // {
    //     Base::getOptions();
    //     m_minGradientLength = m_options.getReal("MinGradientLength");
    //     m_minStepLength = m_options.getReal("MinStepLength");
    //     m_M = m_options.getInt("LBFGSUpdates");
    //
    //     // m_hlbfgs_info[3]:The lbfgs strategy. 0: standard, 1: M1QN3 strategy (recommended)
    //     // Gilbert, J. C., & Lemaréchal, C. (1989). Some numerical experiments with variable-storage
    //     // quasi-Newton algorithms. Mathematical programming, 45(1), 407-435.
    //     m_hlbfgs_info[3] = 1;
    //
    //     m_hlbfgs_info[4] = static_cast<index_t>(m_maxIterations);
    //     m_hlbfgs_info[5] = static_cast<index_t>(m_verbose);
    //
    //     m_hlbfgs_pars[5] = m_minGradientLength;
    //     m_hlbfgs_pars[6] = m_minStepLength;
    // }

protected:

    static void static_func_grad(int N, T* x, T* prev_x, T* f, T* g)
    {
        (*local_func_grad)(N, x, prev_x, f, g);
    }

    static void static_newiter_callback(int iter, int call_iter, T *x, T* f, T *g, T* gnorm)
    {
        (*local_newiter_callback)(iter, call_iter, x, f, g, gnorm);
    }

public:
    // void run(const gsMatrix<T> & initialGuess)
    void run(std::vector<T> & sol)
    {
        // m_curDesign = initialGuess;

        INIT_HLBFGS(m_hlbfgs_pars, m_hlbfgs_info);
        this->getOptions();
        // std::function<void(index_t N, T* x, T* prev_x, T* f, T* g)>

        const std::function<void(int N, real_t* x, real_t* prev_x, real_t* f, real_t* g)> wrapfunc =
            [&](int N, real_t* x, real_t*, real_t* f, real_t* g) {
            std::vector<real_t> array_x(N), array_g(N);

            gsAsConstVector<real_t> u(x,N);
            *f = m_op->evalObj(u);

            gsAsVector<real_t> Gvec(g,N);
            m_op->gradObj_into(u,Gvec);
        };

        local_func_grad = &wrapfunc; // !not parallel !!

        const std::function<void(int iter, int call_iter, T *x, T* f, T *g, T* gnorm)> wrapcallback =
            [this](int iter, int call_iter, T *x, T* f, T *g, T* gnorm)
        {
            // TODO: give it a flag to decide if we need to print or not.
            if (m_verbose==2)
                gsInfo<<"# iter "<< iter << ": #func eval. " << call_iter << ", f = " << *f <<", ||g|| = " << *gnorm << std::endl;
        };

        local_newiter_callback = &wrapcallback;

        // WHAT ABOUT CONSTRAINTS????
        HLBFGS(
                sol.size(),
                m_M, // hardcoded??? -->>> change to an option of the class
                sol.data(),
                static_func_grad,
//                obj,
                nullptr,
                HLBFGS_UPDATE_Hessian,
                static_newiter_callback,
                m_hlbfgs_pars,
                m_hlbfgs_info
              );
    }

    void solve(const gsMatrix<T> & initialGuess)
    {
        GISMO_ASSERT(initialGuess.cols()==1,"The initial guess should have vector format");
        std::vector<T> sol(initialGuess.rows());
        gsMatrix<T>::Map(sol.data(), initialGuess.rows(),1) = initialGuess;
        this->run(sol);

        m_curDesign = gsMatrix<T>::Map(sol.data(), sol.size(),1);
        m_numIterations = m_hlbfgs_info[2];
        m_finalObjective = m_op->evalObj(gsAsConstVector<T>(m_curDesign.data(),m_curDesign.rows()));

        if (m_verbose==1)
            gsInfo<<"HLBFGS finished in "<<m_numIterations<<" iterations, with final objective "<<m_finalObjective<<"\n";

    }

  /// gradientCheck subroutine, very useful to check the correctness of your
  // own analytic gradient. Author: Ye Ji (jiyess@outlook.com)
  void gradientCheck(const gsVector<T> &u) {
    // Get the analytic gradient
    std::vector<T> sol(u.size());
    gsAsVector<T> analyticGrad(sol);
    std::copy(u.begin(), u.end(), sol.begin());
    m_op->gradObj_into(sol, analyticGrad);

    // Finite difference calculation of gradient using central differences
    gsVector<T> numericalGrad(u.size());
    T h = sqrt(std::numeric_limits<T>::epsilon()) * u.cwiseAbs().maxCoeff();
    T forwardValue, backwardValue;

    std::vector<T> solForNumericalGrad(u.size());
    std::copy(u.begin(), u.end(), solForNumericalGrad.begin());

    // Iterate through each dimension
    for (int k = 0; k < u.size(); ++k) {
      // Compute function value at forward step
      solForNumericalGrad[k] += h;
      forwardValue = m_op->evalObj(solForNumericalGrad);

      // Compute function value at backward step
      solForNumericalGrad[k] -= 2.0 * h;
      backwardValue = m_op->evalObj(solForNumericalGrad);

      // Compute the numerical gradient using central difference formula
      numericalGrad(k) = (forwardValue - backwardValue) / (2.0 * h);

      // Reset the k-th component to its original value
      solForNumericalGrad[k] += h;
    }

    // Compare the analytic gradient and the numerical gradient
    gsInfo << "Analytical gradient:  Finite difference gradient: \n";

    int numElementsToPrint = std::min(analyticGrad.size(), 30);
    for (int i = 0; i < numElementsToPrint; ++i) {
      gsInfo << std::setw(5) << i << std::setw(20) << analyticGrad(i)
             << std::setw(20) << numericalGrad(i) << "\n";
    }

    if (u.size() > 30) {
      gsInfo << "(Displaying the first 30 components only)\n";
    }

    T relativeError =
        (analyticGrad - numericalGrad).norm() / analyticGrad.norm();
    gsInfo << "The relative error between the analytic gradient and the "
              "numerical gradient is: " << relativeError << "\n\n";
  }

// Members taken from Base
protected:
    using Base::m_op;
    using Base::m_numIterations;
    using Base::m_finalObjective;
    using Base::m_curDesign;
    using Base::m_options;
    using Base::m_verbose;
    using Base::m_maxIterations;

    using Base::defaultOptions;
    using Base::getOptions;

// Options
protected:
    // parameters
    T m_funcTol;
    T m_varTol;
    T m_gradTol;
    T m_stpMin;
    T m_stpMax;
    T m_minGradLen;
    T m_minStepLen;

    // infos
    index_t m_maxEval;
    index_t m_totEval;
    index_t m_currInt;
    index_t m_updateHess;
    index_t m_switchHess;
    index_t m_icfs;
    index_t m_lineSearch;
    index_t m_dissPre;
    index_t m_betaCG;
    index_t m_diag;

// HLBFGS options
protected:
    index_t m_hlbfgs_info[20] = {0};
    T  m_hlbfgs_pars[20] = {0};
    index_t m_M;

    static const std::function<void(int N, T* x, T* prev_x, T* f, T* g)> * local_func_grad;
    static const std::function<void(int iter, int call_iter, T *x, T* f, T *g, T* gnorm)> * local_newiter_callback;

// protected:
//     T m_minGradientLength;
//     T m_minStepLength;
//
// // HLBFGS options
// protected:
//     index_t m_hlbfgs_info[20] = {0};
//     T  m_hlbfgs_pars[20] = {0};
//     index_t m_M;
//
//     static const std::function<void(int N, T* x, T* prev_x, T* f, T* g)> * local_func_grad;
//     static const std::function<void(int iter, int call_iter, T *x, T* f, T *g, T* gnorm)> * local_newiter_callback;
};

template<typename T>
const std::function<void(int N, T* x, T* prev_x, T* f, T* g)> * gsHLBFGS<T>::local_func_grad = nullptr;
template<typename T>
const std::function<void(int iter, int call_iter, T *x, T* f, T *g, T* gnorm)> * gsHLBFGS<T>::local_newiter_callback = nullptr;


// using gsHLBFGS = gdc::GradientDescent<T, Objective, StepSize, Callback, FiniteDifferences>;

} //namespace gismo<|MERGE_RESOLUTION|>--- conflicted
+++ resolved
@@ -6,19 +6,14 @@
 
 #include <gsCore/gsLinearAlgebra.h>
 #include <gsOptimizer/gsOptimizer.h>
-<<<<<<< HEAD
-
-=======
 #include <gsOptimizer/gsOptProblem.h>
 
 #ifdef _OPENMP
 #define USE_OPENMP
 #endif
 #undef USE_OPENMP
->>>>>>> 2b82fc96
+
 #include "HLBFGS/HLBFGS.h"
-#undef USE_OPENMP
-
 /*
 To do:
 - Use Eigen
