/** @file gsKronecker_test.cpp

    @brief Tests the Kronecker operators

    This file is part of the G+Smo library.

    This Source Code Form is subject to the terms of the Mozilla Public
    License, v. 2.0. If a copy of the MPL was not distributed with this
    file, You can obtain one at http://mozilla.org/MPL/2.0/.

    Author(s): C. Hofreither, A. Mantzaflaris, S. Takacs
*/

#include "gismo_unittest.h"

SUITE(gsKronecker_test)
{

    gsMatrix<> A = (gsMatrix<>(3,3) <<
                    3, 7, 3,
                    2, -2, 1,
                    9, 5, 2
        ).finished();

    gsMatrix<> B = (gsMatrix<>(3,3) <<
                    6, 1, 4,
                    -3, 4, 2,
                    1, 2, 5
        ).finished();

    gsMatrix<> KP = (gsMatrix<>(9,9) << // kron(A,B) computed in Matlab
                     18,    3,   12,   42,    7,   28,   18,    3,   12,
                     -9,    12,   6,  -21,   28,   14,   -9,   12,    6,
                     3,     6,   15,    7,   14,   35,    3,    6,   15,
                     12,    2,    8,  -12,   -2,   -8,    6,    1,    4,
                     -6,    8,    4,    6,   -8,   -4,   -3,    4,    2,
                     2,     4,   10,   -2,   -4,  -10,    1,    2,    5,
                     54,    9,   36,   30,    5,   20,   12,    2,    8,
                     -27,   36,  18,  -15,   20,   10,   -6,    8,    4,
                     9,     18,  45,    5,   10,   25,    2,    4,   10
        ).finished();

    gsMatrix<> KRP = (gsMatrix<>(9,3) <<
                      18,   7,  12,
                      -9,  28,   6,
                      3 ,  14,  15,
                      12,  -2,   4,
                      -6,  -8,   2,
                      2 ,  -4,   5,
                      54,   5,   8,
                      -27, 20,   4,
                      9 ,  10,  10
        ).finished();

    TEST(gsKroneckerOp)
    {
        gsKroneckerOp<> kron( makeMatrixOp(A), makeMatrixOp(B) );
        gsMatrix<> y, x = (gsMatrix<>(9,1) << 1,2,3,4,5,6,7,8,9).finished();
        kron.apply(x, y);
        // compute Kronecker product directly and compare
        CHECK_EQUAL ( y, KP * x );
    }
<<<<<<< HEAD

    TEST(DenseKronecker)
    {        
        gsMatrix<> C = A.kron(B);
        CHECK_EQUAL(KP, C);
=======

    TEST(DenseKronecker)
    {        
        gsMatrix<> C = A.kron(B);
        CHECK_EQUAL(KP, C);
    }

    TEST(DenseKhatriRao)
    {
        gsMatrix<> C = A.khatriRao(B);
        CHECK_EQUAL(KRP, C);
    }

    TEST(SparseKronecker)
    {
        gsSparseMatrix<> sA = A.sparseView();
        gsSparseMatrix<> sB = B.sparseView();
        gsSparseMatrix<> sC = sA.kron(sB);
        CHECK_EQUAL ( KP, sC.toDense() );
    }

    TEST(SparseKroneckerRowMajor)
    {
        gsSparseMatrix<real_t,RowMajor> sA = A.sparseView();
        gsSparseMatrix<real_t,RowMajor> sB = B.sparseView();
        gsSparseMatrix<real_t,RowMajor> sC = sA.kron(sB);
        CHECK_EQUAL ( KP, sC.toDense() );
    }

    TEST(SparseKroneckerEmpty)
    {
        gsSparseMatrix<> sA = A.sparseView();
        gsSparseMatrix<> sB;
        gsSparseMatrix<> sC = sA.kron(sB);
        CHECK_EQUAL ( sB.toDense(), sC.toDense() );
>>>>>>> 66218b35
    }

    TEST(DenseKhatriRao)
    {
        gsMatrix<> C = A.khatriRao(B);
        CHECK_EQUAL(KRP, C);
    }

    TEST(SparseKronecker)
    {
        gsSparseMatrix<> sA = A.sparseView();
        gsSparseMatrix<> sB = B.sparseView();
        gsSparseMatrix<> sC = sA.kron(sB);
        CHECK_EQUAL ( KP, sC.toDense() );
    }

    TEST(SparseKroneckerRowMajor)
    {
        gsSparseMatrix<real_t,RowMajor> sA = A.sparseView();
        gsSparseMatrix<real_t,RowMajor> sB = B.sparseView();
        gsSparseMatrix<real_t,RowMajor> sC = sA.kron(sB);
        CHECK_EQUAL ( KP, sC.toDense() );
    }
}<|MERGE_RESOLUTION|>--- conflicted
+++ resolved
@@ -60,13 +60,6 @@
         // compute Kronecker product directly and compare
         CHECK_EQUAL ( y, KP * x );
     }
-<<<<<<< HEAD
-
-    TEST(DenseKronecker)
-    {        
-        gsMatrix<> C = A.kron(B);
-        CHECK_EQUAL(KP, C);
-=======
 
     TEST(DenseKronecker)
     {        
@@ -102,28 +95,6 @@
         gsSparseMatrix<> sB;
         gsSparseMatrix<> sC = sA.kron(sB);
         CHECK_EQUAL ( sB.toDense(), sC.toDense() );
->>>>>>> 66218b35
     }
 
-    TEST(DenseKhatriRao)
-    {
-        gsMatrix<> C = A.khatriRao(B);
-        CHECK_EQUAL(KRP, C);
-    }
-
-    TEST(SparseKronecker)
-    {
-        gsSparseMatrix<> sA = A.sparseView();
-        gsSparseMatrix<> sB = B.sparseView();
-        gsSparseMatrix<> sC = sA.kron(sB);
-        CHECK_EQUAL ( KP, sC.toDense() );
-    }
-
-    TEST(SparseKroneckerRowMajor)
-    {
-        gsSparseMatrix<real_t,RowMajor> sA = A.sparseView();
-        gsSparseMatrix<real_t,RowMajor> sB = B.sparseView();
-        gsSparseMatrix<real_t,RowMajor> sC = sA.kron(sB);
-        CHECK_EQUAL ( KP, sC.toDense() );
-    }
 }