//
// Created by afarahat on 2/25/20.
//

#pragma once

#include <gismo.h>
#include <gsCore/gsMultiPatch.h>
#include <gsG1Basis/gsG1AuxiliaryPatch.h>
# include <gsG1Basis/gsG1BasisEdge.h>
# include <gsG1Basis/gsG1BasisVertex.h>


namespace gismo
{

class gsG1AuxiliaryVertexMultiplePatches
{

public:

// Constructor for n patches around a common vertex
    gsG1AuxiliaryVertexMultiplePatches(const gsMultiPatch<> & mp, const std::vector<size_t> patchesAroundVertex, const std::vector<size_t> vertexIndices)
    {


        for(size_t i = 0; i < patchesAroundVertex.size(); i++)
        {
            gsInfo << "PATCHES: " << patchesAroundVertex[i] << "\n";

            auxGeom.push_back(gsG1AuxiliaryPatch(mp.patch(patchesAroundVertex[i]), patchesAroundVertex[i]));
            auxVertexIndices.push_back(vertexIndices[i]);
            checkBoundary(mp, patchesAroundVertex[i], vertexIndices[i]);
        }
        sigma = 0.0;


        gsInfo << "\n";
    }


    // Compute topology
    // After computeTopology() the patches will have the same patch-index as the position-index in auxGeom
    // EXAMPLE: global patch-index-order inside auxGeom: [2, 3, 4, 1, 0]
    //          in auxTop: 2->0, 3->1, 4->2, 1->3, 0->4
    gsMultiPatch<> computeAuxTopology(){
        gsMultiPatch<> auxTop;
        for(unsigned i = 0; i <  auxGeom.size(); i++)
        {
            auxTop.addPatch(auxGeom[i].getPatch());
        }
        auxTop.computeTopology();
        return auxTop;
    }


    void reparametrizeG1Vertex()
    {
        for(size_t i = 0; i < auxGeom.size(); i++)
        {
            checkOrientation(i); // Check if the orientation is correct. If not, modifies vertex and edge vectors

            switch (auxVertexIndices[i])
            {
                case 1:
                    gsInfo << "Patch: " << auxGeom[i].getGlobalPatchIndex() << " not rotated\n";
                    break;
                case 4:
                    auxGeom[i].rotateParamAntiClockTwice();
                    gsInfo << "Patch: " << auxGeom[i].getGlobalPatchIndex()
                           << " rotated twice anticlockwise\n";
                    break;
                case 2:
                    auxGeom[i].rotateParamAntiClock();
                    gsInfo << "Patch: " << auxGeom[i].getGlobalPatchIndex() << " rotated anticlockwise\n";
                    break;
                case 3:
                    auxGeom[i].rotateParamClock();
                    gsInfo << "Patch: " << auxGeom[i].getGlobalPatchIndex() << " rotated clockwise\n";
                    break;
            }
        }
        gsInfo << "-----------------------------------------------------------------\n";
    }


    index_t kindOfVertex()
    {
        if(auxGeom.size() == 1)
            return -1; // Boundary vertex

        gsMultiPatch<> top(computeAuxTopology());
        size_t nInt = top.interfaces().size();
        if(auxGeom.size() == nInt)
            return 0; // Internal vertex
        else
            return 1; // Interface-Boundary vertex
    }


    void checkOrientation(size_t i)
    {
        if (auxGeom[i].getPatch().orientation() == -1)
        {
            auxGeom[i].swapAxis();
            gsInfo << "Changed axis on patch: " << auxGeom[i].getGlobalPatchIndex() << "\n";

            this->swapBdy(i); //Swap boundary edge bool-value

            // Swap vertices index after swapping axis
            if(auxVertexIndices[i] == 2)
                auxVertexIndices[i] = 3;
            else
            if(auxVertexIndices[i] == 3)
                auxVertexIndices[i] = 2;

        }
    }


    void computeSigma()
    {
        real_t p = 0;
        real_t h_geo = 0;
        for(size_t i = 0; i < auxGeom.size(); i++)
        {
            gsTensorBSplineBasis<2, real_t> & bsp_temp = dynamic_cast<gsTensorBSplineBasis<2, real_t> & >(auxGeom[i].getPatch().basis());
            real_t p_temp = bsp_temp.maxDegree();
            p = (p < p_temp ? p_temp : p);

            for(index_t j = 0; j < auxGeom[i].getPatch().parDim(); j++)
            {
               real_t h_geo_temp = bsp_temp.component(j).knots().at(p + 2);
               h_geo = (h_geo < h_geo_temp ? h_geo_temp : h_geo);
            }

        }
        real_t val = auxGeom.size();

        gsMatrix<> zero;
        zero.setZero(2,1);
        for (index_t i = 0; i < val; i++)
            sigma += auxGeom[i].getPatch().deriv(zero).lpNorm<Eigen::Infinity>();
        sigma *= h_geo/(val*p);
        sigma = 1 / sigma;
    }


    void checkBoundary(const gsMultiPatch<> & mpTmp, size_t  patchInd, size_t sideInd)
    {
        std::vector<bool> tmp;
        switch (sideInd)
        {
            case 1: tmp.push_back(mpTmp.isBoundary(patchInd,3));
                    tmp.push_back(mpTmp.isBoundary(patchInd,1));
                    gsInfo << "Edge 3: " << mpTmp.isBoundary(patchInd, 3) << "\t Edge 1: " << mpTmp.isBoundary(patchInd, 1) << "\n";
                break;
            case 2: tmp.push_back(mpTmp.isBoundary(patchInd, 2));
                    tmp.push_back(mpTmp.isBoundary(patchInd, 3));
                    gsInfo << "Edge 2: " << mpTmp.isBoundary(patchInd, 2) << "\t Edge 3: " << mpTmp.isBoundary(patchInd, 3) << "\n";

                break;
            case 3: tmp.push_back(mpTmp.isBoundary(patchInd, 1));
                    tmp.push_back(mpTmp.isBoundary(patchInd, 4));
                    gsInfo << "Edge 1: " << mpTmp.isBoundary(patchInd, 1) << "\t Edge 4: " << mpTmp.isBoundary(patchInd, 4) << "\n";

                break;
            case 4: tmp.push_back(mpTmp.isBoundary(patchInd, 4));
                    tmp.push_back(mpTmp.isBoundary(patchInd, 2));
                    gsInfo << "Edge 4: " << mpTmp.isBoundary(patchInd, 4) << "\t Edge 2: " << mpTmp.isBoundary(patchInd, 2) << "\n";
                break;
            default:
                break;
        }
        isBdy.push_back(tmp);
    }


    void swapBdy(size_t i)
    {
        bool tmp = isBdy[i][0];
        isBdy[i][0] = isBdy[i][1];
        isBdy[i][1] = tmp;
    }


    gsMatrix<> computeBigSystemMatrix( index_t np)
    {
        gsMultiBasis<> bas(auxGeom[np].getPatch());
        gsTensorBSplineBasis<2, real_t> & temp_L = dynamic_cast<gsTensorBSplineBasis<2, real_t> &>(bas.basis(0));
        size_t dimU = temp_L.size(0);
        size_t dimV = temp_L.size(1);

        gsMatrix<> BigMatrix;
        BigMatrix.setZero( 2 * (dimU + dimV - 2),6);

        for(size_t bf = 0; bf < 6; bf++)
        {
            for (size_t i = 0; i < 2 * dimU; i++)
            {
                if (auxGeom[np].getG1BasisCoefs(bf).at(i) * auxGeom[np].getG1BasisCoefs(bf).at(i) > 10e-25)
                    BigMatrix(i, bf) = auxGeom[np].getG1BasisCoefs(bf).at(i);
            }

            for (size_t i = 1; i < dimV - 1; i++)
            {
                for(size_t j = i; j < i + 2; j++)
                {
                    if (auxGeom[np].getG1BasisCoefs(bf).at((i + 1) * dimU + j - i) * auxGeom[np].getG1BasisCoefs(bf).at((i + 1) * dimU + j - i) > 10e-25)
                        BigMatrix(i + j + (2 * dimU ) - 2, bf) = auxGeom[np].getG1BasisCoefs(bf).at((i + 1) * dimU + j - i);
                }
            }
        }
        return BigMatrix;
    }


    gsMatrix<> computeSmallSystemMatrix( index_t np)
    {
        gsMultiBasis<> bas(auxGeom[np].getPatch());
        gsTensorBSplineBasis<2, real_t> & temp_L = dynamic_cast<gsTensorBSplineBasis<2, real_t> &>(bas.basis(0));
        size_t dimU = temp_L.size(0);
        size_t dimV = temp_L.size(1);

        gsMatrix<> SmallMatrix;
        SmallMatrix.setZero((dimU + dimV - 1),6);

        for(size_t bf = 0; bf < 6; bf++)
        {
            for (size_t i = 0; i < dimU; i++)
            {
                if (auxGeom[np].getG1BasisCoefs(bf).at(i) * auxGeom[np].getG1BasisCoefs(bf).at(i) > 10e-25)
                    SmallMatrix(i, bf) = auxGeom[np].getG1BasisCoefs(bf).at(i);
            }

            for (size_t i = 1; i < dimV; i++)
            {
                if (auxGeom[np].getG1BasisCoefs(bf).at(i * dimU) * auxGeom[np].getG1BasisCoefs(bf).at(i * dimU) > 10e-25)
                    SmallMatrix(i + dimU -1, bf) = auxGeom[np].getG1BasisCoefs(bf).at(i * dimU);
            }
        }
        //gsInfo << SmallMatrix << "\n";
        return SmallMatrix;
    }


    gsMatrix<> leftBoundaryBigSystem(index_t np)
    {
        gsMultiBasis<> bas(auxGeom[np].getPatch());
        gsTensorBSplineBasis<2, real_t> & temp_L = dynamic_cast<gsTensorBSplineBasis<2, real_t> &>(bas.basis(0));
        size_t dimU = temp_L.size(0);
        size_t dimV = temp_L.size(1);

        gsMatrix<> BigMatrix;
        BigMatrix.setZero( 2 * dimV,6);

        for(size_t bf = 0; bf < 6; bf++)
        {
            for (size_t i = 0; i < dimV ; i++)
            {
                for(size_t j = i; j < i + 2; j++)
                {
                    if (auxGeom[np].getG1BasisCoefs(bf).at(i * dimU + j - i) * auxGeom[np].getG1BasisCoefs(bf).at(i * dimU + j - i) > 10e-25)
                        BigMatrix(i + j, bf) = auxGeom[np].getG1BasisCoefs(bf).at(i  * dimU + j - i);
                }
            }
        }
        return BigMatrix;
    }


    gsMatrix<> leftBoundarySmallSystem( index_t np)
    {
        gsMultiBasis<> bas(auxGeom[np].getPatch());
        gsTensorBSplineBasis<2, real_t> & temp_L = dynamic_cast<gsTensorBSplineBasis<2, real_t> &>(bas.basis(0));
        size_t dimU = temp_L.size(0);
        size_t dimV = temp_L.size(1);

        gsMatrix<> SmallMatrix;
        SmallMatrix.setZero(dimV,6);

        for(size_t bf = 0; bf < 6; bf++)
        {
            for (size_t i = 0; i < dimV; i++)
            {
                if (auxGeom[np].getG1BasisCoefs(bf).at(i * dimU) * auxGeom[np].getG1BasisCoefs(bf).at(i * dimU) > 10e-25)
                    SmallMatrix(i, bf) = auxGeom[np].getG1BasisCoefs(bf).at(i * dimU);
            }
        }
        return SmallMatrix;
    }


    gsMatrix<> rightBoundaryBigSystem( index_t np)
    {
        gsMultiBasis<> bas(auxGeom[np].getPatch());
        gsTensorBSplineBasis<2, real_t> & temp_L = dynamic_cast<gsTensorBSplineBasis<2, real_t> &>(bas.basis(0));
        size_t dimU = temp_L.size(0);

        gsMatrix<> BigMatrix;
        BigMatrix.setZero( 2 * dimU ,6);

        for(size_t bf = 0; bf < 6; bf++)
        {
            for (size_t i = 0; i < 2 * dimU; i++)
            {
                if (auxGeom[np].getG1BasisCoefs(bf).at(i) * auxGeom[np].getG1BasisCoefs(bf).at(i) > 10e-25)
                    BigMatrix(i, bf) = auxGeom[np].getG1BasisCoefs(bf).at(i);
            }
        }
        return BigMatrix;
    }


    gsMatrix<> rightBoundarySmallSystem( index_t np)
    {
        gsMultiBasis<> bas(auxGeom[np].getPatch());
        gsTensorBSplineBasis<2, real_t> & temp_L = dynamic_cast<gsTensorBSplineBasis<2, real_t> &>(bas.basis(0));
        size_t dimU = temp_L.size(0);

        gsMatrix<> SmallMatrix;
        SmallMatrix.setZero( dimU, 6);

        for(size_t bf = 0; bf < 6; bf++)
        {
            for (size_t i = 0; i < dimU; i++)
            {
                if (auxGeom[np].getG1BasisCoefs(bf).at(i ) * auxGeom[np].getG1BasisCoefs(bf).at(i ) > 10e-25)
                    SmallMatrix(i, bf) = auxGeom[np].getG1BasisCoefs(bf).at(i);
            }
        }
        return SmallMatrix;
    }


    gsMatrix<> bigInternalBoundaryPatchSystem( index_t np)
    {
        gsMultiBasis<> bas(auxGeom[np].getPatch());
        gsTensorBSplineBasis<2, real_t> & temp_L = dynamic_cast<gsTensorBSplineBasis<2, real_t> &>(bas.basis(0));
        size_t dimU = temp_L.size(0);

        gsMatrix<> Matrix;
        Matrix.setZero( 3 ,6);

        for(size_t bf = 0; bf < 6; bf++)
        {
            Matrix(0, bf) = auxGeom[np].getG1BasisCoefs(bf).at(0);
            Matrix(1, bf) = auxGeom[np].getG1BasisCoefs(bf).at(1);
            Matrix(2, bf) = auxGeom[np].getG1BasisCoefs(bf).at(dimU);

        }
        return Matrix;
    }


    gsMatrix<> smallInternalBoundaryPatchSystem( index_t np)
    {
        gsMatrix<> Matrix;
        Matrix.setZero( 1 ,6);

        for(size_t bf = 0; bf < 6; bf++)
        {
            Matrix(0, bf) = auxGeom[np].getG1BasisCoefs(bf).at(0);
        }
        return Matrix;
    }


    std::pair<gsMatrix<>, gsMatrix<>> createSinglePatchSystem(index_t np)
    {
        if(isBdy[np][1] == 1)
            return std::make_pair(leftBoundaryBigSystem(np), leftBoundarySmallSystem(np));
        else
        {
        if (isBdy[np][0] == 1)
            return std::make_pair(rightBoundaryBigSystem(np), rightBoundarySmallSystem(np));
        else
            return std::make_pair(bigInternalBoundaryPatchSystem(np), smallInternalBoundaryPatchSystem(np));
        }
    }


    void checkValues(gsMatrix<> & mat)
    {
        for(index_t bk = 0; bk < mat.cols(); bk++ )
        {
            for(index_t r=0; r < mat.rows(); r++)
            {
                if( abs( mat(r, bk) * mat(r, bk) )   < (10e-24) )
                    mat(r, bk) = 0;
            }
        }
    }


    void addVertexBasis(gsMatrix<> & basisV)
    {
        gsMatrix<> vertBas;
        vertBas.setIdentity(6, 6);
        size_t count = 0;
        while (basisV.cols() < 6)
        {
            basisV.conservativeResize(basisV.rows(), basisV.cols() + 1);
            basisV.col(basisV.cols() - 1) = vertBas.col(count);

            Eigen::FullPivLU<gsMatrix<>> ker(basisV);
            if (ker.dimensionOfKernel() != 0)
            {
                basisV = basisV.block(0, 0, basisV.rows(), basisV.cols() - 1);
            }
            count++;
        }
    }


    void addSmallKerBasis(gsMatrix<> & basisV, gsMatrix<> & smallK, index_t smallKDim)
    {
        for(index_t i=0; i < smallKDim; i++)
        {
            basisV.conservativeResize(basisV.rows(), basisV.cols() + 1);
            basisV.col(basisV.cols()-1) = smallK.col(i);

            Eigen::FullPivLU<gsMatrix<>> ker(basisV);
            if(ker.dimensionOfKernel() != 0)
            {
                basisV = basisV.block(0, 0, basisV.rows(), basisV.cols()-1);
            }
        }
    }


    std::pair<gsMatrix<>, std::vector<index_t>> selectVertexBoundaryBasisFunction(gsMatrix<> bigKernel, index_t bigKerDim, gsMatrix<> smallKernel, index_t smallKerDim)
    {
        gsMatrix<> basisVect;
        std::vector<index_t> numberPerType;

        numberPerType.push_back(bigKerDim); // Number of basis which has to be moved to the internal
        numberPerType.push_back(smallKerDim - bigKerDim); // Number of basis which are boundary function of FIRST TYPE
        numberPerType.push_back(6 - smallKerDim); // Number of basis which are boundary function of SECOND TYPE

        if(bigKerDim != 0)
        {
            checkValues(bigKernel);
            checkValues(smallKernel);

            basisVect = bigKernel;
            addSmallKerBasis(basisVect, smallKernel, smallKerDim);
            addVertexBasis(basisVect);
        }
        else
        {
            if (smallKerDim != 0)
            {
                checkValues(smallKernel);

                basisVect = smallKernel;
                addVertexBasis(basisVect);
            }
            else
            {
                gsMatrix<> vertBas;
                vertBas.setIdentity(6, 6);
                basisVect = vertBas;
            }

        }
        
        gsInfo << "Big kernel:\n";
        gsInfo << bigKernel << "\n ";

        gsInfo << "Small kernel:\n";
        gsInfo << smallKernel << "\n ";

        gsInfo << "Basis:\n";
        gsInfo << basisVect << "\n";

        return std::make_pair(basisVect, numberPerType);
    }


    void computeG1InternalVertexBasis(gsOptionList optionList)
    {
        //gsMultiPatch<> test_mp(this->computeAuxTopology());
        //gsMultiBasis<> test_mb(test_mp);

        this->reparametrizeG1Vertex();
        this->computeSigma();


        std::vector<gsMultiPatch<>> g1BasisVector;

        std::pair<gsMatrix<>, std::vector<index_t>> vertexBoundaryBasis;

        std::vector<gsBSpline<>> alpha, beta_S;
        for(size_t i = 0; i < auxGeom.size(); i++)
        {
            gsInfo << "Index " << auxVertexIndices[i] << " Patch " << auxGeom[i].getGlobalPatchIndex() <<  "\n";

            gsG1BasisVertex<real_t> g1BasisVertex_0(auxGeom[i].getPatch(),auxGeom[i].getPatch().basis(), isBdy[i], sigma, optionList);

            gsMultiPatch<> g1Basis;
            g1BasisVertex_0.constructSolution(g1Basis);
            g1BasisVector.push_back(g1Basis);
            auxGeom[i].setG1Basis(g1Basis);
            if (isBdy[i][0])
                alpha.push_back(g1BasisVertex_0.get_alpha_tilde(1));
            else if (isBdy[i][1])
                alpha.push_back(g1BasisVertex_0.get_alpha_tilde(0));
            if (isBdy[i][0])
                beta_S.push_back(g1BasisVertex_0.get_beta_tilde(1));
            else if (isBdy[i][1])
                beta_S.push_back(g1BasisVertex_0.get_beta_tilde(0));
        }


        if (auxGeom.size() == 2)
        {
            if (auxGeom[0].getGlobalPatchIndex() == 0 && isBdy[0][1])
                g1ConditionRep(alpha[1], alpha[0], beta_S[1], beta_S[0], auxGeom[1].getG1Basis(),  auxGeom[0].getG1Basis());
            else if (auxGeom[0].getGlobalPatchIndex() == 0 && isBdy[0][0])
                g1ConditionRep(alpha[0], alpha[1], beta_S[0], beta_S[1], auxGeom[0].getG1Basis(),  auxGeom[1].getG1Basis());
            else if (auxGeom[0].getGlobalPatchIndex() == 1 && isBdy[0][1])
                g1ConditionRep(alpha[1], alpha[0], beta_S[1], beta_S[0], auxGeom[1].getG1Basis(),  auxGeom[0].getG1Basis());
            else if (auxGeom[0].getGlobalPatchIndex() == 1 && isBdy[0][0])
                g1ConditionRep(alpha[0], alpha[1], beta_S[0], beta_S[1],  auxGeom[0].getG1Basis(),  auxGeom[1].getG1Basis());

        }


        if (this->kindOfVertex() == 1) // Interface-Boundary vertex
        {
            gsMatrix<> bigMatrix(0,0);
            gsMatrix<> smallMatrix(0,0);
            for (size_t i = 0; i < auxGeom.size(); i++)
            {
                std::pair<gsMatrix<>, gsMatrix<>> tmp;
                tmp = createSinglePatchSystem(i);
                size_t row_bigMatrix = bigMatrix.rows();
                size_t row_smallMatrix = smallMatrix.rows();

                bigMatrix.conservativeResize(bigMatrix.rows() + tmp.first.rows(), 6);
                smallMatrix.conservativeResize(smallMatrix.rows() + tmp.second.rows(), 6);

                bigMatrix.block(row_bigMatrix, 0, tmp.first.rows(), 6) = tmp.first;
                smallMatrix.block(row_smallMatrix, 0, tmp.second.rows(), 6) = tmp.second;
            }

<<<<<<< HEAD
=======
            gsInfo << "Big Matrix Coeffs:\n";
            gsInfo << bigMatrix << "\n ";

            gsInfo << "Small Matrix Coeffs:\n";
            gsInfo << smallMatrix << "\n ";

>>>>>>> 7d39d364
            Eigen::FullPivLU<gsMatrix<>> BigLU(bigMatrix);
            Eigen::FullPivLU<gsMatrix<>> SmallLU(smallMatrix);
            SmallLU.setThreshold(1e-5);
            dim_kernel = SmallLU.dimensionOfKernel();

            vertexBoundaryBasis = selectVertexBoundaryBasisFunction(BigLU.kernel(), BigLU.dimensionOfKernel(), SmallLU.kernel(), SmallLU.dimensionOfKernel());

        }
        else if(this->kindOfVertex() == -1) // Boundary vertex
        {
            gsInfo << "Big Matrix Coeffs:\n";
            gsInfo << computeBigSystemMatrix(0) << "\n ";

            gsInfo << "Small Matrix Coeffs:\n";
            gsInfo << computeSmallSystemMatrix(0) << "\n ";

            Eigen::FullPivLU<gsMatrix<>> BigLU(computeBigSystemMatrix(0));
            Eigen::FullPivLU<gsMatrix<>> SmallLU(computeSmallSystemMatrix(0));
            SmallLU.setThreshold(1e-5);
            dim_kernel = SmallLU.dimensionOfKernel();

            vertexBoundaryBasis = selectVertexBoundaryBasisFunction(BigLU.kernel(), BigLU.dimensionOfKernel(), SmallLU.kernel(), SmallLU.dimensionOfKernel());
        }


        if (this->kindOfVertex() != 0)
            for (size_t i = 0; i < auxGeom.size(); i++)
            {

<<<<<<< HEAD
                gsMultiPatch<> temp_mp_g1 = g1BasisVector[i];
                for (size_t bf = 0; bf < 6; bf++)
                {
                    gsMatrix<> coef_bf;
                    coef_bf.setZero(temp_mp_g1.patch(bf).coefs().dim().first,1);
                    for (size_t lambda = 0; lambda < 6; lambda++)
                        coef_bf += temp_mp_g1.patch(lambda).coefs() * vertexBoundaryBasis.first(lambda,bf);

                    g1BasisVector[i].patch(bf).setCoefs(coef_bf);
                }

                auxGeom[i].parametrizeBasisBack(g1BasisVector[i]);
            }
        else
            for (size_t i = 0; i < auxGeom.size(); i++)
                auxGeom[i].parametrizeBasisBack(g1BasisVector[i]);


=======
                auxGeom[i].getG1Basis().patch(bf).setCoefs(coef_bf);
            }
             */
            auxGeom[i].parametrizeBasisBack(g1BasisVector[i]);
        }
>>>>>>> 7d39d364
    }

    gsG1AuxiliaryPatch & getSinglePatch(const unsigned i){
        return auxGeom[i];
    }

    size_t get_internalDofs() { return dim_kernel; }

    void g1ConditionRep(gsBSpline<> alpha_0, gsBSpline<> alpha_1, gsBSpline<> beta_0, gsBSpline<> beta_1, gsMultiPatch<> g1Basis_0,  gsMultiPatch<> g1Basis_1)
    {
        // BETA
        // first,last,interior,mult_ends,mult_interior,degree
        gsBSplineBasis<> basis_edge = dynamic_cast<gsBSplineBasis<> &>(auxGeom[0].getPatch().basis().component(1)); // 0 -> v, 1 -> u
        index_t m_p = basis_edge.maxDegree(); // Minimum degree at the interface // TODO if interface basis are not the same

        gsKnotVector<> kv(0, 1, basis_edge.numElements()-1, 2 * m_p  + 1, 2 * m_p - 1 );
        gsBSplineBasis<> bsp(kv);

        gsMatrix<> greville = bsp.anchors();
        gsMatrix<> uv1, uv0, ev1, ev0;

        const index_t d = 2;
        gsMatrix<> D0(d,d);

        gsGeometry<>::Ptr beta_temp;

        uv0.setZero(2,greville.cols());
        uv0.bottomRows(1) = greville;

        uv1.setZero(2,greville.cols());
        uv1.topRows(1) = greville;

        const gsGeometry<> & P0 = auxGeom[0].getPatch(); // iFace.first().patch = 1
        const gsGeometry<> & P1 = auxGeom[1].getPatch(); // iFace.second().patch = 0
        // ======================================

        // ======== Determine bar{beta} ========
        for(index_t i = 0; i < uv1.cols(); i++)
        {
            P0.jacobian_into(uv0.col(i),ev0);
            P1.jacobian_into(uv1.col(i),ev1);

            D0.col(1) = ev0.col(0); // (DuFL, *)
            D0.col(0) = ev1.col(1); // (*,DuFR)

            uv0(0,i) = D0.determinant();
        }

        beta_temp = bsp.interpolateData(uv0.topRows(1), uv0.bottomRows(1));
        gsBSpline<> beta = dynamic_cast<gsBSpline<> &> (*beta_temp);


        index_t p_size = 8;
        gsMatrix<> points(1, p_size);
        points.setRandom();
        points = points.array().abs();

        gsVector<> vec;
        vec.setLinSpaced(p_size,0,1);
        points = vec.transpose();

        gsMatrix<> points2d_0(2, p_size);
        gsMatrix<> points2d_1(2, p_size);

        points2d_0.setZero();
        points2d_1.setZero();
        points2d_0.row(1) = points; // v
        points2d_1.row(0) = points; // u

        gsVector<> g1Error(6);
        g1Error.setZero();

        gsMatrix<> temp;
        temp = alpha_1.eval(points).cwiseProduct(beta_0.eval(points))
            + alpha_0.eval(points).cwiseProduct(beta_1.eval(points))
            - beta.eval(points);

        gsInfo << "Conditiontest Gluing data: \n" << temp.array().abs().maxCoeff() << "\n\n";
/*
        gsInfo << "POINTS : " << points << "\n";
        gsInfo << "ALPHA 0 : " << alpha_0.eval(points) << "\n";
        gsInfo << "ALPHA 1 : " << alpha_1.eval(points) << "\n";
        gsInfo << "ALPHA 0 : " << beta_0.eval(points) << "\n";
        gsInfo << "ALPHA 1 : " << beta_1.eval(points) << "\n";
        gsInfo << "BETA : " << beta.eval(points) << "\n";
*/
        for (size_t i = 0; i < g1Basis_0.nPatches(); i++)
        {
/*
            gsInfo << " ======================== " << i << " ========================= \n";
            gsInfo << "DERIV : " << g1Basis_0.patch(i).eval(points2d_0) << "\n";
            gsInfo << "DERIV : " << g1Basis_1.patch(i).eval(points2d_1) << "\n";

            gsInfo << " ======================== " << i << " ========================= \n";
            gsInfo << "DERIV : " << g1Basis_0.patch(i).deriv(points2d_0) << "\n";
            gsInfo << "DERIV : " << g1Basis_1.patch(i).deriv(points2d_1) << "\n";

            gsInfo << "DERIV : " << alpha_1.eval(points).cwiseProduct(g1Basis_0.patch(i).deriv(points2d_0).topRows(1)) << "\n";
            gsInfo << "DERIV : " << alpha_0.eval(points).cwiseProduct(g1Basis_1.patch(i).deriv(points2d_1).bottomRows(1)) << "\n";
            gsInfo << "BETA : " << beta.eval(points).cwiseProduct(g1Basis_0.patch(i).deriv(points2d_0).bottomRows(1)) << "\n";
*/
            gsMatrix<> temp;
            temp = alpha_1.eval(points).cwiseProduct(g1Basis_0.patch(i).deriv(points2d_0).topRows(1))
                + alpha_0.eval(points).cwiseProduct(g1Basis_1.patch(i).deriv(points2d_1).bottomRows(1))
                + beta.eval(points).cwiseProduct(g1Basis_0.patch(i).deriv(points2d_0).bottomRows(1));

            if (temp.array().abs().maxCoeff() > g1Error[i])
                g1Error[i] = temp.array().abs().maxCoeff();
        }

        gsInfo << "Conditiontest G1 continuity VERTEX: \n" << g1Error << "\n\n";
    }



protected:
    std::vector<gsG1AuxiliaryPatch> auxGeom;
    std::vector<size_t> auxVertexIndices;
    std::vector< std::vector<bool>> isBdy;
    real_t sigma;
    size_t dim_kernel;


};

}<|MERGE_RESOLUTION|>--- conflicted
+++ resolved
@@ -22,12 +22,8 @@
 // Constructor for n patches around a common vertex
     gsG1AuxiliaryVertexMultiplePatches(const gsMultiPatch<> & mp, const std::vector<size_t> patchesAroundVertex, const std::vector<size_t> vertexIndices)
     {
-
-
         for(size_t i = 0; i < patchesAroundVertex.size(); i++)
         {
-            gsInfo << "PATCHES: " << patchesAroundVertex[i] << "\n";
-
             auxGeom.push_back(gsG1AuxiliaryPatch(mp.patch(patchesAroundVertex[i]), patchesAroundVertex[i]));
             auxVertexIndices.push_back(vertexIndices[i]);
             checkBoundary(mp, patchesAroundVertex[i], vertexIndices[i]);
@@ -545,15 +541,6 @@
                 smallMatrix.block(row_smallMatrix, 0, tmp.second.rows(), 6) = tmp.second;
             }
 
-<<<<<<< HEAD
-=======
-            gsInfo << "Big Matrix Coeffs:\n";
-            gsInfo << bigMatrix << "\n ";
-
-            gsInfo << "Small Matrix Coeffs:\n";
-            gsInfo << smallMatrix << "\n ";
-
->>>>>>> 7d39d364
             Eigen::FullPivLU<gsMatrix<>> BigLU(bigMatrix);
             Eigen::FullPivLU<gsMatrix<>> SmallLU(smallMatrix);
             SmallLU.setThreshold(1e-5);
@@ -564,12 +551,6 @@
         }
         else if(this->kindOfVertex() == -1) // Boundary vertex
         {
-            gsInfo << "Big Matrix Coeffs:\n";
-            gsInfo << computeBigSystemMatrix(0) << "\n ";
-
-            gsInfo << "Small Matrix Coeffs:\n";
-            gsInfo << computeSmallSystemMatrix(0) << "\n ";
-
             Eigen::FullPivLU<gsMatrix<>> BigLU(computeBigSystemMatrix(0));
             Eigen::FullPivLU<gsMatrix<>> SmallLU(computeSmallSystemMatrix(0));
             SmallLU.setThreshold(1e-5);
@@ -582,8 +563,6 @@
         if (this->kindOfVertex() != 0)
             for (size_t i = 0; i < auxGeom.size(); i++)
             {
-
-<<<<<<< HEAD
                 gsMultiPatch<> temp_mp_g1 = g1BasisVector[i];
                 for (size_t bf = 0; bf < 6; bf++)
                 {
@@ -601,14 +580,6 @@
             for (size_t i = 0; i < auxGeom.size(); i++)
                 auxGeom[i].parametrizeBasisBack(g1BasisVector[i]);
 
-
-=======
-                auxGeom[i].getG1Basis().patch(bf).setCoefs(coef_bf);
-            }
-             */
-            auxGeom[i].parametrizeBasisBack(g1BasisVector[i]);
-        }
->>>>>>> 7d39d364
     }
 
     gsG1AuxiliaryPatch & getSinglePatch(const unsigned i){
