/** @file gsHTensorBasis.hpp

    @brief Provides implementation of HTensorBasis common operations.

    This file is part of the G+Smo library.

    This Source Code Form is subject to the terms of the Mozilla Public
    License, v. 2.0. If a copy of the MPL was not distributed with this
    file, You can obtain one at http://mozilla.org/MPL/2.0/.

    Author(s): G. Kiss, A. Mantzaflaris, J. Speh
*/

#pragma once

#include <gsUtils/gsMesh/gsMesh.h>

#include <gsIO/gsXml.h>
#include <gsIO/gsXmlGenericUtils.hpp>

namespace gismo
{
 // Central element implementation
// template<short_t d, class T>
// gsMatrix<T> gsHTensorBasis<d,T>::elementInSupportOf(index_t i) const
// {
//     index_t lvl = levelOf(i);
//     index_t j = flatTensorIndexOf(i);
//     return m_bases[lvl]->elementInSupportOf(j);
// }

template<short_t d, class T>
gsMatrix<T> gsHTensorBasis<d,T>::support() const
{
    return m_bases[0]->support();
}

//i in continuous numbering
template<short_t d, class T>
gsMatrix<T> gsHTensorBasis<d,T>::support(const index_t & i) const
{
    // Get the level
    int lvl = levelOf(i);
    // Return the the support
    return m_bases[lvl]->support( m_xmatrix[lvl][ i - m_xmatrix_offset[lvl] ] );
}

// S.K.
template<short_t d, class T> inline
index_t gsHTensorBasis<d,T>::getLevelAtPoint(const gsMatrix<T> & Pt) const
{
    GISMO_ASSERT(Pt.cols() == 1, "Waiting for single point");
    point loIdx;

    const int maxLevel = m_tree.getMaxInsLevel();

    needLevel(maxLevel);

    for( int i =0; i < Dim; i++)
        loIdx[i] = m_bases[maxLevel]->knots(i).uFind( Pt(i,0) ).uIndex();

    return m_tree.levelOf( loIdx, maxLevel);
}

template<short_t d, class T> inline
void gsHTensorBasis<d,T>::getLevelUniqueSpanAtPoints(const  gsMatrix<T> & Pt,
                                                     gsVector<index_t> & lvl,
                                                     gsMatrix<index_t> & loIdx ) const
{
    lvl.resize( Pt.cols() );
    loIdx.resize( Pt.rows(), Pt.cols() );
    lvl.setZero();
    loIdx.setZero();
    for( index_t i = 0; i < Pt.cols(); i++)
    {
        lvl[i] = getLevelAtPoint( Pt.col(i) );
        for( index_t j = 0; j < Pt.rows(); j++)
            loIdx(j,i) = m_bases[ lvl[i] ]->knots(j).uFind( Pt(j,i) ).uIndex() ;
    }
}

template<short_t d, class T> inline
void gsHTensorBasis<d,T>::numActive_into(const gsMatrix<T> & u, gsVector<index_t>& result) const
{
    result.resize( u.cols() );
    result.setZero();

    point low, upp, cur;
    const int maxLevel = m_tree.getMaxInsLevel();

    for(index_t p = 0; p < u.cols(); p++ ) //for all input points
    {
        for(short_t i = 0; i != d; ++i)
            low[i] = m_bases[maxLevel]->knots(i).uFind(u(i,p)).uIndex();

        // Identify the level of the point
        const int lvl = m_tree.levelOf(low, maxLevel);

        for(int i = 0; i <= lvl; i++)
        {
            m_bases[i]->active_cwise(u.col(p), low, upp);
            cur = low;
            do //iterate over all points in [low,upp]
            {
                CMatrix::const_iterator it =
                    m_xmatrix[i].find_it_or_fail( m_bases[i]->index(cur) );

                if( it != m_xmatrix[i].end() )// if index is found
                    result[p]++;
            }
            while( nextCubePoint(cur,low,upp) );
        }
    }
}

template<short_t d, class T>
void gsHTensorBasis<d, T>::addConnectivity(int lvl, gsMesh<T> & mesh) const
{
    const gsVector<index_t, d> & low = gsVector<index_t, d>::Zero();

    const gsTensorBSplineBasis<d, T> & bb = *m_bases[lvl];
    const CMatrix & cmat = m_xmatrix[lvl];

    // Last tensor-index in level lvl
    gsVector<index_t, d> end(d);
    for (index_t i = 0; i < d; ++i)
        end(i) = bb.component(i).size() - 1;

    index_t k, s;
    gsVector<index_t, d> v, upp;
    for (index_t i = 0; i < d; ++i) // For all axes
    {
        s = bb.stride(i);
        v = low;
        upp = end;
        upp[i] = 0; // suppress to face v[i]==0

        do // Insert all edges normal to axis i
        {
            k = bb.index(v);
            for (index_t j = 0; j != end[i]; ++j)
            {
                if (cmat.bContains(k) && cmat.bContains(k + s))
                {
                    // inefficient for now
                    const index_t kInd = m_xmatrix_offset[lvl] +
                        (std::lower_bound(cmat.begin(), cmat.end(), k)
                         - cmat.begin());

                    // inefficient for now
                    const index_t kNextInd = m_xmatrix_offset[lvl] +
                        (std::lower_bound(cmat.begin(), cmat.end(), k + s)
                         - cmat.begin());

                    mesh.addEdge(kInd, kNextInd);
                }
                k += s;
            }
        } while (nextCubePoint(v, low, upp));
    }
}

template<short_t d, class T>
void gsHTensorBasis<d, T>::connectivity(const gsMatrix<T> & nodes, int level, gsMesh<T> & mesh) const
{
    const index_t sz = size();
    GISMO_ASSERT(nodes.rows() == sz, "Invalid input.");

    // Add all vertices
    for (index_t i = 0; i< sz; ++i)
        mesh.addVertex(nodes.row(i).transpose());

    addConnectivity(level, mesh);
}

template<short_t d, class T>
void gsHTensorBasis<d,T>::connectivity(const gsMatrix<T> & nodes, gsMesh<T> & mesh) const
{
    const index_t sz  = size();
    GISMO_ASSERT( nodes.rows() == sz, "Invalid input.");

    // Add vertices
    for(index_t i = 0; i< sz; ++i )
        mesh.addVertex( nodes.row(i).transpose() );

    // For all levels
    for(size_t lvl = 0; lvl <= maxLevel(); lvl++)
    {
        addConnectivity(lvl, mesh);
    }
}

template<short_t d, class T>
index_t gsHTensorBasis<d,T>::size() const
{
    return m_xmatrix_offset.back();
}
template<short_t d, class T>
void gsHTensorBasis<d,T>::refine_withCoefs(gsMatrix<T> & coefs, gsMatrix<T> const & boxes)
{
    std::vector<gsSortedVector<index_t> > OX = m_xmatrix;
    refine(boxes);
    gsSparseMatrix<> transf;
    this->transfer(OX, transf);
    gsDebug<<"tranf orig:\n"<<transf<<std::endl;
    coefs = transf*coefs;
}

template<short_t d, class T>
void gsHTensorBasis<d,T>::refineElements_withCoefs(gsMatrix<T> & coefs,std::vector<index_t> const & boxes)
{
    gsSparseMatrix<> transf;
    this->refineElements_withTransfer(boxes,transf);
    //gsDebug<<"tranf orig:\n"<<transf<<std::endl;
    coefs = transf*coefs;
}

template<short_t d, class T>
void gsHTensorBasis<d,T>::refineElements_withTransfer(std::vector<index_t> const & boxes, gsSparseMatrix<T> & tran)
{
    std::vector<gsSortedVector<index_t> > OX = m_xmatrix;
    this->refineElements(boxes);
    this->transfer(OX, tran);
}


template<short_t d, class T>
void gsHTensorBasis<d,T>::refineElements_withCoefs2(gsMatrix<T> & coefs,std::vector<index_t> const & boxes)
{
    std::vector<gsSortedVector<index_t> > OX = m_xmatrix;
    refineElements(boxes);
    gsSparseMatrix<> transf;
    this->transfer2(OX, transf);
    //gsDebug<<"tranf 2:\n"<<transf<<std::endl;
    coefs = transf*coefs;
}

// template<short_t d, class T>
// void gsHTensorBasis<d,T>::unrefine_withCoefs(gsMatrix<T> & coefs, gsMatrix<T> const & boxes)
// {
//     std::vector<gsSortedVector<index_t> > OX = m_xmatrix;
//     unrefine(boxes);
//     gsSparseMatrix<> transf;
//     this->transfer(OX, transf);
//     gsDebug<<"tranf orig:\n"<<transf<<std::endl;
//     coefs = transf*coefs;
// }

template<short_t d, class T>
void gsHTensorBasis<d,T>::unrefineElements_withCoefs(gsMatrix<T> & coefs,std::vector<index_t> const & boxes)
{
    gsSparseMatrix<> transf;
    this->unrefineElements_withTransfer(boxes,transf);
    //gsDebug<<"tranf orig:\n"<<transf<<std::endl;

    typename gsSparseSolver<T>::QR solver(transf);
    coefs=solver.solve(coefs);
}

template<short_t d, class T>
void gsHTensorBasis<d,T>::unrefineElements_withTransfer(std::vector<index_t> const & boxes, gsSparseMatrix<T> & tran)
{
    typename gsHTensorBasis<d,T>::uPtr cp = this->clone();
    this->unrefineElements(boxes);
    cp->transfer(this->m_xmatrix,tran);
}

template<short_t d, class T>
void gsHTensorBasis<d,T>::uniformRefine_withCoefs(gsMatrix<T>& coefs, int numKnots, int mul)
{
    std::vector<gsSortedVector<index_t> > OX = m_xmatrix;
    //uniformRefine(numKnots);
    //gsMatrix<> transf;
    //CMatrix temp;
    //this->m_xmatrix.insert(this->m_xmatrix.begin(), temp);
    //gsVector<index_t> level;
    //gsMatrix<index_t> p1, p2;
    //this->m_tree.getBoxes(p1,p2,level);
    std::vector<index_t> boxes;
    index_t lvl;
    for ( typename hdomain_type::literator it = m_tree.beginLeafIterator(); it.good(); it.next() )
    {
        //        gsDebug <<" level : "<< it.level() <<"\n";
        //        gsDebug <<" lower : "<< it.lowerCorner() <<"\n";
        //        gsDebug <<" upper : "<< it.upperCorner() <<"\n";

        lvl = it.level() + 1;
        const point & l = it.lowerCorner();
        const point & u = it.upperCorner();

        boxes.push_back(lvl);
        for( short_t i = 0; i < d; i++)
            boxes.push_back( l(i) * 2);
        for( short_t i = 0; i < d; i++)
            boxes.push_back( u(i) * 2);
    }

    this->clone()->refineElements_withCoefs(coefs, boxes);
    this->uniformRefine(numKnots, mul);
    //this->m_xmatrix.erase(this->m_xmatrix.begin(),this->m_xmatrix.begin()+1);
    //coefs = transf*coefs;
}

template<short_t d, class T>
void gsHTensorBasis<d,T>::refine(gsMatrix<T> const & boxes, int refExt)
{
    GISMO_ASSERT(boxes.rows() == d, "refine() needs d rows of boxes.");
    GISMO_ASSERT(boxes.cols()%2 == 0, "Each box needs two corners but you don't provide refine() with them.");

#ifndef NDEBUG
    gsMatrix<T> para = support();
    for(int i = 0; i < boxes.cols()/2; i++)
    {
        for( short_t j = 0; j < d; j++ )
        {
            GISMO_ASSERT( para(j,0) <= boxes(j, 2*i) ,
                          "In refine() the first corner is outside the computational domain.");
            GISMO_ASSERT( para(j,1) >= boxes(j, 2*i+1),
                          "In refine() the second corner is outside the computational domain." );
        }
    }
#endif

    if( refExt == 0 )
    {
        // If there is no refinement-extension, just use the
        // "regular" refinement function refine( gsMatrix )
        this->refine( boxes );

        // Make sure there are enough levels
        needLevel( m_tree.getMaxInsLevel() );
    }
    else
    {
        // Make an element vector
        std::vector<index_t> refVector = this->asElements(boxes, refExt);//std::vector<unsigned> refVector = this->asElements(boxes, refExt);

        // ...and refine
        this->refineElements( refVector );
    }

    // Update the basis (already done by now)
    //update_structure();
}

template<short_t d, class T>
void gsHTensorBasis<d,T>::unrefine(gsMatrix<T> const & boxes, int refExt)
{
    GISMO_ASSERT(boxes.rows() == d, "refine() needs d rows of boxes.");
    GISMO_ASSERT(boxes.cols()%2 == 0, "Each box needs two corners but you don't provide refine() with them.");

#ifndef NDEBUG
    gsMatrix<T> para = support();
    for(int i = 0; i < boxes.cols()/2; i++)
    {
        for( short_t j = 0; j < d; j++ )
        {
            GISMO_ASSERT( para(j,0) <= boxes(j, 2*i) ,
                          "In refine() the first corner is outside the computational domain.");
            GISMO_ASSERT( para(j,1) >= boxes(j, 2*i+1),
                          "In refine() the second corner is outside the computational domain." );
        }
    }
#endif

    // Make an element vector
    std::vector<index_t> refVector = this->asElementsUnrefine(boxes, refExt);//std::vector<unsigned> refVector = this->asElements(boxes, refExt);

    // ...and refine
    this->unrefineElements( refVector );

    // if( refExt == 0 )
    // {
    //     // If there is no refinement-extension, just use the
    //     // "regular" unrefinement function unrefine( gsMatrix )
    //     // this->unrefine( boxes );

    //     // Make an element vector
    //     std::vector<index_t> refVector = this->asElements(boxes, 0);//std::vector<unsigned> refVector = this->asElements(boxes, refExt);

    //     // ...and refine
    //     this->unrefineElements( refVector );

    //     // Make an element vector
    //     // this->unrefine( boxes );
    // }
    // else
    // {
    //     // Make an element vector
    //     std::vector<index_t> refVector = this->asElements(boxes, refExt);//std::vector<unsigned> refVector = this->asElements(boxes, refExt);

    //     // ...and refine
    //     this->unrefineElements( refVector );
    // }

    // Update the basis (already done by now)
    //update_structure();
}

template<short_t d, class T>
std::vector<index_t> gsHTensorBasis<d,T>::asElements(gsMatrix<T> const & boxes, int refExt) const
{
    // If there is a refinement-extension, we will have to use
    // refineElements( std::vector )
    //
    // Each box will be represented by 2*d+1 entries specifying
    // <level to be refined to>,<lower corner>,<upper corner>
    const int offset = 2*d+1;

    // Initialize vector of size
    // "entries per box" times "number of boxes":
    std::vector<index_t> refVector( offset * boxes.cols()/2 );
    gsMatrix<T> ctr(d,1);

    // Loop over all boxes:
    for(index_t i = 0; i < boxes.cols()/2; i++)
    {
        ctr = ( boxes.col( 2*i ) + boxes.col( 2*i+1) )/2;

        // Compute the level we want to refine to.
        // Note that, if the box extends over several elements,
        // the level at the centerpoint will be taken for reference
        const int refLevel = getLevelAtPoint( ctr ) + 1;

        // Make sure there are enough levels
        needLevel( refLevel );

        for(index_t j = 0; j < boxes.rows();j++)
        {
            // Convert the parameter coordinates to (unique) knot indices
            const gsKnotVector<T> & kv = m_bases[refLevel]->knots(j);
            int k1 = (std::upper_bound(kv.domainUBegin(), kv.domainUEnd(),
                                       boxes(j,2*i  ) ) - 1).uIndex();
            int k2 = (std::upper_bound(kv.domainUBegin(), kv.domainUEnd()+1,
                                       boxes(j,2*i+1) ) - 1).uIndex();

            // Trivial boxes trigger some refinement
            if ( k1 == k2)
            {
                if (0!=k1) {--k1;}
                ++k2;
            }

            // If applicable, add the refinement extension.
            // Note that extending by one cell on level L means
            // extending by two cells in level L+1
            ( k1 < 2*refExt ? k1=0 : k1-=2*refExt );
            const index_t maxKtIndex = kv.size();
            ( k2 + 2*refExt >= maxKtIndex ? k2=maxKtIndex-1 : k2+=2*refExt);

            // Store the data...
            refVector[i*offset]       = refLevel;
            refVector[i*offset+1+j]   = k1;
            refVector[i*offset+1+j+d] = k2;
        }
    }
    // gsDebug<<"begin\n";
    // for (std::vector<unsigned>::const_iterator i = refVector.begin(); i != refVector.end(); ++i)
    //     std::cout << *i << ' ';
    // gsDebug<<"end\n";

    return refVector;
}

template<short_t d, class T>
std::vector<index_t> gsHTensorBasis<d,T>::asElementsUnrefine(gsMatrix<T> const & boxes, int refExt) const
{
    // If there is a refinement-extension, we will have to use
    // refineElements( std::vector )
    //
    // Each box will be represented by 2*d+1 entries specifying
    // <level to be refined to>,<lower corner>,<upper corner>
    const int offset = 2*d+1;

    // Initialize vector of size
    // "entries per box" times "number of boxes":
    std::vector<index_t> refVector;
    refVector.reserve( offset * boxes.cols()/2 );
    gsMatrix<T> ctr(d,1);

    // Index for the actual boxes that can be unrefined
    // (so not the ones with level < 0 )
    index_t I = 0;
    // Loop over all boxes:
    for(index_t i = 0; i < boxes.cols()/2; i++)
    {
        ctr = ( boxes.col( 2*i ) + boxes.col( 2*i+1) )/2;

        // Compute the level we want to refine to.
        // Note that, if the box extends over several elements,
        // the level at the centerpoint will be taken for reference
        const int refLevel = getLevelAtPoint( ctr ) - 1;

        // If the level is 0, we cannot coarsen
        if (refLevel < 0) continue;

        refVector.resize(refVector.size() + offset);

        for(index_t j = 0; j < boxes.rows();j++)
        {
            // Convert the parameter coordinates to (unique) knot indices
            const gsKnotVector<T> & kv = m_bases[refLevel+1]->knots(j);
            index_t k1 = (std::upper_bound(kv.domainUBegin(), kv.domainUEnd(),
                                       boxes(j,2*i  ) ) - 1).uIndex();
            index_t k2 = (std::upper_bound(kv.domainUBegin(), kv.domainUEnd()+1,
                                       boxes(j,2*i+1) ) - 1).uIndex();

            // Trivial boxes trigger some refinement
            if ( k1 == k2)
            {
                if (0!=k1) {--k1;}
                ++k2;
            }

            // If applicable, add the refinement extension.
            ( k1 < refExt ? k1=0 : k1-=refExt );
            const index_t maxKtIndexd = kv.uSize();
            ( k2 + refExt >= maxKtIndexd ? k2=maxKtIndexd-1 : k2+=refExt);

<<<<<<< HEAD
            k1 = math::floor(static_cast<T>(k1) / T(2));
            k2 = math::ceil (static_cast<T>(k2) / T(2));
=======
            // go one level up;
            k1 /= 2;
            k2 =  k2/2 + (index_t)(k2%2 != 0);
>>>>>>> 39da7a75

            // Store the data...
            refVector[I*offset]       = refLevel;
            refVector[I*offset+1+j]   = k1;
            refVector[I*offset+1+j+d] = k2;
        }

        I++;
    }

    return refVector;
}

template<short_t d, class T>
void gsHTensorBasis<d,T>::refine(gsMatrix<T> const & boxes)
{
    GISMO_ASSERT(boxes.rows() == d, "refine() needs d rows of boxes.");
    GISMO_ASSERT(boxes.cols()%2 == 0, "Each box needs two corners but you don't provide refine() with them.");

#ifndef NDEBUG
    gsMatrix<T> para = support();
    for(int i = 0; i < boxes.cols()/2; i++)
    {
        for( short_t j = 0; j < d; j++ )
        {
            GISMO_ASSERT( para(j,0) <= boxes(j, 2*i) ,
                          "In refine() the first corner is outside the computational domain.");
            GISMO_ASSERT( para(j,1) >= boxes(j, 2*i+1),
                          "In refine() the second corner is outside the computational domain." );
        }
    }
#endif

    gsVector<index_t,d> k1, k2;
    for(index_t i = 0; i < boxes.cols()/2; i++)
    {
        // 1. Get a small cell containing the box
        const int fLevel = m_bases.size()-1;

        for(index_t j = 0; j < k1.size();j++)
        {
            const gsKnotVector<T> & kv = m_bases.back()->knots(j);
            k1[j] = (std::upper_bound(kv.domainUBegin(), kv.domainUEnd(),
                                      boxes(j,2*i  ) ) - 1).uIndex();
            k2[j] = (std::upper_bound(kv.domainUBegin(), kv.domainUEnd()+1,
                                      boxes(j,2*i+1) ) - 1).uIndex();

            // Trivial boxes trigger some refinement
            if ( k1[j] == k2[j])
            {
                if (0!=k1[j]) {--k1[j];}
                ++k2[j];
            }
        }

        // 2. Find the smallest level in which the box is completely contained
        //const int level = m_tree.query3(k1,k2,fLevel) + 1;
        // make sure that the grid is computed ( needLevel(level) )
        //const tensorBasis & tb = tensorLevel(level);
        //GISMO_UNUSED(tb);

        // Sink box
        m_tree.sinkBox(k1, k2, fLevel);
        // Make sure we have enough levels
        needLevel( m_tree.getMaxInsLevel() );
    }

    // Update the basis
    // update_structure();
}

// template<short_t d, class T>
// void gsHTensorBasis<d,T>::unrefine(gsMatrix<T> const & boxes)
// {
//     GISMO_ASSERT(boxes.rows() == d, "unrefine() needs d rows of boxes.");
//     GISMO_ASSERT(boxes.cols()%2 == 0, "Each box needs two corners but you don't provide unrefine() with them.");

// #ifndef NDEBUG
//     gsMatrix<T> para = support();
//     for(int i = 0; i < boxes.cols()/2; i++)
//     {
//         for( short_t j = 0; j < d; j++ )
//         {
//             GISMO_ASSERT( para(j,0) <= boxes(j, 2*i) ,
//                           "In unrefine() the first corner is outside the computational domain.");
//             GISMO_ASSERT( para(j,1) >= boxes(j, 2*i+1),
//                           "In unrefine() the second corner is outside the computational domain." );
//         }
//     }
// #endif

//     gsVector<index_t,d> k1, k2;
//     for(index_t i = 0; i < boxes.cols()/2; i++)
//     {
//         // 1. Get a small cell containing the box
//         const int fLevel = m_bases.size()-1;

//         for(index_t j = 0; j < k1.size();j++)
//         {
//             const gsKnotVector<T> & kv = m_bases.back()->knots(j);
//             k1[j] = (std::upper_bound(kv.domainUBegin(), kv.domainUEnd(),
//                                       boxes(j,2*i  ) ) - 1).uIndex();
//             k2[j] = (std::upper_bound(kv.domainUBegin(), kv.domainUEnd()+1,
//                                       boxes(j,2*i+1) ) - 1).uIndex();

//             // Trivial boxes trigger some refinement
//             if ( k1[j] == k2[j])
//             {
//                 if (0!=k1[j]) {--k1[j];}
//                 ++k2[j];
//             }
//         }

//         // 2. Find the smallest level in which the box is completely contained
//         //const int level = m_tree.query3(k1,k2,fLevel) + 1;
//         // make sure that the grid is computed ( needLevel(level) )
//         //const tensorBasis & tb = tensorLevel(level);
//         //GISMO_UNUSED(tb);

//         // Sink box
//         m_tree.raiseBox(k1, k2, fLevel);
//     }

//     // Update the basis
//     // update_structure();
// }

template<short_t d, class T>
void gsHTensorBasis<d,T>::refineBasisFunction(const index_t i)
{
    // Get current level
    const index_t lvl = this->levelOf(i);
    // Get the support endpoints
    gsMatrix<index_t, d, 2>	elements;
    m_bases[lvl]->elementSupport_into(m_xmatrix[lvl][ i - m_xmatrix_offset[lvl] ],
                                          elements);
    point low = elements.col(0);
    point upp = elements.col(1);
    // Advance the indices to one level deeper
    for ( short_t k = 0; k!=d; ++k )
    {
        low[k] = low[k] << 1;
        upp[k] = upp[k] << 1;
    }
    // Insert the domain to the lvl+1 nested domain
    m_tree.insertBox(low,upp,lvl+1);
    // Update the basis
    update_structure();
}


/*
  template<short_t d, class T>
  void gsHTensorBasis<d,T>::refine(gsDomainIterator<T> const & boxes)
  {

  }
*/

template<short_t d, class T>
void gsHTensorBasis<d,T>::refineElements(std::vector<index_t> const & boxes)
{
    point i1;
    point i2;

    GISMO_ASSERT( (boxes.size()%(2*d + 1))==0,
                  "The points did not define boxes properly. The boxes were not added to the basis.");
    for(size_t i = 0; i < (boxes.size())/(2*d+1); i++)
    {
        for( short_t j = 0; j < d; j++ )
        {
            i1[j] = boxes[(i*(2*d+1))+j+1];
            i2[j] = boxes[(i*(2*d+1))+d+j+1];
        }
        insert_box(i1,i2,boxes[i*(2*d+1)]);
    }

    update_structure();
}

template<short_t d, class T>
void gsHTensorBasis<d,T>::unrefineElements(std::vector<index_t> const & boxes)
{
    point i1;
    point i2;

    GISMO_ASSERT( (boxes.size()%(2*d + 1))==0,
                  "The points did not define boxes properly. The boxes were not added to the basis.");

    for(size_t i = 0; i < (boxes.size())/(2*d+1); i++)
    {
        for( short_t j = 0; j < d; j++ )
        {
            i1[j] = boxes[(i*(2*d+1))+j+1];
            i2[j] = boxes[(i*(2*d+1))+d+j+1];
        }

        m_tree.clearBox(i1,i2, boxes[i*(2*d+1)]);
        // needLevel( m_tree.getMaxInsLevel() );
    }

    // reconstruct the whole tree to fix alignment
    gsHDomain<d> newtree( m_tree.upperCornerIndex() );
    auto leafIt = m_tree.beginLeafIterator();
    for (; leafIt.good(); leafIt.next())
    {
        if ( leafIt.level()>0 )
            newtree.insertBox(leafIt.lowerCorner(),
                              leafIt.upperCorner(), leafIt.level() );
    }
    m_tree = newtree;

    //recompute max-ins-level
    m_tree.computeMaxInsLevel();
    update_structure();
}

template<short_t d, class T>
void gsHTensorBasis<d,T>::refineSide(const boxSide side, index_t lvl)
{
    const index_t dir = side.direction();
    const index_t par = side.parameter();
    gsMatrix<T> rf = this->support();
    rf(dir,!par) = rf(dir,par);
    for (index_t i = 0; i!=lvl; ++i) // lazy impl., this can be more efficient
        this->refine(rf);
}

template<short_t d, class T>
void gsHTensorBasis<d,T>::matchWith(const boundaryInterface & bi,
                                    const gsBasis<T> & other,
                                    gsMatrix<index_t> & bndThis,
                                    gsMatrix<index_t> & bndOther) const
{
    if( const Self_t * _other = dynamic_cast<const Self_t*>( &other) )
    {
        // tens1 will store the tensor-index on side second(),...
        gsVector<index_t,d> N, tens0, tens1;

        // see if the orientation is preserved on side second()
        const gsVector<bool> dirOrient = bi.dirOrientation();
        const gsVector<index_t> dirMap = bi.dirMap();

        // get the global indices of the basis functions which are
        // active on the interface
        bndThis = this->boundary( bi.first().side() );

        // this is only for checking whether, at least, both involved
        // bases have the same number of DOF on the interface.
        bndOther= _other->boundary( bi.second().side() );
        GISMO_ASSERT( bndThis.rows() == bndOther.rows(),
                      "Input error, sizes do not match: "
                      <<bndThis.rows()<<"!="<<bndOther.rows() );
        // bndOther gets overwritten completely, so here is the setZero():
        bndOther.setZero();

        for( index_t i=0; i < bndThis.rows(); i++)
        {
            // get the level of the basis function on side first()
            index_t L = this->levelOf( bndThis(i,0) );
            // get the flat tensor index
            // (i.e., the single-number-index on level L)...
            index_t flat0 = this->flatTensorIndexOf( bndThis(i,0) );
            // ... and change it to the tensor-index.
            tens0 = this->tensorLevel(L).tensorIndex( flat0 );

            // ...flat1 the corresponding flat index
            // (single-number on level)...
            index_t flat1 = 0;
            // ...and cont1 the corresponding continued (global) index.
            index_t cont1 = 0;

            // get the sizes of the components of the tensor-basis on this level,
            // i.e., the sizes of the univariate bases corresponding
            // to the respective coordinate directions
            for( short_t j=0; j < d; j++)
                N[j] = _other->tensorLevel(L).component(j).size();

            // get the tensor-index of the basis function on level L on
            // second() that should be matched with flatp/tens0
            for( short_t j=0; j<d; j++)
            {
                // coordinate direction j on first() gets
                // mapped to direction jj on second()
                index_t jj = dirMap[j];
                // store the respective component of the tensor-index
                tens1[jj] = tens0[j];

                if( jj == bi.second().direction() )
                {
                    // if jj is the direction() of the interface,
                    // however, we need either the first
                    // or last basis function
                    if( bi.second().parameter() ) // true = 1 = end
                        tens1[jj] = N[jj]-1;
                    else
                        tens1[jj] = 0;
                }
                else
                {
                    // otherwise, check if the orientation is
                    // preserved. If necessary, flip it.
                    if( !dirOrient[j] )
                        tens1[jj] = N[jj]-1 - tens1[jj];
                }

            }

            flat1 = _other->tensorLevel(L).index( tens1 );

            // compute the "continuous" index on second(), i.e., the index
            // in the numbering which is global over all levels.
            cont1 = _other->flatTensorIndexToHierachicalIndex( flat1, L );
            // this is the index that has to be matched with bndThis(i,0)
            bndOther( i, 0 ) = cont1;
        }
        return;
    }
    gsWarn<<"Cannot match with "<< other <<"\n";
}

//protected functions

// Construct the characteristic matrix of level \a level ; i.e., set
// all the matrix entries corresponding to active functions to one and
// the rest to zero.
template<short_t d, class T>
void gsHTensorBasis<d,T>::set_activ1(int level)
{
    typedef typename gsKnotVector<T>::smart_iterator knotIter;

    //gsDebug<<" Setting level "<< level <<"\n";
    point low, upp;

    CMatrix & cmat = m_xmatrix[level];

    // Clear previous entries
    cmat.clear();

    // If a level is to be checked which is larger than
    // the maximum inserted level, nothing need so to be done
    if ( level > static_cast<int>(m_tree.getMaxInsLevel() ) )
        return;


    gsVector<knotIter,d> starts, ends, curr;
    point ind;
    ind[0] = 0; // for d==1: warning: may be used uninitialized in this function (snap-ci)

    for(short_t i = 0; i != d; ++i)
    {
        // beginning of the iteration in i-th direction
        starts[i] = m_bases[level]->knots(i).sbegin() ;
        // end of the iteration in i-th direction
        ends  [i] = m_bases[level]->knots(i).send()-m_deg[i]-1;
    }

    curr = starts;// start iteration
    do
    {
        for(short_t i = 0; i != d; ++i)
        {
            low[i]  = curr[i].uIndex();  // lower left corner of the support of the function
            upp[i]  = (curr[i]+m_deg[i]+1).uIndex(); // upper right corner of the support
            ind[i]  = curr[i].index(); // index of the function in the matrix
        }

        if ( m_tree.query3(low, upp,level) == level) //if active
            cmat.push_unsorted( m_bases[level]->index( ind ) );

    }
    while (  nextLexicographic(curr,starts,ends) ); // while there are some functions (i.e., some combinations of iterators) left

    cmat.sort();

}

template<short_t d, class T>
void gsHTensorBasis<d,T>::functionOverlap(const point & boxLow, const point & boxUpp,
                                          const int level, point & actLow, point & actUpp)
{
    const tensorBasis & tb = *m_bases[level];
    for(short_t i = 0; i != d; ++i)
    {
        actLow[i] = tb.knots(i).lastKnotIndex (boxLow[i]) - m_deg[i];
        actUpp[i] = tb.knots(i).firstKnotIndex(boxUpp[i]) - 1       ;

        // Note aao:
        //actLow[i] = firstKnotIndex(boxLow[i]);
        //actUpp[i] = tb.knots(i).lastKnotIndex(boxUpp[i])-m_deg[i]-1;
    }
}

template<short_t d, class T>
void gsHTensorBasis<d,T>::setActive()
{
    // for(size_t lvl = 0; lvl != m_xmatrix.size(); lvl++)
    //     set_activ1(lvl);
    // return;

    // iterate over leaf-boxes
    //   for all overlapping supports with the box
    //     set obvious to active
    //     for the rest candidates (supp. not fully contained in box ~ !query2)
    //     (equiv: actives on the boundary cells of the box)
    //       query3(supp,box.level) == level (min. is level: no coarser)
    // take care: duplicates from different leaves or adj. cells
    point curr, actUpp;
    gsMatrix<index_t,d,2> elSupp;

    // try: iteration per level
    for ( typename hdomain_type::literator it = m_tree.beginLeafIterator();
          it.good(); it.next() )
    {
        const int lvl = it.level();
        CMatrix & cmat = m_xmatrix[lvl];

        // Get candidate functions
        functionOverlap(it.lowerCorner(), it.upperCorner(), lvl, curr, actUpp);

        do
        {
            const index_t gi = m_bases[lvl]->index( curr );

            // Get element support
            m_bases[lvl]->elementSupport_into(gi, elSupp);

            if ( (elSupp.col(0).array() >= it.lowerCorner().array()).all() &&
                 (elSupp.col(1).array() <= it.upperCorner().array()).all() )
            {
                // to do: all-at-once
                cmat.push_unsorted( gi );
            }
            else
            {
                // Check if active (iff no overlap with level less than lvl)
                if ( m_tree.query3(elSupp.col(0), elSupp.col(1), lvl) == lvl)
                    cmat.push_unsorted( gi );
            }
        }
        while( nextCubePoint(curr, actUpp) );
    }

    for(size_t lvl = 0; lvl != m_xmatrix.size(); ++lvl)
    {
        m_xmatrix[lvl].sort();
        m_xmatrix[lvl].erase( std::unique( m_xmatrix[lvl].begin(), m_xmatrix[lvl].end() ),
                              m_xmatrix[lvl].end() );
    }
}

template<short_t d, class T>
void gsHTensorBasis<d,T>::setActiveToLvl(int level,
                                         std::vector<CMatrix> & x_matrix_lvl) const
{
    x_matrix_lvl.resize(level+1);

    // vectors of iterators. one iterator for each dimension
    gsVector<typename gsKnotVector<T>::smart_iterator,d> starts, ends, curr;
    gsVector<index_t,d> ind;
    ind[0] = 0; // for d==1: warning: may be used uninitialized in this function (snap-ci)
    gsVector<index_t,d> low, upp;
    for(int j =0; j < level+1; j++)
    {
        // Clear previous entries
        x_matrix_lvl[j].clear();

        for(index_t i = 0; i != d; ++i)
        {
            // beginning of the iteration in i-th direction
            starts[i] = m_bases[j]->knots(i).sbegin() ;
            // end of the iteration in i-th direction
            ends  [i] = m_bases[j]->knots(i).send()-m_deg[i]-1;
        }

        curr = starts; // set start of iteration
        do
        {
            for(index_t i = 0; i != d; ++i)
            {
                low[i]  = curr[i].uIndex(); // lower left corner of the support of the function
                upp[i]  = (curr[i]+m_deg[i]+1).uIndex(); // upper right corner of the support
                ind[i]  = curr[i].index(); // index of the function in the matrix
            }
            if(j < level)
            {
                if ( m_tree.query3(low, upp,j) == j)
                { //if active
                    x_matrix_lvl[j].push_unsorted( m_bases[j]->index( ind ) );
                }
            }else{
                if ( m_tree.query3(low, upp,j) >= j)
                { //if active
                    x_matrix_lvl[j].push_unsorted( m_bases[j]->index( ind ) );
                }
            }
        }
        while ( nextLexicographic(curr,starts,ends) ); // while there are some functions (i.e., some combinations of iterators) left

        x_matrix_lvl[j].sort();
    }

}

///private functions
template<short_t d, class T> inline
void gsHTensorBasis<d,T>::insert_box(typename gsHTensorBasis<d,T>::point const & k1,
                                     typename gsHTensorBasis<d,T>::point const & k2,
                                     int lvl )
{
    // Remember box in History (for debugging)
    // m_boxHistory.push_back( box(k1,k2,lvl) );

    m_tree.insertBox(k1,k2, lvl);
    needLevel( m_tree.getMaxInsLevel() );
}

template<short_t d, class T>
void gsHTensorBasis<d,T>::makeCompressed()
{
    // Compress the tree
    // m_tree.makeCompressed();

    while ( ! m_xmatrix_offset[1] )
    {
        delete m_bases.front();
        m_bases.erase( m_bases.begin() );
        m_tree.decrementLevel();
        m_xmatrix.erase( m_xmatrix.begin() );
        m_xmatrix_offset.erase( m_xmatrix_offset.begin() );
    }
    // Note/to do: cleaning up empty levels at the end as well.
}

template<short_t d, class T>
void gsHTensorBasis<d,T>::flatTensorIndexesToHierachicalIndexes(gsSortedVector< int > & indexes,const int level) const
{
    GISMO_ASSERT( static_cast<size_t>(level) < m_xmatrix.size(), "Requested level does not exist.\n");

    CMatrix::const_iterator xmat_pointer = m_xmatrix[level].begin();
    CMatrix::const_iterator xmat_end = m_xmatrix[level].end();
    gsSortedVector< int >::iterator ind_pointer = indexes.begin();
    gsSortedVector< int >::iterator ind_end = indexes.end();
    index_t index = 0;
    while(ind_pointer!=ind_end&&xmat_pointer!=xmat_end)
    {
        if(*ind_pointer<static_cast<int>(*xmat_pointer))
        {
            (*ind_pointer)=-1;
            ++ind_pointer;
        }
        else if(*ind_pointer==static_cast<int>(*xmat_pointer))
        {
            (*ind_pointer)=m_xmatrix_offset[level]+index;
            ++xmat_pointer;
            ++index;
            ++ind_pointer;
        }
        else
        {
            ++xmat_pointer;
            ++index;
        }
    }
    while(ind_pointer!=ind_end)
    {
        (*ind_pointer)=-1;
        ++ind_pointer;
    }
}

template<short_t d, class T>
int gsHTensorBasis<d,T>::flatTensorIndexToHierachicalIndex(index_t index,const int level) const
{
    if( m_xmatrix.size()<=static_cast<size_t>(level) )
        return -1;
    CMatrix::const_iterator it = std::lower_bound(m_xmatrix[level].begin(), m_xmatrix[level].end(), index );
    if(it == m_xmatrix[level].end() || *it != index)
        return -1;
    else
        return m_xmatrix_offset[level] + ( it - m_xmatrix[level].begin() );
}

template<short_t d, class T>
void gsHTensorBasis<d,T>::activeBoundaryFunctionsOfLevel(const unsigned level,const boxSide & s,std::vector<bool>& actives) const
{
    needLevel( level );

    const gsMatrix<index_t> bound = m_bases[level]->boundary(s);
    const index_t sz = bound.rows();
    //gsSortedVector< int > indexes(bound->data(),bound->data()+sz);
    gsSortedVector< int > indexes;
    indexes.resize(sz,-1);
    if(level<=maxLevel())
    {
        for(index_t i = 0;i<sz;++i)
            indexes[i]=(bound)(i,0);
        flatTensorIndexesToHierachicalIndexes(indexes,level);
    }
    actives.resize(indexes.size(),false);
    std::fill (actives.begin(),actives.end(),false);
    for(size_t i = 0;i<indexes.size();i++)
        if(indexes[i]!=-1)
            actives[i]=true;
}

template<short_t d, class T>
void gsHTensorBasis<d,T>::update_structure() // to do: rename as updateHook
{
    // Make sure we have computed enough levels
    needLevel( m_tree.getMaxInsLevel() );

    // Setup the characteristic matrices
    m_xmatrix.clear();
    m_xmatrix.resize( m_bases.size() );

    // Compress the tree
    m_tree.makeCompressed();

    for(size_t i = 0; i != m_xmatrix.size(); i ++)
        set_activ1(i);

    // Store all indices of active basis functions to m_matrix
    //setActive();

    // Compute offsets
    m_xmatrix_offset.clear();
    m_xmatrix_offset.reserve(m_xmatrix.size()+1);
    m_xmatrix_offset.push_back(0);
    for (size_t i = 0; i != m_xmatrix.size(); i++)
    {
        m_xmatrix_offset.push_back(
            m_xmatrix_offset.back() + m_xmatrix[i].size() );
    }
}

template<short_t d, class T>
void gsHTensorBasis<d,T>::needLevel(int maxLevel) const
{
    // +1 for the initial basis in m_bases
    const int extraLevels = maxLevel + 1 - m_bases.size();

    for ( int i = 0; i < extraLevels; ++i )
    {
        tensorBasis * next_basis = m_bases.back()->clone().release();
        next_basis->uniformRefine(1);
        m_bases.push_back (next_basis); //note: m_bases is mutable
    }
}

template<short_t d, class T>
void gsHTensorBasis<d,T>::initialize_class(gsBasis<T> const&  tbasis)
{
    // Degrees
    //m_deg = tbasis.cwiseDegree();
    m_deg.resize(d);
    for( index_t i = 0; i < d; i++)
        m_deg[i] = tbasis.degree(i);

    // Construct the initial basis
    if ( const tensorBasis * tb2 =
              dynamic_cast<const tensorBasis*>(&tbasis) )
    {
        m_bases.push_back(tb2->clone().release());
    }
    else
    {
        GISMO_ERROR("Cannot construct a Hierarchical basis from "<< tbasis );
    }

    // Initialize the binary tree
    point upp;
    for ( index_t i = 0; i!=d; ++i )
        upp[i] = m_bases[0]->knots(i).numElements();

    m_tree.init(upp);

    // Produce a couple of tensor-product spaces by dyadic refinement
    m_bases.reserve(3);
    for(index_t i = 1; i <= 2; i++)
    {
        tensorBasis* next_basis = m_bases[i-1]->clone().release();
        next_basis->uniformRefine(1);
        m_bases.push_back( next_basis );
    }

}


template<short_t d, class T>
void gsHTensorBasis<d,T>::active_into(const gsMatrix<T> & u, gsMatrix<index_t>& result) const
{
    gsMatrix<T> currPoint;
    point low, upp, cur;
    const int maxLevel = m_tree.getMaxInsLevel();

    std::vector<std::vector<index_t> > temp_output;//collects the outputs
    temp_output.resize( u.cols() );
    size_t sz = 0;

    //gsMatrix<index_t> activesLvl;

    for(index_t p = 0; p < u.cols(); p++) //for all input points
    {
        currPoint = u.col(p);
        for(short_t i = 0; i != d; ++i)
            low[i] = m_bases[maxLevel]->knots(i).uFind( currPoint(i,0) ).uIndex();

        // Identify the level of the point
        const int lvl = m_tree.levelOf(low, maxLevel);

        for(int i = 0; i <= lvl; i++)
        {
            /*
              m_bases[i]->active_into(currPoint, activesLvl);

              std::set_intersection(m_xmatrix[i].begin(), m_xmatrix[i].end(),
              activesLvl.data(), activesLvl.data() + activesLvl.size(),
              std::back_inserter( temp_output[p] ) );
              +++ Renumbering to H-basis indexing
            */

            m_bases[i]->active_cwise(currPoint, low, upp);
            cur = low;
            do
            {
                CMatrix::const_iterator it =
                    m_xmatrix[i].find_it_or_fail( m_bases[i]->index(cur) );

                if( it != m_xmatrix[i].end() )// if index is found
                {
                    temp_output[p].push_back(
                        this->m_xmatrix_offset[i] + (it - m_xmatrix[i].begin() )
                        );
                }
            }
            while( nextCubePoint(cur,low,upp) );
        }

        // update result size
        if ( temp_output[p].size() > sz )
            sz = temp_output[p].size();
    }

    result.resize(sz, u.cols() );
    for(index_t i = 0; i < result.cols(); i++)
    {
        result.col(i).topRows(temp_output[i].size())
            = gsAsConstVector<index_t>(temp_output[i]);
        result.col(i).bottomRows(sz-temp_output[i].size()).setZero();
    }
}

template<short_t d, class T>
gsMatrix<index_t>  gsHTensorBasis<d,T>::allBoundary( ) const
{
    std::vector<index_t> temp;
    gsVector<index_t, d>  ind;
    for(unsigned i = 0; i <= this->maxLevel(); i++)
        for (CMatrix::const_iterator it = m_xmatrix[i].begin();
             it != m_xmatrix[i].end(); it++)
        {
            ind = this->m_bases[i]->tensorIndex(*it);
            for (unsigned j=0; j!=d; ++j )
                if ( (ind[j]==0) || (ind[j]==(this->m_bases[i]->size(j)-1)) )
                {
                    temp.push_back(m_xmatrix_offset[i] + (it-m_xmatrix[i].begin()) );
                    break;
                }
        }
    return makeMatrix<index_t>(temp.begin(),temp.size(),1 );
}

template<short_t d, class T>
gsMatrix<index_t>  gsHTensorBasis<d,T>::
boundaryOffset(boxSide const & s,index_t offset) const
{
    //get information on the side
    const index_t k   = s.direction();
    const bool par = s.parameter();

    std::vector<index_t> temp;
    gsVector<index_t,d>  ind;
    // i goes through all levels of the hierarchical basis
    for(unsigned i = 0; i <= this->maxLevel(); i++)
    {
        GISMO_ASSERT(static_cast<int>(offset)<this->m_bases[i]->size(k),
                     "Offset cannot be bigger than the amount of basis"
                     "functions orthogonal to Boxside s!");

        index_t r = ( par ? this->m_bases[i]->size(k) - 1 -offset : offset);
        for (CMatrix::const_iterator it = m_xmatrix[i].begin();
             it != m_xmatrix[i].end(); it++)
        {
            ind = this->m_bases[i]->tensorIndex(*it);
            if ( ind[k]==r )
                temp.push_back(
                    m_xmatrix_offset[i] +  (it - m_xmatrix[i].begin() )
                    );
        }
    }
    return makeMatrix<index_t>(temp.begin(),temp.size(),1 );
}

template<short_t d, class T>
gsMatrix<index_t>  gsHTensorBasis<d,T>::
boundaryOffset(boxSide const & s,index_t offset, index_t level) const
{
    //get information on the side
    //index_t k   = s.direction();
    //bool par = s.parameter();
    return this->m_bases[level]->boundaryOffset(s, offset);
}

template<short_t d, class T>
index_t  gsHTensorBasis<d,T>::
levelAtCorner(boxCorner const & c) const
{
    // Get parametric points of corner
    gsVector<bool> pars;
    c.parameters_into(d,pars);
    // Cast to reals and find the level
    gsMatrix<T> mat = pars.template cast<T>();
    return getLevelAtPoint(mat);
}

template<short_t d, class T>
index_t  gsHTensorBasis<d,T>::
functionAtCorner(boxCorner const & c) const
{
    index_t lvl = this->levelAtCorner(c);

    // Get the index of the corner on the level
    index_t index = m_bases[lvl]->functionAtCorner(c);

    // Transform to (continuous) HBspline index.
    return this->flatTensorIndexToHierachicalIndex(index,lvl);
}

template<short_t d, class T>
index_t  gsHTensorBasis<d,T>::
functionAtCorner(boxCorner const & c, index_t level) const
{
    // Get the index of the corner on the level
    index_t index = m_bases[level]->functionAtCorner(c);

    // Transform to (continuous) HBspline index.
    return this->flatTensorIndexToHierachicalIndex(index,level);
}

/*
template<short_t d, class T>
void gsHTensorBasis<d,T>::evalAllDers_into(const gsMatrix<T> & u, int n,
                                           std::vector<gsMatrix<T> >& result) const;
{
    result.resize(n+1);

}
*/

template<short_t d, class T>
void gsHTensorBasis<d,T>::uniformRefine(int numKnots, int mul)
{
    GISMO_UNUSED(numKnots);
    GISMO_ASSERT(numKnots == 1, "Only implemented for numKnots = 1");

    GISMO_ASSERT( m_tree.getMaxInsLevel() < static_cast<unsigned>(m_bases.size()),
                  "Problem with max inserted levels: "<< m_tree.getMaxInsLevel()
                  <<"<" << m_bases.size() <<"\n");

    // Delete the first level
    delete m_bases.front();
    m_bases.erase( m_bases.begin() );

    // Keep consistency of finest level
    tensorBasis * last_basis = m_bases.back()->clone().release();
    last_basis->uniformRefine(1,mul);
    m_bases.push_back( last_basis );

    // Lift all indices in the tree by one level
    m_tree.multiplyByTwo();

    update_structure();
}

template<short_t d, class T>
std::vector< std::vector< std::vector<index_t > > > gsHTensorBasis<d,T>::domainBoundariesParams( std::vector< std::vector< std::vector< std::vector< T > > > >& result) const
{
    std::vector< std::vector< std::vector< std::vector<index_t > > > > dummy;
    return domainBoundariesGeneric( dummy, result, false );
}

template<short_t d, class T>
std::vector< std::vector< std::vector<index_t > > > gsHTensorBasis<d,T>::domainBoundariesIndices( std::vector< std::vector< std::vector< std::vector<index_t > > > >& result ) const
{
    std::vector< std::vector< std::vector< std::vector< T > > > > dummy;
    return domainBoundariesGeneric( result, dummy, true );
}


template<short_t d, class T>
std::vector< std::vector< std::vector<index_t > > > gsHTensorBasis<d,T>::domainBoundariesGeneric(std::vector< std::vector< std::vector< std::vector<index_t > > > >& indices,
                                                                                                       std::vector< std::vector< std::vector< std::vector< T > > > >& params,
                                                                                                       bool indicesFlag ) const
{
    indices.clear();
    params.clear();
    std::vector< std::vector< std::vector< int > > > res_aabb;
    std::vector< std::vector< std::vector<index_t > > > res_aabb_unsigned;
    std::vector< std::vector< std::vector< std::vector< index_t > > > > polylines;

    polylines =  this->m_tree.getPolylines();
    res_aabb.resize( polylines.size() );
    // We cannot simply say
    // result = this->m_tree.getPolylines();
    // because the return value of getPolylines() are vectors of ints and we have no implicit conversion of int to T.

    // We want indices/params to be of the same size as polylines. We achieve this here and in the for cycles.
    if( indicesFlag )
        indices.resize( polylines.size() );

    else
        params.resize(polylines.size());

    int maxLevel = static_cast<int>( this->maxLevel() );
    // We precompute the parameter values corresponding to indices of m_maxInsLevel
    // although we don't need them if indicesFlag == true.
    std::vector<T> x_dir(m_bases[maxLevel]->knots(0).unique());
    std::vector<T> y_dir(m_bases[maxLevel]->knots(1).unique());

    for(unsigned int i0 = 0; i0 < polylines.size(); i0++)
    {
        if( indicesFlag )
            indices[i0].resize( polylines[i0].size() );
        else
            params[i0].resize( polylines[i0].size() );

        res_aabb[i0].resize( polylines[i0].size() );
        for(unsigned int i1 = 0; i1 < polylines[i0].size(); i1++)
        {
            if( indicesFlag )
                indices[i0][i1].resize( polylines[i0][i1].size() );
            else
                params[i0][i1].resize( polylines[i0][i1].size() );

            res_aabb[i0][i1].resize( 4 );
            res_aabb[i0][i1][0] = 1000000;
            res_aabb[i0][i1][1] = 1000000;
            res_aabb[i0][i1][2] = -10000000;
            res_aabb[i0][i1][3] = -10000000;
            for(unsigned int i2 = 0; i2 < polylines[i0][i1].size(); i2++)
            {
                if( indicesFlag )
                {
                    indices[i0][i1][i2].resize(4);
                    indices[i0][i1][i2][0] = polylines[i0][i1][i2][0];
                    indices[i0][i1][i2][1] = polylines[i0][i1][i2][1];
                    indices[i0][i1][i2][2] = polylines[i0][i1][i2][2];
                    indices[i0][i1][i2][3] = polylines[i0][i1][i2][3];

                }
                else
                {
                    params[i0][i1][i2].resize(4);
                    // We could as well successively push_back() them but this should be slightly more efficient.
                    params[i0][i1][i2][0] = (x_dir[polylines[i0][i1][i2][0]]);
                    params[i0][i1][i2][1] = (y_dir[polylines[i0][i1][i2][1]]);
                    params[i0][i1][i2][2] = (x_dir[polylines[i0][i1][i2][2]]);
                    params[i0][i1][i2][3] = (y_dir[polylines[i0][i1][i2][3]]);
                }
                if(res_aabb[i0][i1][0]>signed(polylines[i0][i1][i2][0]))
                {
                    res_aabb[i0][i1][0] = polylines[i0][i1][i2][0];
                }
                if(res_aabb[i0][i1][1]>signed(polylines[i0][i1][i2][1]))
                {
                    res_aabb[i0][i1][1] = polylines[i0][i1][i2][1];
                }
                if(res_aabb[i0][i1][2]<signed(polylines[i0][i1][i2][2]))
                {
                    res_aabb[i0][i1][2] = polylines[i0][i1][i2][2];
                }
                if(res_aabb[i0][i1][3]<signed(polylines[i0][i1][i2][3]))
                {
                    res_aabb[i0][i1][3] = polylines[i0][i1][i2][3];
                }
            }
        }
    }

    res_aabb_unsigned.resize(res_aabb.size());
    for (unsigned int i = 0; i < res_aabb.size(); i++)
    {
        res_aabb_unsigned[i].resize(res_aabb[i].size());
        for (unsigned int j = 0; j < res_aabb[i].size(); j++)
        {
            res_aabb_unsigned[i][j].resize(res_aabb[i][j].size());
            for (unsigned int k = 0; k < res_aabb[i][j].size(); k++)
            {
                if(res_aabb[i][j][k]<0)
                    gsWarn << "conversion form signed to unsigned\n";
                res_aabb_unsigned[i][j][k] = res_aabb[i][j][k];
            }
        }
    }
    return res_aabb_unsigned;
}


template<short_t d, class T>
void  gsHTensorBasis<d,T>::transfer(const std::vector<gsSortedVector<index_t> >& old, gsSparseMatrix<T>& result)
{
    // Note: implementation assumes number of old + 1 m_bases exists in this basis
    needLevel( old.size() );

    tensorBasis T_0_copy = this->tensorLevel(0);

    std::vector< gsSparseMatrix<T,RowMajor> > transfer(m_bases.size()-1);
    std::vector<std::vector<T> > knots(d);

    for(size_t i = 1; i < m_bases.size(); ++i)
    {
        //T_0_copy.uniformRefine_withTransfer(transfer[i-1], 1);
        for(unsigned dim = 0; dim != d; ++dim)
        {
            const gsKnotVector<T> & ckv = m_bases[i-1]->knots(dim);
            const gsKnotVector<T> & fkv = m_bases[i  ]->knots(dim);
            ckv.symDifference(fkv, knots[dim]);
            // equivalent (dyadic ref.):
            // ckv.getUniformRefinementKnots(1, knots[dim]);

            //gsDebug << "level: " << i << "\n"
            //        << "direction: " << dim << "\n";
            //gsDebugVar(gsAsMatrix<T>(dirKnots));
        }

        T_0_copy.refine_withTransfer(transfer[i-1], knots);
    }

    // Add missing empty char. matrices
    while ( old.size() >= m_xmatrix.size() )
        m_xmatrix.push_back( gsSortedVector<index_t>() );

    result = this->coarsening_direct(old, m_xmatrix, transfer);

    // This function automatically adds additional characteristic matrices,
    // even if they are not needed.
    // Check whether the characteristic matrices corresponding to the finest
    // levels are actually used. If they are empty, i.e., if there are no
    // active functions on that level, drop them...
    while( m_xmatrix.back().size() == 0 )
        m_xmatrix.pop_back();

    // ...similarly, erase all those fine bases which are actually not used.
    const int sizeDiff = static_cast<int>( m_bases.size() - m_xmatrix.size() );
    if( sizeDiff > 0 )
    {
        freeAll(m_bases.end() - sizeDiff, m_bases.end());
        m_bases.resize(m_xmatrix.size());
    }

    result.makeCompressed();
}

template<short_t d, class T>
void  gsHTensorBasis<d,T>::transfer2(const std::vector<gsSortedVector<index_t> >& old, gsSparseMatrix<T>& result)
{
    // Note: implementation assumes number of old + 1 m_bases exists in this basis
    needLevel( old.size() );

    tensorBasis T_0_copy = this->tensorLevel(0);
    std::vector< gsSparseMatrix<T,RowMajor> > transfer( m_bases.size()-1 );
    std::vector<std::vector<T> > knots(d);

    for(size_t i = 1; i < m_bases.size(); ++i)
    {
        //T_0_copy.uniformRefine_withTransfer(transfer[i], 1);
        for(short_t dim = 0; dim != d; ++dim)
        {
            const gsKnotVector<T> & ckv = m_bases[i-1]->knots(dim);
            const gsKnotVector<T> & fkv = m_bases[i  ]->knots(dim);
            ckv.symDifference(fkv, knots[dim]);
            // equivalent (dyadic ref.):
            // ckv.getUniformRefinementKnots(1, knots[dim]);

            //gsDebug << "level: " << i << "\n"
            //        << "direction: " << dim << "\n";
            //gsDebugVar(gsAsMatrix<T>(dirKnots));
        }
        T_0_copy.refine_withTransfer(transfer[i-1], knots);
    }

    // Add missing empty char. matrices
    while ( old.size() >= m_xmatrix.size())
        m_xmatrix.push_back( gsSortedVector<index_t>() );

    result = this->coarsening_direct2(old, m_xmatrix, transfer);

    result.makeCompressed();
}


template<short_t d, class T>
void gsHTensorBasis<d,T>::increaseMultiplicity(index_t lvl, int dir, T knotValue, int mult)
{
    GISMO_ASSERT( static_cast<size_t>(lvl) < m_xmatrix.size(),
                  "Requested level does not exist.\n");

    if (m_bases[lvl]->knots(dir).has(knotValue))
    {
        for(unsigned int i =lvl;i < m_bases.size();i++)
            m_bases[i]->component(dir).insertKnot(knotValue,mult);
    }
    else
    {
        gsWarn<<"Knot value not in the given knot vector."<<std::endl;
    }

    update_structure();
}


template<short_t d, class T>
void gsHTensorBasis<d,T>::increaseMultiplicity(index_t lvl, int dir, const std::vector<T> & knotValue, int mult)
{
    for(unsigned int k =0; k < knotValue.size(); ++k)
    {
        if (m_bases[lvl]->knots(dir).has(knotValue[k]))
        {
            for(unsigned int i =lvl;i < m_bases.size(); ++i)
                m_bases[i]->component(dir).insertKnot(knotValue[k],mult);
        }
        else
        {
            gsWarn<<"Knot value not in the given knot vector."<<std::endl;
        }
    }
    update_structure();
}

template<short_t d, class T>
void gsHTensorBasis<d,T>::getBoxesAlongSlice( int dir, T par,std::vector<index_t>& boxes ) const
{
    gsMatrix<index_t> b1,b2;
    gsVector<index_t> level;
    m_tree.getBoxesInLevelIndex(b1,b2,level);
    gsVector<index_t> min,max;
    for(index_t i = 0;i<level.rows();i++)
    {
        min = b1.row(i);
        max = b2.row(i);
        const index_t l = level(i);
        const index_t par_index = m_bases[l]->knots(dir).uFind(par).uIndex();
        if(l>0 && (par_index>=min(dir)) && (par_index<=max(dir)))
        {
            boxes.push_back(l);
            for(index_t j=0;j<min.rows();++j)
                if(j!=dir)
                    boxes.push_back(min(j));
            for(index_t j=0;j<max.rows();++j)
                if(j!=dir)
                    boxes.push_back(max(j));
        }
    }
}

template<short_t d, class T>
void gsHTensorBasis<d,T>::degreeElevate(int const & i, int const dir)
{
    for (size_t level=0;level<m_bases.size();++level)
        m_bases[level]->degreeElevate(i,dir);

    for(unsigned c=0; c<d; ++c)
        m_deg[c]=m_bases[0]->degree(c);

    this->update_structure();
}

template<short_t d, class T>
void gsHTensorBasis<d,T>::degreeReduce(int const & i, int const dir)
{
    for (size_t level=0;level<m_bases.size();++level)
        m_bases[level]->degreeReduce(i,dir);

    for(unsigned c=0; c<d; ++c)
        m_deg[c]=m_bases[0]->degree(c);

    this->update_structure();
}

template<short_t d, class T>
void gsHTensorBasis<d,T>::degreeIncrease(int const & i, int const dir)
{
    for (size_t level=0;level<m_bases.size();++level)
        m_bases[level]->degreeIncrease(i,dir);

    for(unsigned c=0; c<d; ++c)
        m_deg[c]=m_bases[0]->degree(c);

    this->update_structure();
}

template<short_t d, class T>
void gsHTensorBasis<d,T>::degreeDecrease(int const & i, int const dir)
{
    for (size_t level=0;level<m_bases.size();++level)
        m_bases[level]->degreeDecrease(i,dir);

    for(unsigned c=0; c<d; ++c)
        m_deg[c]=m_bases[0]->degree(c);

    this->update_structure();
}

namespace internal
{

/// Get a HTensorBasis from XML data
template<short_t d, class T>
class gsXml< gsHTensorBasis<d,T> >
{
private:
    gsXml() { }
public:
    GSXML_COMMON_FUNCTIONS(gsHTensorBasis<TMPLA2(d,T)>);
    static std::string tag () { return "Basis"; }
    static std::string type () { return ""; } // tag ?

    static gsHTensorBasis<d,T> * get (gsXmlNode * node)
    {
        gsXmlAttribute * btype = node->first_attribute("type");
        if ( ! btype )
        {
            gsWarn<< "Basis without a type in the xml file.\n";
            return NULL;
        }
        std::string s = btype->value() ;
        if ( s.compare(0, 9, "HBSplineB" , 9 ) == 0 ) // needs correct d as well
            return gsXml< gsHBSplineBasis<d,T> >::get(node);
        if ( s.compare(0, 10,"THBSplineB", 10) == 0 )
            return gsXml< gsTHBSplineBasis<d,T> >::get(node);

        gsWarn<<"gsXmlUtils: gsHTensorBasis: No known basis \""<<s<<"\". Error.\n";
        return NULL;
    }

    static gsXmlNode * put (const gsHTensorBasis<d,T> & obj,
                            gsXmlTree & data )
    {
        const gsBasis<T> * ptr = & obj;

        // Hier. B-splines
        if ( const gsHBSplineBasis<d,T>  * g =
             dynamic_cast<const gsHBSplineBasis<d,T> *>( ptr ) )
            return gsXml< gsHBSplineBasis<d,T> >::put(*g,data);

        // Truncated hier. B-splines
        if ( const gsTHBSplineBasis<d,T>  * g =
             dynamic_cast<const gsTHBSplineBasis<d,T> *>( ptr ) )
            return gsXml< gsTHBSplineBasis<d,T> >::put(*g,data);

        gsWarn<<"gsXmlUtils put: getBasis: No known basis \""<<obj<<"\". Error.\n";
        return NULL;
    }
};

} // namespace internal


} // namespace gismo<|MERGE_RESOLUTION|>--- conflicted
+++ resolved
@@ -517,14 +517,9 @@
             const index_t maxKtIndexd = kv.uSize();
             ( k2 + refExt >= maxKtIndexd ? k2=maxKtIndexd-1 : k2+=refExt);
 
-<<<<<<< HEAD
-            k1 = math::floor(static_cast<T>(k1) / T(2));
-            k2 = math::ceil (static_cast<T>(k2) / T(2));
-=======
             // go one level up;
             k1 /= 2;
             k2 =  k2/2 + (index_t)(k2%2 != 0);
->>>>>>> 39da7a75
 
             // Store the data...
             refVector[I*offset]       = refLevel;
