--- conflicted
+++ resolved
@@ -44,11 +44,7 @@
 
     gsHBox(const gsHDomainIterator<T,d> * domHIt);
 
-<<<<<<< HEAD
-    gsHBox(const point & low,const point & upp, index_t level, const gsHTensorBasis<d,T> * basis);
-=======
     gsHBox(const typename gsHBox<d,T>::point & low,const typename gsHBox<d,T>::point & upp, index_t level, const gsHTensorBasis<d,T> * basis);
->>>>>>> dd14fe67
 
     gsHBox(const gsAabb<d,index_t> & box, const gsHTensorBasis<d,T> * basis);
 
