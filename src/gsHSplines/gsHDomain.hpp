/** @file gsHDomain.hpp

    @brief Provides implementation of the HDomain class.

    This file is part of the G+Smo library.
    
    This Source Code Form is subject to the terms of the Mozilla Public
    License, v. 2.0. If a copy of the MPL was not distributed with this
    file, You can obtain one at http://mozilla.org/MPL/2.0/.

    Author(s): G. Kiss, A. Mantzaflaris
*/


/*
// Note 1: stride(lvl): 1 << (m_index_level-lvl);
// Note 2:Translate index from lvl1 to lvl2
inline unsigned translateIndex( unsigned const & i, 
                                unsigned const & lvl1,
                                unsigned const & lvl2)
{
    if ( lvl1< lvl2 )
        return i << (lvl2-lvl1);
    else // lvl1 >= lvl2
      {
    if ( lvl1< lvl2 )
        return i >> (lvl1-lvl2);
    else
        return i;
      }
}
*/

#include <gsHSplines/gsAAPolyline.h>
#include <gsCore/gsLinearAlgebra.h>
#include <gsCore/gsBoundary.h>

#include <queue>

namespace {


    // Query 1
    struct query1_visitor
    {
        typedef bool return_type;
        
        // initialize result as true
        static const return_type init = true;

        template<short_t d, class T >
        static void visitLeaf(gismo::kdnode<d,T> * leafNode , int level, return_type & res)
        {
            //if ( (!isDegenerate(*leafNode->box)) && leafNode->level != level )
            if ( leafNode->level != level )
                // if (leafNode->level != level )
                res = false;
        }
    };
    
    // Query 2
    struct query2_visitor
    {
        typedef bool return_type;
        
        // initialize result as true
        static const return_type init = true;

        template<short_t d, class T >
        static void visitLeaf(gismo::kdnode<d,T> * leafNode , int level, return_type & res)
        {
            //if ( (!isDegenerate(*leafNode->box)) && leafNode->level <= level )
            if ( leafNode->level <= level )
                res = false;
        }
    };
    
    // Query 3
    struct query3_visitor
    {
        typedef int return_type;
        
        // initialize result as a max possible value, since we are looking
        // for a minimum
        static const return_type init = 1000000;

        template<short_t d, class T >
        static void visitLeaf(gismo::kdnode<d,T> * leafNode , int , return_type & res)
        {
            //if ( (!isDegenerate(*leafNode->box)) && leafNode->level < res )
            if ( leafNode->level < res )
                res = leafNode->level;
        }
    };
    
    // Query 4
    struct query4_visitor
    {
        typedef int return_type;
        
        // initialize result as a minimum possible value, since we are
        // looking for a maximum
        static const return_type init = -1;

        template<short_t d, class T >
        static void visitLeaf(gismo::kdnode<d,T> * leafNode , int , return_type & res)
        {
            //if ( (!isDegenerate(*leafNode->box)) && leafNode->level > res )
            if ( leafNode->level > res )
                res = leafNode->level;
        }
    };

}

namespace gismo {


template<short_t d, class T >
gsHDomain<d,T> * gsHDomain<d,T>::clone() const
{
    return new gsHDomain(*this);
}


template<short_t d, class T > inline bool
gsHDomain<d,T>::haveOverlap(box const & box1, box const & box2)
{
    return !( (box1.second.array() <= box1.first .array()).any() ||
              (box2.first .array() >= box1.second.array()).any() );

/* // Equivalent implelementation :

    for( unsigned i = 0; i < d; i++ )
    {
        if( (box2.second[i] <= box1.first[i] ) || 
            (box2.first[i]  >= box1.second[i]) )
            return false;
    }
    return true;
*/
}

template<short_t d, class T > inline bool
gsHDomain<d,T>::isContained(box const & box1, box const & box2)
{
    return !( (box1.first .array() < box2.first .array()).any() ||
              (box1.second.array() > box2.second.array()).any() ) ;

/* // Equivalent implelementation :

    for( unsigned i = 0; i < d; i++ )
    {
        if( (box1.first [i] <  box2.first [i] ) || 
            (box1.second[i] >  box2.second[i]) )
            return false;
    }
    return true;
*/
}

template<short_t d, class T > void
gsHDomain<d,T>::setLevel(node *_node, int lvl)
{
    // to do: non-recc.
    if ( _node->isLeaf() )
    {
        // if the level in the *_node is smaller the value of lvl we
        // modify it
        _node->level = lvl;
    }
    else
    {
        // we call the function set level for all existing children of
        // the node *_node
        setLevel(_node->left , lvl);
        setLevel(_node->right, lvl);
    }
}

template<short_t d, class T> inline bool
gsHDomain<d,T>::isDegenerate(box const & someBox)
{
    return (someBox.first.array() >= someBox.second.array()).any() ;

/* // Equivalent implelementation :
    for( unsigned i = 0; i < d; i++ )
        if( someBox.first[i] >= someBox.second[i] )
        {
            return true;
        }
    return false;
*/
}

template<short_t d, class T > void
gsHDomain<d,T>::insertBox ( point const & k1, point const & k2,
                             node *_node, int lvl)
{
    GISMO_ENSURE( lvl <= static_cast<int>(m_indexLevel), "Max index level reached..");

    // Make a box
    box iBox(k1,k2);
    if( isDegenerate(iBox) )
        return;

    // Represent box in the index level
    // iBox.first .unaryExpr(toGlobalIndex(lvl, m_index_level) );
    // iBox.second.unaryExpr(toGlobalIndex(lvl, m_index_level) );
    local2globalIndex( iBox.first , static_cast<unsigned>(lvl), iBox.first );
    local2globalIndex( iBox.second, static_cast<unsigned>(lvl), iBox.second);

    // Ensure that the box is within the valid limits
    if ( ( iBox.first.array() >= m_upperIndex.array() ).any() )
    {
        gsWarn<<" Invalid box coordinate "<<  k1.transpose() <<" at level" <<lvl<<".\n";
        return;
    }
    
    // Initialize stack
    std::vector<node*> stack;
    stack.reserve( 2 * (m_maxPath + d) );
    stack.push_back(_node);  //push(_node); 
    
    node * curNode;
    while ( ! stack.empty() )
    {
        curNode = stack.back(); //top();
        stack.pop_back();       //pop();
        
/*
        if ( curNode->is_Node() ) // reached a leaf
        {
            if ( isDegenerate(*curNode->box) )
                continue;
            
            if ( isContained(*curNode->box, iBox) )
            {
                if ( lvl > curNode->level )
                    curNode->level = lvl;
            }
            else if ( haveOverlap(*curNode->box, iBox) )
            {
                curNode->nextMidSplit();
                stack.push_back(curNode);
            }
        }
        //else..
*/
        if ( curNode->isLeaf() ) // reached a leaf
        {
            // Since we reached a leaf, it should overlap with iBox

            // If this leaf is already in level lvl, then we have nothing to do
            if ( lvl <= curNode->level )
                continue;

            // Split the leaf (if possible)
            //node * newLeaf = curNode->adaptiveSplit(iBox);
            node * newLeaf = curNode->adaptiveAlignedSplit(iBox, m_indexLevel);
            
            // If curNode is still a leaf, its domain is almost
            // contained in iBox
            if ( !newLeaf ) //  curNode->isLeaf()
            {
                // Increase level and reccurse
                if ( ++curNode->level != lvl)
                    stack.push_back(curNode);
            }
            else // treat new child
            {
                stack.push_back(newLeaf);
            }
        }
        else // roll down the tree
        {
            if ( iBox.second[curNode->axis] <= curNode->pos)
                // iBox overlaps only left child of this split-node
                stack.push_back(curNode->left);
            else if  ( iBox.first[curNode->axis] >= curNode->pos)
                // iBox overlaps only right child of this split-node
                stack.push_back(curNode->right);
            else
            {   
                // iBox overlaps both children of this split-node 
                stack.push_back(curNode->left );
                stack.push_back(curNode->right);
            }
        }
    }

    // Update maximum inserted level
    if ( static_cast<unsigned>(lvl) > m_maxInsLevel)
        m_maxInsLevel = lvl;
}

template<short_t d, class T > void
gsHDomain<d,T>::sinkBox ( point const & k1, 
                          point const & k2, int lvl)
{
    GISMO_ENSURE( m_maxInsLevel+1 <= m_indexLevel, 
                  "Max index level might be reached..");

    // Make a box
    box iBox(k1,k2);
    if( isDegenerate(iBox) )
        return;

    // Represent box in the index level
    local2globalIndex( iBox.first , static_cast<unsigned>(lvl), iBox.first );
    local2globalIndex( iBox.second, static_cast<unsigned>(lvl), iBox.second);

    // Ensure that the box is within the valid limits
    if ( ( iBox.first.array() >= m_upperIndex.array() ).any() )
    {
        //gsWarn<<" Invalid box coordinate "<<  k1.transpose() <<" at level" <<lvl<<".\n";
        return;
    }
    
    // Initialize stack
    std::stack<node*, std::vector<node*> > stack;
    //stack.reserve( 2 * m_maxPath );
    stack.push(m_root); 
    
    node * curNode;
    while ( ! stack.empty() )
    {
        curNode = stack.top();
        stack.pop();

        if ( curNode->isLeaf() ) // reached a leaf
        {
            // Since we reached a leaf, it should overlap with iBox.
            // Split the leaf (if possible)
            node * newLeaf = curNode->adaptiveAlignedSplit(iBox, m_indexLevel);
            
            // If curNode is still a leaf, its domain is almost
            // contained in iBox
            if ( !newLeaf ) //  implies curNode was a leaf
            {
                // Increase level
                if ( ++curNode->level > static_cast<int>(m_maxInsLevel) )
                    m_maxInsLevel = curNode->level;
            }
            else // treat new child
            {
                stack.push(newLeaf);
            }
        }
        else // walk down the tree
        {
            if ( iBox.second[curNode->axis] <= curNode->pos)
                // iBox overlaps only left child of this split-node
                stack.push(curNode->left);
            else if  ( iBox.first[curNode->axis] >= curNode->pos)
                // iBox overlaps only right child of this split-node
                stack.push(curNode->right);
            else
            {   
                // iBox overlaps both children of this split-node 
                stack.push(curNode->left );
                stack.push(curNode->right);
            }
        }
    }
}

template<short_t d, class T > void
gsHDomain<d,T>::makeCompressed()
{
    std::stack<node*, std::vector<node*> > tstack;
    node * curNode;

    // First step: gather all terminal nodes
    std::stack<node*, std::vector<node*> > stack;
    stack.push(m_root);
    while ( ! stack.empty() )
    {
        curNode = stack.top();
        stack.pop();
        
        if ( curNode->isTerminal() )
        {
            // Remember this terminal node
            tstack.push(curNode);
        }
        else if ( ! curNode->isLeaf() ) // this is a non-terminal split-node
        {
                stack.push(curNode->left );
                stack.push(curNode->right);
        }
    }

    // Second step: reccursively merge siblings that have the same level
    while ( ! tstack.empty() )
    {
        curNode = tstack.top();
        tstack.pop();
        
        if (curNode->left->level == curNode->right->level) 
        {
            // Merge left and right
            curNode->merge();
            if ( !curNode->isRoot() &&
                  curNode->parent->isTerminal() )
                tstack.push(curNode->parent );
        }
    }
    
    // Store the max path length
    m_maxPath = minMaxPath().second;
}

template<short_t d, class T >
bool gsHDomain<d,T>::query1(point const & lower, point const & upper,
               int level, node  *_node) const
{ return boxSearch< query1_visitor >(upper,lower,level,_node); }

template<short_t d, class T >
bool gsHDomain<d,T>::query1(point const & lower, point const & upper,
               int level) const
{ return boxSearch< query1_visitor >(upper,lower,level,m_root); }

template<short_t d, class T >
bool gsHDomain<d,T>::query2(point const & lower, point const & upper,
               int level, node  *_node) const
{ return boxSearch< query2_visitor >(lower,upper,level,_node); }

template<short_t d, class T >
bool gsHDomain<d,T>::query2 (point const & lower, point const & upper,
                 int level) const
{ return boxSearch< query2_visitor >(lower,upper,level,m_root); }

template<short_t d, class T >
int gsHDomain<d,T>::query3(point const & lower, point const & upper,
               int level, node  *_node) const
{ return boxSearch< query3_visitor >(lower,upper,level,_node); }

template<short_t d, class T >
int gsHDomain<d,T>::query3(point const & lower, point const & upper,
               int level) const
{ return boxSearch< query3_visitor >(lower,upper,level,m_root); }

template<short_t d, class T >
int gsHDomain<d,T>::query4(point const & lower, point const & upper,
               int level, node  *_node) const
{ return boxSearch< query4_visitor >(lower,upper,level,_node); }

template<short_t d, class T >
int gsHDomain<d,T>::query4(point const & lower, point const & upper,
               int level) const
{ return boxSearch< query4_visitor >(lower,upper,level,m_root); }

template<short_t d, class T >
std::pair<typename gsHDomain<d,T>::point, typename gsHDomain<d,T>::point>
gsHDomain<d,T>::select_part(point const & k1, point const & k2,
                            point const & k3, point const & k4)
{
    // intersect boxes
    std::pair<point,point> result;

    for ( unsigned i = 0; i<d; ++i)
    {
        //find the lower left corner
        result.first[i]  = ( k1[i] >= k3[i] ? k1[i] : k3[i] );
        //find the upper right corner
        result.second[i] = ( k2[i] >= k4[i] ? k4[i] : k2[i] );
    }
    return result;
}

template<short_t d, class T > void
gsHDomain<d,T>::bisectBox(box const & original, int k, T coord,
                          box & leftBox, box & rightBox )
{
    GISMO_ASSERT( ! isDegenerate(original) , "Invalid box .");
    GISMO_ASSERT( (k>=0) && (k< static_cast<int>(d)) , "Invalid axis "<< k <<".");
    leftBox = rightBox = original;
    leftBox.second[k] = rightBox.first[k] = coord; 
}


<<<<<<< HEAD
template<unsigned d, class T>
=======
template<short_t d, class T>
>>>>>>> 35567817
template<typename visitor>
typename visitor::return_type
gsHDomain<d,T>::boxSearch(point const & k1, point const & k2, 
                          int level, node  *_node ) const
{
    // Make a box
    box qBox(k1,k2);
    local2globalIndex( qBox.first , static_cast<unsigned>(level), qBox.first );
    local2globalIndex( qBox.second, static_cast<unsigned>(level), qBox.second);

    GISMO_ASSERT( !isDegenerate(qBox),
                  "boxSearch: Wrong order of points defining the box (or empty box): "
                  << qBox.first.transpose() <<", "<< qBox.second.transpose() <<".\n" );

    typename visitor::return_type res = visitor::init;

/*  // under construction
    node * curNode = m_root;
    
    while (true)
    {   
        if ( curNode->isLeaf() ) 
        {
            visitor::visitLeaf(curNode, level, res );

            //curNode->isRightChild();
            while ( curNode->parent != NULL &&
                    curNode != curNode->parent->left )
            {
                curNode = curNode->parent;

                if ( curNode->isLeftChild() &&
                     qBox.second[curNode->axis] <= curNode->pos )
                    //curNode = curNode->parent;
                    curNode = curNode->parent->right;
            }
            
            if ( curNode->parent == NULL )
                break;
            else// Found a left child,follow right simbling
                curNode = curNode->parent->right;


            // while ( curNode->parent != NULL &&
            //         curNode != curNode->parent->left)
            //     curNode = curNode->parent;

            // if ( curNode->parent == NULL )
            //     break;
            // else
            //     curNode = curNode->parent;

            // if  ( qBox.second[curNode->axis] > curNode->pos )  // overlap right ?
            //     curNode = curNode->right;
            // else
            // {
            //     while ( curNode->parent != NULL &&
            //             curNode != curNode->parent->left)
            //         curNode = curNode->parent;
            //     if ( curNode->parent == NULL )
            //         break;
            //     else
            //         curNode = curNode->parent;
                
            //     if  ( qBox.second[curNode->axis] > curNode->pos )  // overlap right ?
            //         curNode = curNode->right;
            //     else
            //         break;
            // }

        }
        else
        {
            if ( qBox.first[curNode->axis] < curNode->pos ) // overlap left ?
                curNode = curNode->left;
            else if  ( qBox.second[curNode->axis] > curNode->pos) // overlap right ?
                curNode = curNode->right;
            else
                break;
        }
    } 

// */

// /* // implementation with stack

    std::vector<node*> stack;
    stack.reserve( 2 * m_maxPath );
    stack.push_back(_node);  //push(_node); 

    node * curNode;
    while ( ! stack.empty() )
    {
        curNode = stack.back(); //top();
        stack.pop_back();       //pop();
        
        if ( curNode->isLeaf() )
        {
            // Visit the leaf
            GISMO_ASSERT( !isDegenerate(*curNode->box), "Encountered an empty leaf");
            visitor::visitLeaf(curNode, level, res );
        }
        else // this is a split-node
        {
            if ( qBox.second[curNode->axis] <= curNode->pos)
                // qBox overlaps only left child of this split-node
                stack.push_back(curNode->left); //push(curNode->left);
            else if  ( qBox.first[curNode->axis] >= curNode->pos)
                // qBox overlaps only right child of this split-node
                stack.push_back(curNode->right); //push(curNode->right);
            else
            {   
                // qBox overlaps both children of this split-node 
                stack.push_back(curNode->left ); //push(curNode->left );
                stack.push_back(curNode->right); //push(curNode->right);
            }
        }
    }   
//*/
    return res;
}



<<<<<<< HEAD
template<unsigned d, class T>
=======
template<short_t d, class T>
>>>>>>> 35567817
typename gsHDomain<d,T>::node * 
gsHDomain<d,T>::pointSearch(const point & p, int level, node  *_node ) const
{
    point pp;
    local2globalIndex(p, static_cast<unsigned>(level), pp);

    GISMO_ASSERT( ( pp.array() <= m_upperIndex.array() ).all(),
        "pointSearch: Wrong input: "<< p.transpose()<<", level "<<level<<".\n" );

    std::vector<node*> stack;
    stack.reserve( 2 * m_maxPath );
    stack.push_back(_node);  //push(_node); 

    node * curNode;
    while ( ! stack.empty() )
    {
        curNode = stack.back(); //top();
        stack.pop_back();       //pop();
        
        if ( curNode->isLeaf() )
        {
            // Point found at current node
            return curNode;
        }
        else // this is a split-node
        {
            if ( pp[curNode->axis] < curNode->pos)
                stack.push_back(curNode->left); //push(curNode->left);
            else
                stack.push_back(curNode->right); //push(curNode->right);
        }
    }
    GISMO_ERROR("pointSearch: Error ("<< p.transpose()<<").\n" );
}



/* 
   Function to traverse the tree nodes without recursion and without
   stack, when parents are not stored. Not thread-safe
//
<<<<<<< HEAD
template<unsigned d, class T>
=======
template<short_t d, class T>
>>>>>>> 35567817
template<typename visitor>
typename visitor::return_type
gsHDomain<d,T>::nodeSearchMorris() const
{
    node * curNode, * preNode;
    
    typename visitor::return_type i = visitor::init;
    curNode = m_root;
    
    while(curNode != NULL)
    {
        if(curNode->left == NULL)
        {
            visitor::visitNode(curNode, i);
            curNode = curNode->right;
        }    
        else
        {
            // Find the inorder predecessor of curNode
            preNode = curNode->left;
            while(preNode->right != NULL && preNode->right != curNode)
                preNode = preNode->right;
            
            // Make curNode as right child of its inorder predecessor
            if(preNode->right == NULL)
            {
                preNode->right = curNode;
                curNode = curNode->left;
            }
            else 
            {   // Revert the changes made in "if" part to restore the original 
                preNode->right = NULL;
                visitor::visitNode(curNode, i);
                curNode = curNode->right;      
            } // end if(preNode->right == NULL)
        } // end if (curNode->left == NULL)
    } // end while

    return i;
}
*/

<<<<<<< HEAD
template<unsigned d, class T>
=======
template<short_t d, class T>
>>>>>>> 35567817
template<typename visitor>
typename visitor::return_type
gsHDomain<d,T>::nodeSearch() const
{
    typename visitor::return_type i = visitor::init;
    
    node * curNode = m_root;
    
    while(true)
    {
        visitor::visitNode(curNode, i);
        
        if ( !curNode->isLeaf() )
        {   //property: tree has no singles
            curNode = curNode->left;
        }    
        else
        {
            while (curNode->parent != NULL && 
                   curNode != curNode->parent->left)
                curNode = curNode->parent;
            
            if ( curNode->isRoot() ) 
                break;
            else 
                curNode = curNode->parent->right;
        }
    }
    return i;
}

/*
// node search version with stack (if no parents available)
<<<<<<< HEAD
template<unsigned d, class T>
=======
template<short_t d, class T>
>>>>>>> 35567817
template<typename visitor> 
typename visitor::return_type
gsHDomain<d,T>::nodeSearch() const
{
    typename visitor::return_type i = visitor::init;
    std::stack<node*, std::vector<node*> > stack;
    stack.push(m_root); 

    node * curNode;
    while ( ! stack.empty() )
    {
        curNode = stack.top();
        stack.pop();
        visitor::visitNode(curNode, i);
        
        if ( ! curNode->isLeaf() )
        {
                stack.push(curNode->left );
                stack.push(curNode->right);
        }
    }
    return i;
}
//*/

<<<<<<< HEAD
template<unsigned d, class T>
=======
template<short_t d, class T>
>>>>>>> 35567817
template<typename visitor>
typename visitor::return_type
gsHDomain<d,T>::leafSearch() const
{
    typename visitor::return_type i = visitor::init;
    
    node * curNode = m_root;
    
    while(true)
    {        
        if ( !curNode->isLeaf() )
        {   //property: tree has no singles (only childs)
            curNode = curNode->left;
        }    
        else
        {
            // Visit the leaf
            visitor::visitLeaf(curNode, i);
            
            while (curNode->parent != NULL && 
                   curNode != curNode->parent->left)
                curNode = curNode->parent;
            
            if ( curNode->isRoot() ) 
                break;
            else 
                curNode = curNode->parent->right;
        }
    }
    return i;
}


/*
// leaf search version with stack (if no parents available)
<<<<<<< HEAD
template<unsigned d, class T>
=======
template<short_t d, class T>
>>>>>>> 35567817
template<typename visitor>
typename visitor::return_type
gsHDomain<d,T>::leafSearch() const
{
    typename visitor::return_type i = visitor::init;
    std::stack<node*, std::vector<node*> > stack;
    stack.push(m_root); 

    node * curNode;
    while ( ! stack.empty() )
    {
        curNode = stack.top();
        stack.pop();
        
        if ( curNode->isLeaf() )
        {
            // Visit the leaf
            visitor::visitLeaf(curNode, i);
        }
        else // this is a split-node
        {
                stack.push(curNode->left );
                stack.push(curNode->right);
        }
    }
    return i;
}
//*/

template<short_t d, class T >
std::pair<int,int>
gsHDomain<d,T>::minMaxPath() const
{
    node * curNode = m_root;
    int min = 1000000000, max = -1, cur = 0;
    
    while(true)
    {        
        if ( !curNode->isLeaf() )
        {   //property: tree has no singles
            curNode = curNode->left;
            cur++;
        }
        else
        {
            // Update min-max
            min = math::min(min,cur);
            max = math::max(max,cur);
            
            while (curNode->parent != NULL && 
                   curNode != curNode->parent->left)
            {
                curNode = curNode->parent;
                cur--;
            }

            if ( curNode->isRoot() ) 
                break;
            else
                curNode = curNode->parent->right;
        }
    }
    return std::make_pair(min,max);
}


/*
template<short_t d, class T > int
gsHDomain<d,T>::query3Recur(box const & qBox, node *_node) const
{
    // Note: reccursive implementation of query3, qBox assumed in m_index_level indices.
    // Is kept here as an example of reccursive implementation
    GISMO_ASSERT(_node != NULL, "invalid node.");
        
    if( isDegenerate(qBox) )
        GISMO_ERROR("query3 says: Wrong order of points defining the box (or empty box)."
                    << qBox.first.transpose() <<", "<< qBox.second.transpose() <<".\n" );
    
    if ( _node->isLeaf() )
    {
        return _node->level;
    }
    else // Move down the tree
    {
        if ( qBox.second[_node->axis] <= _node->pos) //  qBox inside the left child
            return query3Recur(qBox, _node->left);
        else if  ( qBox.first[_node->axis] >= _node->pos) // qBox inside the right child
            return query3Recur(qBox, _node->right);
        else // qBox needs to be bisected into left and right
        {
            // Bisect qBox at (_node->axis, _node->pos)
            box leftBox, rightBox;
            bisectBox( qBox, _node->axis, _node->pos, leftBox, rightBox);
            // Call reccusively for both children
            const int levLeft  = query3Recur(leftBox , _node->left );
            const int levRight = query3Recur(rightBox, _node->right);
            // return the minimum
            return ( levLeft < levRight ? levLeft : levRight );
        }
    }
}
*/


template<short_t d, class T>
void gsHDomain<d,T>::getBoxes(gsMatrix<unsigned>& b1, gsMatrix<unsigned>& b2, gsVector<unsigned>& level) const
{
    std::vector<std::vector<unsigned int> > boxes;

    // get all boxes in vector-format
    getBoxes_vec(boxes);

    // connect boxes which have the same levels and are
    // are aligned such that their union again is an
    // axis-aligned box.
    connect_Boxes(boxes);

    // write the result into b1, b2, and level
    b1.resize(boxes.size(),d);
    b2.resize(boxes.size(),d);
    level.resize(boxes.size());
    for(std::size_t i = 0; i < boxes.size(); i++){
        for(unsigned j = 0; j < d; j++){
            b1(i,j) = boxes[i][j];
            b2(i,j) = boxes[i][j+d];
        }
        level[i] = boxes[i][2*d];
    }
}


template<short_t d, class T>
void gsHDomain<d,T>::getBoxesOnSide(boundary::side s, gsMatrix<unsigned>& b1, gsMatrix<unsigned>& b2, gsVector<unsigned>& level) const
{

    getBoxes( b1, b2, level);
    std::vector<int> onSide;

    unsigned remainder = (s-1) % 2;
    // remainder will be
    // 0 for sides 1 (west), 3 (south/down), or 5 (front)
    // 1 for sides 2 (east), 4 (north/up),   or 6 (back)
    unsigned quotient = ( (s-1) - remainder ) / 2;
    // quotient will be
    // 0 for east/west
    // 1 for south/north or down/up
    // 2 for front/back

    if( remainder == 0 ) // sides 1 (west), 3 (south/down), or 5 (front)
    {
        // if a box touches
        for( index_t i = 0; i < b1.rows(); i++)
            if( b1(i, quotient ) == 0 )
                onSide.push_back(i);
    }
    else // remainder == 1, sides east, north/up, or back
    {
        for( index_t i = 0; i < b1.rows(); i++)
        {
            // index of upper corner
            unsigned B2( b2(i, quotient ) );
            // transform to index-level
            B2 = B2 << (m_indexLevel - m_maxInsLevel);

            // check if this index is on the boundary
            if( B2 == m_upperIndex[ quotient ] )
                onSide.push_back( i );
        }
    }

    // select only the boxes on side s:
    for( unsigned i=0; i < onSide.size(); i++)
    {
        b1.row(i) = b1.row( onSide[i] );
        b2.row(i) = b2.row( onSide[i] );
        level[i]  = level( onSide[i] );
    }
    b1.conservativeResize( onSide.size(), b1.cols() );
    b2.conservativeResize( onSide.size(), b2.cols() );
    level.conservativeResize( onSide.size() );
}

template<short_t d, class T>
void gsHDomain<d,T>::getBoxesInLevelIndex(gsMatrix<unsigned>& b1,
              gsMatrix<unsigned>& b2,
              gsVector<unsigned>& level) const{
    std::vector<std::vector<unsigned int> > boxes;
    getBoxes_vec(boxes);
    GISMO_ASSERT(d==2 || d==3,"Wrong dimension, should be 2 or 3.");
    //is this test really necessary? florian b.
    for(unsigned int i = 0; i < boxes.size(); i++){
        if ((boxes[i][0]==boxes[i][d+0]) || (boxes[i][1]==boxes[i][1+d]))
        {
            boxes.erase(boxes.begin()+i);
            i--;
        }
        else if( (d == 3) && ( boxes[i][2]==boxes[i][d+2] ) )
        {
            boxes.erase(boxes.begin()+i);
            i--;
        }
    }
    gsVector<unsigned,d>lowerCorner;
    gsVector<unsigned,d>upperCorner;
    connect_Boxes(boxes);
    b1.resize(boxes.size(),d);
    b2.resize(boxes.size(),d);
    level.resize(boxes.size());
    for(std::size_t i = 0; i < boxes.size(); i++)
    {
        for(unsigned j = 0; j < d; j++)
        {
//            b1(i,j) = boxes[i][j];
//            b2(i,j) = boxes[i][j+d];
            lowerCorner[j] = boxes[i][j];
            upperCorner[j] = boxes[i][j+d];
        }
        level[i] = boxes[i][2*d];
        computeLevelIndex( lowerCorner , level[i], lowerCorner );
        computeLevelIndex( upperCorner , level[i], upperCorner );
        b1.row(i) = lowerCorner;
        b2.row(i) = upperCorner;
    }
}

// Old version that only works for 2D
// Should be replaced by the "new" connect_Boxes.
// Keeping the code for the moment, in order not to loose
// the old code before the new one is properly tested.
template<short_t d, class T> void
gsHDomain<d,T>::connect_Boxes2d(std::vector<std::vector<unsigned int> > &boxes) const
{
    GISMO_ASSERT( d == 2, "This one only works for 2D");
    bool change = true;
    while(change){
        change =  false;
        int s = boxes.size();
        for(int i = 0; i < s;i++)
        {
            for(int j = i+1; j < s; j++)
            {
                // if the levels are the same:
                if(boxes[i][4]==boxes[j][4])
                {
                    if( (boxes[i][0]==boxes[j][0]) && (boxes[i][2]==boxes[j][2]))
                    {
                        if(boxes[i][1]==boxes[j][3])
                        {
                            boxes[i][1] = boxes[j][1];
                            boxes.erase(boxes.begin()+j);
                            s--;
                            j--;
                            change =  true;
                        }
                        if(boxes[i][3]==boxes[j][1])
                        {
                            boxes[i][3] = boxes[j][3];
                            boxes.erase(boxes.begin()+j);
                            s--;
                            j--;
                            change =  true;
                        }
                    }
                    if( (boxes[i][1]==boxes[j][1]) && (boxes[i][3]==boxes[j][3])
)
                    {
                        if(boxes[i][0]==boxes[j][2])
                        {
                            boxes[i][0] = boxes[j][0];
                            boxes.erase(boxes.begin()+j);
                            s--;
                            j--;
                            change =  true;
                        }
                        if(boxes[i][2]==boxes[j][0])
                        {
                            boxes[i][2] = boxes[j][2];
                            boxes.erase(boxes.begin()+j);
                            s--;
                            j--;
                            change =  true;
                        }
                    }
                }
            }
        }
    }
    //gsDebug<<"in the connecting fucntion"<<boxes.size()<<std::endl;
}

template<short_t d, class T> void
gsHDomain<d,T>::connect_Boxes(std::vector<std::vector<unsigned int> > &boxes) const
{
    bool change = true;
    while(change)
    {
        change =  false;
        int s = boxes.size();
        for(int i = 0; i < s;i++)
        {
        for(int j = i+1; j < s; j++)
        {
        if(boxes[i][2*d]==boxes[j][2*d]) // if( the levels are the same )
        {
            unsigned nmCoordLo = 0;
            unsigned nmCoordUp = 0;
            unsigned nmCountUp = 0;
            unsigned nmCountLo = 0; //...the "nm" is for non-matching

            // Compare the lower and upper corners of the boxes
            // coordinate-wise, and check if there are differences.
            // If there are differences, count and store the coordinate
            for( unsigned k=0; k < d; k++)
            {
                if( boxes[i][k] != boxes[j][k] )
                {
                    nmCountLo++;
                    nmCoordLo = k;
                }

                if( boxes[i][d+k] != boxes[j][d+k] )
                {
                    nmCountUp++;
                    nmCoordUp = k;
                }
            }

            // The boxes can only be merged, if
            // the lower and upper corners are the same,
            // except in one coordinate direction.
            if( nmCountLo == 1
                    && nmCountUp == 1
                    && nmCoordLo == nmCoordUp )
            {

                if( boxes[i][nmCoordLo] == boxes[j][d+nmCoordUp] )
                {
                    // box i is "on top" of box j.
                    // It inherits the lower corner from box j:
                    boxes[i][nmCoordLo] = boxes[j][nmCoordLo];
                    boxes.erase( boxes.begin()+j );
                    s--;
                    j--;
                    change = true;
                }

                if( boxes[i][d+nmCoordUp] == boxes[i][nmCoordLo] )
                {
                    // box i is "below" of box j.
                    // It inherits the upper corner from box j:
                    boxes[i][d+nmCoordUp] = boxes[j][d+nmCoordUp];
                    boxes.erase( boxes.begin()+j );
                    s--;
                    j--;
                    change = true;
                }
            }

        } // if boxes same level
        } // for j
        } // for i

    }
}


template<short_t d, class T>
void gsHDomain<d,T>::connect_Boxes_2(std::vector<std::vector<unsigned int> > &boxes) const
{
    bool change = true;
    while(change){
        change =  false;
        int s = boxes.size();
        for(int i = 0; i < s;i++)
        {
            for(int j = i+1; j < s; j++)
            {
                if(boxes[i][4]==boxes[j][4]){
                    if( (boxes[i][0]==boxes[j][0]) && (boxes[i][2]==boxes[j][2]))
                    {
                        if(boxes[i][1]==boxes[j][3])
                        {
                            boxes[i][1] = boxes[j][1];
                            boxes.erase(boxes.begin()+j);
                            s--;
                            j--;
                            change =  true;
                        }
                        if(boxes[i][3]==boxes[j][1])
                        {
                            boxes[i][3] = boxes[j][3];
                            boxes.erase(boxes.begin()+j);
                            s--;
                            j--;
                            change =  true;
                        }
                    }
                }
            }
        }
    }
    change = true;
    while(change){
        change =  false;
        int s = boxes.size();
        for(int i = 0; i < s;i++)
        {
            for(int j = i+1; j < s; j++)
            {
                if( (boxes[i][1]==boxes[j][1]) && (boxes[i][3]==boxes[j][3]))
                {
                    if(boxes[i][0]==boxes[j][2])
                    {
                        boxes[i][0] = boxes[j][0];
                        boxes.erase(boxes.begin()+j);
                        s--;
                        j--;
                        change =  true;
                    }
                    if(boxes[i][2]==boxes[j][0])
                    {
                        boxes[i][2] = boxes[j][2];
                        boxes.erase(boxes.begin()+j);
                        s--;
                        j--;
                        change =  true;
                    }
                }
            }
        }
    }




    //gsDebug<<"in the connecting fucntion"<<boxes.size()<<std::endl;
}



template<short_t d, class T> void
gsHDomain<d,T>::getBoxes_vec(std::vector<std::vector<unsigned int> >& boxes) const
{
    boxes.clear();

    std::stack<node*, std::vector<node*> > stack;
    //stack.reserve( 2 * m_maxPath );
    stack.push(m_root);    
    node * curNode;
    while ( ! stack.empty() )
    {
        curNode = stack.top();
        stack.pop();
        
        if ( curNode->isLeaf() )
        {
            // We need to convert the indices to those of m_maxInsLevel
            // to be able to reconstruct the earlier results.
            const point & lowerGlob = curNode->lowCorner();
            const point & upperGlob = curNode->uppCorner();
            unsigned int level = this->m_maxInsLevel;
            point lower;
            point upper;

            global2localIndex(lowerGlob,level,lower);
            global2localIndex(upperGlob,level,upper);

            boxes.push_back(std::vector<unsigned int>());
            for(unsigned i = 0; i < d; i++)
            {
                boxes.back().push_back(lower[i]);
            }
            for(unsigned i = 0; i < d; i++)
            {
                boxes.back().push_back(upper[i]);
            }
            boxes.back().push_back(curNode->level);
        }
        else
        {
            stack.push(curNode->left) ;
            stack.push(curNode->right);
        }
    }
}

/*
 * functions for returning the boudaries of domains
 */
template<short_t d, class T>
std::vector< std::vector<std::vector< std::vector< unsigned int > > > >
gsHDomain<d,T>::getPolylines() const
{
/*
 1: Get boxes from the quadtree.
 2: Return their borderlines.

 Return structure:
 < levels < polylines_in_one_level < one_polyline < one_segment (x1, y1, x2, y2) > > > > result
 note that <x1, y1, x2, y2 > are so that (x1, y1) <=LEX  (x2, y2)
*/
    std::vector<std::vector<unsigned int> > boxes;
    getBoxes_vec(boxes);// Returns all leaves.

    // Get rid of boxes that are not of full dimension.
    for( std::vector< std::vector< unsigned int> >::iterator it = boxes.begin(); it != boxes.end(); ++it )
    {
        if( ( (*it)[0] == (*it)[2] ) || ( (*it)[0] == (*it)[2] ) )
            it = boxes.erase(it);
    }

    std::vector<std::vector<gsVSegment<T> > > seg;
    seg.resize(m_maxInsLevel+1);

    // For each level prepare the vertical lines separately
    for (unsigned int i = 0; i < boxes.size() ; i ++)
    {
        seg[boxes[i][4]].push_back(gsVSegment<unsigned int>(boxes[i][0],boxes[i][1],boxes[i][3], false) );
        seg[boxes[i][4]].push_back(gsVSegment<unsigned int>(boxes[i][2],boxes[i][1],boxes[i][3], false) );
    }

    // Process vertical lines from each level separately
    std::vector< std::vector<std::vector< std::vector<unsigned int > > > > result;
    for(unsigned int i = 0; i < m_maxInsLevel+1; i++)
    {
       //result.push_back(getPoly(seg[i]));
        result.push_back( getPolylinesSingleLevel( seg[i] ));
    }
    //result.push_back(getPolylinesSingleLevel(seg[0]));

    return result;
}


template<short_t d, class T>
std::vector<std::vector< std::vector<unsigned int > > > gsHDomain<d,T>::getPolylinesSingleLevel(std::vector<gsVSegment<T> >& seg) const
{
    // For didactic purposes the interior of the function has been refined into two procedures
    // (overal length of the older version was intimidating and people would not like to read it then =)).

    // For each x coordinate there will be a list of vertical segments with this x coord.
    std::list< std::list< gsVSegment< T > > > vert_seg_lists;

    // For returning
    std::vector< std::vector< std::vector<unsigned int > > > result;

    // This magically sorts seg according to x value
    std::sort( seg.begin(), seg.end() );

    // Put stuff from seg into vert_seg_lists
    std::list< gsVSegment< unsigned int > > segs_x; // segments with the same particular x coord
    for( typename std::vector< gsVSegment< T > >::const_iterator it_seg = seg.begin(); it_seg != seg.end(); ++it_seg )
    {
        if( segs_x.empty() || (*it_seg).getX() == segs_x.front().getX() )
            segs_x.push_back( *it_seg );
        else
        {
            vert_seg_lists.push_back( segs_x );
            segs_x.erase( segs_x.begin(), segs_x.end() );
            segs_x.push_back( *it_seg );
        }
    // Possible simplification: if( !empty && != ){ verts_seg.push_back; erase }segs_x.push_back;
    }
    vert_seg_lists.push_back( segs_x );
    // So vert_seg_lists is now the list as specified before and segs_x we do not need any further.

    // Get rid of overlaps of the segments.
    getRidOfOverlaps( vert_seg_lists );

    // And now the key point: sweepline driven connect and merge procedure
    sweeplineConnectAndMerge( result, vert_seg_lists );
    return result;
}

template <short_t d, class T>
void gsHDomain<d,T>::getRidOfOverlaps( std::list< std::list< gsVSegment<T> > >& vert_seg_lists ) const
{
    bool need_to_erase = false;
    for( typename std::list< std::list< gsVSegment<T> > >::iterator it_x = vert_seg_lists.begin(); it_x != vert_seg_lists.end(); )
    {
        // For each x coordinate substract overlapping segments.
        for( typename std::list< gsVSegment<T> >::iterator it_slow = (*it_x).begin(); it_slow != (*it_x).end(); ++it_slow)
        {
            // Don't we need to start the next already at (*it_x).begin() ?
            for( typename std::list< gsVSegment<T> >::iterator it_quick = it_slow; it_quick != (*it_x).end(); ++it_quick)
            {
                if( it_quick != it_slow )
                {
                    need_to_erase = it_slow->cannotDeleteOverlap( *it_quick) || need_to_erase;
                    // We do not actually use need_to_erase as initially intended
                    // but this prevents warnings (cannot_delete_overlap returns bool).
                }
            }
        }

        // Get rid of segments of zero length
        //if( need_to_erase )
        //{
        for( typename std::list< gsVSegment<T> >::iterator it_slow = (*it_x).begin(); it_slow != (*it_x).end();)
        {
            if( (*it_slow).length() == 0 )
            {
                (*it_x).erase( it_slow++ );
            }
            else
                ++it_slow; // Here instead of the internal for.
        }
        //need_to_erase = false;
        //}

        // There might be some empty lists;
        if( (*it_x).empty() )
            vert_seg_lists.erase( it_x++ );
        else
            ++it_x; // Here instead of the outer for.
    }
}

template <short_t d, class T>
void gsHDomain<d,T>::sweeplineConnectAndMerge( std::vector< std::vector< std::vector<unsigned int> > >& result, std::list< std::list< gsVSegment<T> > >& vert_seg_lists ) const
{
    /*========================
     * Algorithm description:
     *========================
     * The segments in vert_seg_lists are vertical sides of the boxes from the quadtree after getting rid of overlapping ones.
     * The sweepline proceeds from left to right.
     * Events: new x-coordinate
     * State: list of active (or open) polylines (their part to the left from the sweepline is non-empty and does not form an open polyline yet).
     * In each event we:
     * 1] Try to append vertical segments to the active lines. Report those that get closed.
     * 2] Remaining segments become polylines.
     * 3] Try to merge active polylines. Report those that get closed.
     * Remark: in kissing vertices (point, where two vertical and two horizontal line segments meet) we are allowed to turn left or right
     * BUT we are not allowed to go straight there. In other words, the interior must remain on the same hand side (left or right) the whole time.
     */

    // vector of active polylines
    std::list< gsAAPolyline<T> > act_poly;
    std::queue< gsAAPolyline<T> > poly_queue;

    for( typename std::list< std::list< gsVSegment<T> > >::iterator it_x = vert_seg_lists.begin(); it_x != vert_seg_lists.end(); ++it_x )
    {
        // Try to extend polylines by adding segments to them.
        // The funny queue procedure is a trick to make sure that none of the polylines
        // would be extended too much (i.e., over a vertex, where it should be closed).
        for( typename std::list< gsAAPolyline<T> >::const_iterator it = act_poly.begin(); it != act_poly.end(); ++it )
            poly_queue.push( *it );

        act_poly.erase( act_poly.begin(), act_poly.end() );

        gsAAPolyline<unsigned int> curr_poly;
        while( !poly_queue.empty() )
        {
            curr_poly = poly_queue.front();
            poly_queue.pop();
            bool is_active = true;
            for( typename std::list< gsVSegment<T> >::iterator it_seg = (*it_x).begin(); it_seg != (*it_x).end(); )
            {
                if( curr_poly.canBeExtended( *it_seg) )
                {
                    if( curr_poly.almostClosed() )
                        result.push_back( curr_poly.writeParasolidUnsigned () );
                    else
                        poly_queue.push( curr_poly ); // This is the prevention of wrong behaviour in kissing vertices (cf. Remark above).


                    (*it_x).erase( it_seg++ );
                    is_active = false;
                    break;
                }
                else
                    ++it_seg;
            }
            if( is_active )
            {
                act_poly.push_back( curr_poly );
            }
        }

        // The remaining segments become polylines.
        for( typename std::list<gsVSegment<T> >::const_iterator it = (*it_x).begin(); it != (*it_x).end(); ++it )
        {
            gsAAPolyline<T> new_polyline( *it );
            act_poly.push_back( new_polyline );
        }

        // Merge, what's possible.
        // Trick: go through act_poly from left to right. Check each of them with all to the right of it in act_poly.
        // If they can be merged, move it to the end. Those more to the left are already finalised.
        // Could be replaced by sorting them first according to y-coordinate (David's suggestion) and then connecting
        // but I ran into some implementation trouble.
        for( typename std::list< gsAAPolyline<T> >::iterator it_slow = act_poly.begin(); it_slow != act_poly.end(); ++it_slow )
        {
            for( typename std::list< gsAAPolyline<T> >::iterator it_quick = it_slow; it_quick != act_poly.end(); ++it_quick)
            {
                if(( it_slow != it_quick ) && ((*it_slow).mergeWith(*it_quick)))
                {
                    act_poly.erase( it_quick );
                    act_poly.push_back( *it_slow );
                    it_slow = act_poly.erase( it_slow );
                    it_quick = it_slow;
                }
            }
        }

        // Check for closed lines as a result of the merging.
        for( typename std::list< gsAAPolyline<T> >::iterator it = act_poly.begin(); it != act_poly.end(); )
        {
            if( (*it).almostClosed() )
            {
                result.push_back( (*it).writeParasolidUnsigned() );
                act_poly.erase( it++ );
            }
            else
                ++it;

        }
    }
}
    // REMARK to remember: whenever 'discard qualifiers' error, it refers to something that isn't const or to volatile


template<short_t d, class T> inline void
 gsHDomain<d,T>::computeFinestIndex( gsVector<unsigned,d> const & index,
                                     unsigned lvl,
                                     gsVector<unsigned,d> & result ) const
{
    for ( unsigned i = 0; i!=d; ++i )
        result[i] = index[i] << (m_maxInsLevel-lvl) ;
}

template<short_t d, class T> inline void
 gsHDomain<d,T>::computeLevelIndex( gsVector<unsigned,d> const & index,
                                    unsigned lvl,
                                    gsVector<unsigned,d> & result ) const
{
    for ( unsigned i = 0; i!=d; ++i )
        result[i] = index[i] >> (m_maxInsLevel-lvl) ;
}

template<short_t d, class T> inline void
 gsHDomain<d,T>::local2globalIndex( gsVector<unsigned,d> const & index,
                    unsigned lvl,
                    gsVector<unsigned,d> & result
                    ) const
{
    for ( unsigned i = 0; i!=d; ++i )
        result[i] = index[i] << (m_indexLevel-lvl) ;
}

template<short_t d, class T> inline void
 gsHDomain<d,T>::global2localIndex( gsVector<unsigned,d> const & index,
                                        unsigned lvl,
                                        gsVector<unsigned,d> & result
    ) const
{
    for ( unsigned i = 0; i!=d; ++i )
        result[i] = index[i] >> (this->m_indexLevel-lvl) ;
}
}// end namespace gismo<|MERGE_RESOLUTION|>--- conflicted
+++ resolved
@@ -480,11 +480,7 @@
 }
 
 
-<<<<<<< HEAD
-template<unsigned d, class T>
-=======
 template<short_t d, class T>
->>>>>>> 35567817
 template<typename visitor>
 typename visitor::return_type
 gsHDomain<d,T>::boxSearch(point const & k1, point const & k2, 
@@ -609,12 +605,8 @@
 
 
 
-<<<<<<< HEAD
-template<unsigned d, class T>
-=======
 template<short_t d, class T>
->>>>>>> 35567817
-typename gsHDomain<d,T>::node * 
+typename gsHDomain<d,T>::node *
 gsHDomain<d,T>::pointSearch(const point & p, int level, node  *_node ) const
 {
     point pp;
@@ -655,11 +647,7 @@
    Function to traverse the tree nodes without recursion and without
    stack, when parents are not stored. Not thread-safe
 //
-<<<<<<< HEAD
-template<unsigned d, class T>
-=======
 template<short_t d, class T>
->>>>>>> 35567817
 template<typename visitor>
 typename visitor::return_type
 gsHDomain<d,T>::nodeSearchMorris() const
@@ -702,11 +690,7 @@
 }
 */
 
-<<<<<<< HEAD
-template<unsigned d, class T>
-=======
 template<short_t d, class T>
->>>>>>> 35567817
 template<typename visitor>
 typename visitor::return_type
 gsHDomain<d,T>::nodeSearch() const
@@ -740,12 +724,8 @@
 
 /*
 // node search version with stack (if no parents available)
-<<<<<<< HEAD
-template<unsigned d, class T>
-=======
 template<short_t d, class T>
->>>>>>> 35567817
-template<typename visitor> 
+template<typename visitor>
 typename visitor::return_type
 gsHDomain<d,T>::nodeSearch() const
 {
@@ -770,11 +750,7 @@
 }
 //*/
 
-<<<<<<< HEAD
-template<unsigned d, class T>
-=======
 template<short_t d, class T>
->>>>>>> 35567817
 template<typename visitor>
 typename visitor::return_type
 gsHDomain<d,T>::leafSearch() const
@@ -810,11 +786,7 @@
 
 /*
 // leaf search version with stack (if no parents available)
-<<<<<<< HEAD
-template<unsigned d, class T>
-=======
 template<short_t d, class T>
->>>>>>> 35567817
 template<typename visitor>
 typename visitor::return_type
 gsHDomain<d,T>::leafSearch() const
