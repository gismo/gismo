--- conflicted
+++ resolved
@@ -47,13 +47,8 @@
     /// @brief Constructor taking a reference
     ///
     /// @note This does not copy the matrix. Make sure that the matrix
-<<<<<<< HEAD
-    /// is not deleted too early (alternatively use one of the constructors
-    /// taking a shared pointer).
-=======
     /// is not deleted too early (alternatively use constructor by
     /// shared pointer)
->>>>>>> 4551573f
     gsMatrixOp(const MatrixType& mat)
     : m_mat(), m_expr(mat.derived())
     {
@@ -61,49 +56,13 @@
     }
 
     /// @brief Constructor taking a shared pointer
-<<<<<<< HEAD
-    gsMatrixOp(const MatrixPtr& mat)
-    : m_mat(mat), m_expr(m_mat->derived())
-    { }
-
-    /// @brief Constructor taking a shared pointer and a derived expression
-    ///
-    /// This constructor can be used if the object should hold a shared pointer
-    /// to the partiuclar matrix, but apply some derived expression, like
-    ///
-    /// memory::shared_ptr< gsMatrix<> > mat_ptr = ...
-    /// gsMatrixOp op( mat_ptr, mat_ptr->transpose() );
-    gsMatrixOp(const MatrixPtr& mat, const MatrixType& expr)
-    : m_mat(mat), m_expr(expr.derived())
-=======
     gsMatrixOp(MatrixPtr mat)
     : m_mat(give(mat)), m_expr(m_mat->derived())
->>>>>>> 4551573f
     { }
 
     /// @brief Make function returning a smart pointer
     ///
     /// @note This does not copy the matrix. Make sure that the matrix
-<<<<<<< HEAD
-    /// is not deleted too early (alternatively use one of the make functions
-    /// taking a shared pointer).
-    static uPtr make(const MatrixType& mat)
-    { return memory::make_unique( new gsMatrixOp(mat) ); }
-
-    /// @brief Make function returning a smart pointer
-    static uPtr make(const MatrixPtr& mat)
-    { return memory::make_unique( new gsMatrixOp(mat) ); }
-
-    /// @brief Make function returning a smart pointer and a derived expression
-    ///
-    /// This constructor can be used if the object should hold a shared pointer
-    /// to the partiuclar matrix, but apply some derived expression, like
-    ///
-    /// memory::shared_ptr< gsMatrix<> > mat_ptr = ...
-    /// gsMatrixOp::uPtr op = gsMatrixOp::make( mat_ptr, mat_ptr->transpose() );
-    static uPtr make(const MatrixPtr& mat, const MatrixType& expr)
-    { return memory::make_unique( new gsMatrixOp(mat, expr) ); }
-=======
     /// is not deleted too early or provide a shared pointer.
     static uPtr make(const MatrixType& mat)
     { return uPtr( new gsMatrixOp(mat) ); }
@@ -111,7 +70,6 @@
     /// Make function returning a smart pointer
     static uPtr make(MatrixPtr mat)
     { return uPtr( new gsMatrixOp(give(mat)) ); }
->>>>>>> 4551573f
 
     void apply(const gsMatrix<T> & input, gsMatrix<T> & x) const
     { x.noalias() = m_expr * input; }
@@ -192,40 +150,7 @@
   *
   * \ingroup Solver
   */
-<<<<<<< HEAD
-template <class MatrixType>
-typename gsMatrixOp<MatrixType>::uPtr makeMatrixOp(const memory::shared_ptr<MatrixType> & mat)
-{
-    return memory::make_unique(new gsMatrixOp<MatrixType>(mat));
-}
-
-// We need an additional guide for the compiler to be able to work well with unique ptrs
-template <class MatrixType>
-typename gsMatrixOp<MatrixType>::uPtr makeMatrixOp(memory::unique_ptr<MatrixType> mat)
-{
-    return memory::make_unique(new gsMatrixOp<MatrixType>(memory::shared_ptr<MatrixType>(mat.release())));
-}
-
-/** @brief This essentially just calls the gsMatrixOp constructor, but
-  * the use of a template functions allows us to let the compiler do
-  * type inference, so we don't need to type out the matrix type
-  * explicitly.
-  *
-  * Example:
-  * \code
-  * gsMatrix<>::Ptr M(new gsMatrix<>);
-  * M->setRandom(10,10);
-  * gsLinearOperator<>::Ptr op = makeMatrixOp(M, M->transpose());
-  * \endcode
-  *
-  * \ingroup Solver
-  */
-template <class MatrixType>
-typename gsMatrixOp<MatrixType>::uPtr makeMatrixOp(const memory::shared_ptr<MatrixType> & mat,
-                                                   const typename util::identity<MatrixType>::type & expr)
-{
-    return memory::make_unique(new gsMatrixOp<MatrixType>(mat, expr));
-=======
+
 template <class Derived>
 typename gsMatrixOp<Derived>::uPtr makeMatrixOp(memory::shared_ptr<Derived> mat)
 {
@@ -237,7 +162,6 @@
 typename gsMatrixOp<Derived>::uPtr makeMatrixOp(memory::unique_ptr<Derived> mat)
 {
     return memory::make_unique(new gsMatrixOp<Derived>(memory::shared_ptr<Derived>(mat.release())));
->>>>>>> 4551573f
 }
 
 /** @brief Simple adapter class to use an Eigen solver (having a
