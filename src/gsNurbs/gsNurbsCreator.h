/** @file gsNurbsCreator.h

    @brief Provides declaration of the NurbsCreator struct.

    This file is part of the G+Smo library.

    This Source Code Form is subject to the terms of the Mozilla Public
    License, v. 2.0. If a copy of the MPL was not distributed with this
    file, You can obtain one at http://mozilla.org/MPL/2.0/.

    Author(s): A. Mantzaflaris
*/


// Note:
// will provide functions to make bsplines, nurbs etc
// like the identity, ruled, l spapes, rings, etc
// linear extrude .....
// sweep ( eg. half-cylinder by sweeping half-circle
// revolve operation

#pragma once

#include <gsCore/gsForwardDeclarations.h>

namespace gismo
{

/**
   @brief Class gsNurbsCreator provides some simple examples of Nurbs Geometries

   \ingroup Nurbs
*/

template<class T>
struct gsNurbsCreator
{
    typedef memory::unique_ptr<gsGeometry<T> >        GeometryPtr;
    typedef typename gsBSpline<T>::uPtr         BSplinePtr;
    typedef typename gsNurbs<T>::uPtr           NurbsPtr;
    typedef typename gsTensorBSpline<2,T>::uPtr TensorBSpline2Ptr;
    typedef typename gsTensorBSpline<3,T>::uPtr TensorBSpline3Ptr;
    typedef typename gsTensorBSpline<4,T>::uPtr TensorBSpline4Ptr;
    typedef typename gsTensorNurbs<2,T>::uPtr   TensorNurbs2Ptr;
    typedef typename gsTensorNurbs<3,T>::uPtr   TensorNurbs3Ptr;
    typedef typename gsTensorNurbs<4,T>::uPtr   TensorNurbs4Ptr;

public:

    static TensorBSpline3Ptr lift3D( gsTensorBSpline<2,T> const & geo, T z = 1);

    static TensorBSpline4Ptr lift4D( gsTensorBSpline<3,T> const & geo, T z = 1);

    static TensorNurbs3Ptr lift3D( gsTensorNurbs<2,T> const & geo, T z = 1);

    static TensorNurbs4Ptr lift4D( gsTensorNurbs<3,T> const & geo, T z = 1);

    /* Computes a set of control points, weights, and knots that define an order-3 circular arc centered at the origin
    \param X Defines the X axis of the plane containing the arc
    \param Y Defines the Y axis of the plane containing the arc
    \param StartAngle Start angle of the arc in radians
    \param EndAngle End angle of the arc in radians
    \param Segments The number of NURBS segments in the resulting arc
    \param Knots Output container for the resulting arc knot vector
    \param Weights Output container for the resulting arc control point weights
    \param ControlPoints Output container for the resulting arc control point positions

    static gsTensorNurbs<3,T> * circularArc(const vector3& X, const vector3& Y,
    const T StartAngle, const T EndAngle,
    const unsinged Segments = 1);
*/

    static BSplinePtr BSplineUnitInterval(short_t deg);

/// 2d-rectange [low_x,upp_x] x [low_y,upp_y], rotated by \a turndeg degrees.
    static TensorBSpline2Ptr BSplineRectangle( T const & low_x = 0,
                                                    T const & low_y = 0,
                                                    T const & upp_x = 1,
                                                    T const & upp_y = 1, T const & turndeg = 0);

    // Rectangle described by the identity mapping over the given parameter domain, using tensor product B-splines.
    static TensorBSpline2Ptr BSplineRectangleWithPara( T low_x = 0, T low_y = 0, T upp_x = 1, T upp_y = 1);

/// Creates a \em n X \em m rectangle multipatch consisting of B-splines squares
/// with lower left corner at at (lx,ly).
/// The numbering of the patches are (for \em n = 4 and \em m = 3):
/// --|---|---|--
/// --|---|---|--
/// 2 | 5 | 8 |11
/// 1 | 4 | 7 |10
/// 0 | 3 | 6 |9
/// \param n number of squares in x-direction.
/// \param m number of squares in y-direction.
/// \param r with length of the side of the squares.
/// \param lx x-coordinate for lower left corner of the rectangle.
/// \param ly y-coordinate for lower left corner of the rectangle.
    static gsMultiPatch<T> BSplineSquareGrid(int n, int m, T const & r = 1,
                                             T const & lx = 0, T const & ly = 0);

    static TensorBSpline2Ptr BSplineSquare( gsMatrix<T> const & Box);

    // Note: this can probably be removed once we have degree elevation for tensor B-splines.
    //
    /// The unit square represented as a tensor B-spline of degree \a deg
    static TensorBSpline2Ptr BSplineSquareDeg(short_t deg, T scale = (T)(1));

    /// Square of side \a r, with lower left corner at (x,y)
    static TensorBSpline2Ptr BSplineSquare( T const & r = 1, T const & x = 0, T const & y = 0  );

    /// Cube of side \a r, with lower left corner at (x,y,z)
    static TensorBSpline3Ptr BSplineCube( T const & r = 1, T const & x = 0,
                                               T const & y = 0, T const & z = 0  );

    // Note: this can probably be removed once we have degree elevation for tensor B-splines.
    //
    /// The unit cube represented as a tensor B-spline of degree \a deg
    static TensorBSpline3Ptr BSplineCube(short_t deg);

    static gsMultiPatch<T> BSplineCubeGrid(int n, int m,int p, T const & r = 1,
                                           T const & lx = 0, T const & ly = 0, T const & lz = 0);

    static TensorBSpline3Ptr BSplineHalfCube( T const & r = 1, T const & x = 0,
                                                   T const & y = 0, T const & z = 0  );

    /// Cube of side \a r, with lower left corner at (x,y,z) using NURBS
    static TensorNurbs3Ptr NurbsCube( T const & r = 1, T const & x = 0,
                                           T const & y = 0, T const & z = 0 );

    /// Exact annulus using NURBS
<<<<<<< HEAD
    static TensorNurbs2Ptr NurbsQuarterAnnulus( T const & r0 =1, T const & r1 =2);
=======
    static TensorNurbs2Ptr NurbsQuarterAnnulus( T const & r0 = 1, T const & r1 = 2);
>>>>>>> 63f6040e
    static TensorNurbs3Ptr BSplineSaddle();
    /// Inexact annulus using B-splines
    static GeometryPtr BSplineQuarterAnnulus(const short_t & deg = 2);

    //static TensorNurbs2Ptr NurbsQuarterAnnulusMixedWithLShape();
    //static GeometryPtr BSplineQuarterAnnulusMixedWithLShape(const short_t & deg = 2);

    /// Fat annulus using B-splines, discarding the weights of the exact NURBS
    ///  Analytical formulation (when r0 = 1 and r1 = 2):
    /// (x, y) = (1 + s - s*t*t - t*t, 2*s*t -s*t*t + 2*t - t*t)
    static TensorBSpline2Ptr BSplineFatQuarterAnnulus( T const & r0 = 1, T const & r1 = 2);

    /// Sphere using NURBS
<<<<<<< HEAD
    static TensorNurbs2Ptr NurbsSphere( T const & r =1, T const & x = 0, T const & y = 0, T const & z = 0);
    /// Circle using NURBS
    static NurbsPtr  NurbsCircle( T const & r =T(1), T const & x = 0, T const & y = 0);
    /// Inexact circle using B-splines
    static BSplinePtr BSplineFatCircle( T const & r =T(1), T const & x = 0, T const & y = 0);
    /// Inexact disk using B-splines
    static TensorBSpline2Ptr BSplineFatDisk (T const & r=1, T const & x=0, T const & y = 0);
=======
    static TensorNurbs2Ptr NurbsSphere( T const & r = 1, T const & x = 0, T const & y = 0, T const & z = 0);
    /// Circle using NURBS
    static NurbsPtr  NurbsCircle( T const & r = (T)(1), T const & x = 0, T const & y = 0);
    /// Inexact circle using B-splines
    static BSplinePtr BSplineFatCircle( T const & r = (T)(1), T const & x = 0, T const & y = 0);
    /// Inexact disk using B-splines
    static TensorBSpline2Ptr BSplineFatDisk (T const & r = 1, T const & x = 0, T const & y = 0);

    static NurbsPtr NurbsCurve1 (T const & r = 1, T const & x = 0, T const & y = 0);

    static NurbsPtr NurbsCurve2 (T const & r = 1, T const & x = 0, T const & y = 0);

    static NurbsPtr NurbsBean(T const & r = 1, T const & x = 0, T const & y = 0);
>>>>>>> 63f6040e

    static BSplinePtr BSplineE (T const & r = 1, T const & x = 0, T const & y = 0);

    static NurbsPtr NurbsAmoebaFull(T const & r = 1, T const & x = 0, T const & y = 0);

    static BSplinePtr BSplineLineSegment(gsMatrix<T> const & p0, gsMatrix<T> const & p1 );

    static BSplinePtr BSplineSegment(T const u0 = 0, T const u1 = 1);

    /// L-Shaped domain represented as a tensor B-spline of degree 1
    static TensorBSpline2Ptr BSplineLShape_p1(T r = (T)(1));

    /// L-Shaped domain represented as a tensor B-spline of degree 2
    /// with C0-continuity across the diagonal.
    static TensorBSpline2Ptr BSplineLShape_p2C0();

    /// L-Shaped domain represented as a tensor B-spline of degree 2
    /// with C1-continuity and double control points at the corners.
    static TensorBSpline2Ptr BSplineLShape_p2C1();

    /// L-Shaped domain represented as a multipatch (3 patches) tensor B-spline of degree 2
    /// 1. Patch is the middel part, 2. Patch is the upper part, 3 Patch is the right part.
    static gsMultiPatch<T> BSplineLShapeMultiPatch_p2();

    static BSplinePtr BSplineAmoeba(T const & r=1, T const & x=0, T const & y = 0);

    static BSplinePtr BSplineAmoebaBig(T const & r=1, T const & x=0, T const & y = 0);

    static BSplinePtr BSplineAustria(T const & r=1, T const & x=0, T const & y = 0);

    static BSplinePtr BSplineFish(T const & r=1, T const & x=0, T const & y = 0);

    static BSplinePtr BSplineAmoeba3degree(T const & r=1, T const & x=0, T const & y = 0);

    static TensorNurbs2Ptr NurbsDisk(T const & r=1, T const & x=0, T const & y = 0);

    static TensorBSpline2Ptr NurbsQrtPlateWHoleC0();

    static TensorBSpline2Ptr BSplineTriangle(T const & H = 1, T const & W = 1);

}; // struct

} // namespace gismo

#ifndef GISMO_BUILD_LIB
#include GISMO_HPP_HEADER(gsNurbsCreator.hpp)
#endif<|MERGE_RESOLUTION|>--- conflicted
+++ resolved
@@ -127,11 +127,7 @@
                                            T const & y = 0, T const & z = 0 );
 
     /// Exact annulus using NURBS
-<<<<<<< HEAD
-    static TensorNurbs2Ptr NurbsQuarterAnnulus( T const & r0 =1, T const & r1 =2);
-=======
     static TensorNurbs2Ptr NurbsQuarterAnnulus( T const & r0 = 1, T const & r1 = 2);
->>>>>>> 63f6040e
     static TensorNurbs3Ptr BSplineSaddle();
     /// Inexact annulus using B-splines
     static GeometryPtr BSplineQuarterAnnulus(const short_t & deg = 2);
@@ -145,15 +141,6 @@
     static TensorBSpline2Ptr BSplineFatQuarterAnnulus( T const & r0 = 1, T const & r1 = 2);
 
     /// Sphere using NURBS
-<<<<<<< HEAD
-    static TensorNurbs2Ptr NurbsSphere( T const & r =1, T const & x = 0, T const & y = 0, T const & z = 0);
-    /// Circle using NURBS
-    static NurbsPtr  NurbsCircle( T const & r =T(1), T const & x = 0, T const & y = 0);
-    /// Inexact circle using B-splines
-    static BSplinePtr BSplineFatCircle( T const & r =T(1), T const & x = 0, T const & y = 0);
-    /// Inexact disk using B-splines
-    static TensorBSpline2Ptr BSplineFatDisk (T const & r=1, T const & x=0, T const & y = 0);
-=======
     static TensorNurbs2Ptr NurbsSphere( T const & r = 1, T const & x = 0, T const & y = 0, T const & z = 0);
     /// Circle using NURBS
     static NurbsPtr  NurbsCircle( T const & r = (T)(1), T const & x = 0, T const & y = 0);
@@ -167,7 +154,6 @@
     static NurbsPtr NurbsCurve2 (T const & r = 1, T const & x = 0, T const & y = 0);
 
     static NurbsPtr NurbsBean(T const & r = 1, T const & x = 0, T const & y = 0);
->>>>>>> 63f6040e
 
     static BSplinePtr BSplineE (T const & r = 1, T const & x = 0, T const & y = 0);
 
