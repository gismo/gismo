/** @file gsNurbsCreator.h

    @brief Provides declaration of the NurbsCreator struct.

    This file is part of the G+Smo library.

    This Source Code Form is subject to the terms of the Mozilla Public
    License, v. 2.0. If a copy of the MPL was not distributed with this
    file, You can obtain one at http://mozilla.org/MPL/2.0/.

    Author(s): A. Mantzaflaris
*/


// Note:
// will provide functions to make bsplines, nurbs etc
// like the identity, ruled, l spapes, rings, etc
// linear extrude .....
// sweep ( eg. half-cylinder by sweeping half-circle
// revolve operation

#pragma once

#include <gsCore/gsForwardDeclarations.h>

namespace gismo
{

/**
   @brief Class gsNurbsCreator provides some simple examples of Nurbs Geometries

   \ingroup Nurbs
*/

template<class T>
struct gsNurbsCreator
{
    typedef memory::unique_ptr<gsGeometry<T> >        GeometryPtr;
    typedef typename gsBSpline<T>::uPtr         BSplinePtr;
    typedef typename gsNurbs<T>::uPtr           NurbsPtr;
    typedef typename gsTensorBSpline<2,T>::uPtr TensorBSpline2Ptr;
    typedef typename gsTensorBSpline<3,T>::uPtr TensorBSpline3Ptr;
    typedef typename gsTensorBSpline<4,T>::uPtr TensorBSpline4Ptr;
    typedef typename gsTensorNurbs<2,T>::uPtr   TensorNurbs2Ptr;
    typedef typename gsTensorNurbs<3,T>::uPtr   TensorNurbs3Ptr;
    typedef typename gsTensorNurbs<4,T>::uPtr   TensorNurbs4Ptr;

public:

    static TensorBSpline2Ptr rotate2D(gsTensorBSpline<2,T> const & geo, const T turndeg = 0, const T Tx = 0, const T Ty = 0);

    static void rotate2D(gsGeometry<T> & geo, const T turndeg = 0, const T Tx = 0, const T Ty = 0);

    static TensorBSpline2Ptr shift2D(gsTensorBSpline<2,T> const & geo, const T dx = 0, const T dy = 0, const T dz = 0);

    static void shift2D(gsGeometry<T> & geo, const T dx = 0, const T dy = 0, const T dz = 0);

    static void shift2D(gsMultiPatch<T> & mp, const T dx = 0, const T dy = 0, const T dz = 0);

    static TensorBSpline2Ptr mirror2D(gsTensorBSpline<2,T> & geo, bool axis);

    static void mirror2D(gsGeometry<T> & geo, bool axis);

    static void mirror2D(gsMultiPatch<T> & mp, bool axis);

    static TensorBSpline2Ptr scale2D(gsTensorBSpline<2,T> const & geo, T factor = 1.0);

    static TensorBSpline2Ptr scale2D(gsTensorBSpline<2,T> const & geo, std::vector<T> factors);

    static void scale2D(gsGeometry<T> & geo, T factor = 1.0);

    static void scale2D(gsGeometry<T> & geo, std::vector<T> factors);

    static void scale2D(gsMultiPatch<T> & mp,  T factor = 1.0);

    static void scale2D(gsMultiPatch<T> & mp, std::vector<T> factors);

    static void makeGrid(gsMultiPatch<T> & mp, const index_t M=0, const index_t N=0);

    static gsMultiPatch<T> makeGrid(std::vector<gsMultiPatch<T>> & mps, const index_t M=0, const index_t N=0);

    static TensorBSpline3Ptr lift3D( gsTensorBSpline<2,T> const & geo, T z = 1);

    static TensorBSpline4Ptr lift4D( gsTensorBSpline<3,T> const & geo, T z = 1);

    static TensorNurbs3Ptr lift3D( gsTensorNurbs<2,T> const & geo, T z = 1);

    static TensorNurbs4Ptr lift4D( gsTensorNurbs<3,T> const & geo, T z = 1);

    /* Computes a set of control points, weights, and knots that define an order-3 circular arc centered at the origin
    \param X Defines the X axis of the plane containing the arc
    \param Y Defines the Y axis of the plane containing the arc
    \param StartAngle Start angle of the arc in radians
    \param EndAngle End angle of the arc in radians
    \param Segments The number of NURBS segments in the resulting arc
    \param Knots Output container for the resulting arc knot vector
    \param Weights Output container for the resulting arc control point weights
    \param ControlPoints Output container for the resulting arc control point positions

    static gsTensorNurbs<3,T> * circularArc(const vector3& X, const vector3& Y,
    const T StartAngle, const T EndAngle,
    const unsinged Segments = 1);
*/

    static BSplinePtr BSplineUnitInterval(short_t deg);

    /// 2d-rectange [low_x,upp_x] x [low_y,upp_y], rotated by \a turndeg degrees.
    static TensorBSpline2Ptr BSplineRectangle( T const & low_x = 0,
                                                    T const & low_y = 0,
                                                    T const & upp_x = 1,
                                                    T const & upp_y = 1, T const & turndeg = 0);

<<<<<<< HEAD
    /// Rectangle described by the identity mapping over the given parameter domain, using tensor product B-splines.
=======

    /// 2d-trapezium
    static TensorBSpline2Ptr BSplineTrapezium( T const & Lbot = 1,
                                                    T const & Ltop = 0.5,
                                                    T const & H = 1,
                                                    T const & d = 0, T const & turndeg = 0);

    /// 2d-trapezium
    static TensorBSpline2Ptr BSplineTrapezium(  T const & Ax, T const & Ay,
                                                T const & Bx, T const & By,
                                                T const & Cx, T const & Cy,
                                                T const & Dx, T const & Dy, T const & turndeg = 0);

    /// 2d-trapezium
    static TensorNurbs2Ptr NurbsArcTrapezium(   T const & Lbot = 1,
                                                    T const & Ltop = 0.5,
                                                    T const & H = 1,
                                                    T const & d = 0, T const & turndeg = 0);

    /// 2d-trapezium
    static TensorNurbs2Ptr NurbsArcTrapezium(   T const & Ax, T const & Ay,
                                                T const & Bx, T const & By,
                                                T const & Cx, T const & Cy,
                                                T const & Dx, T const & Dy, T const & turndeg = 0);

    // Rectangle described by the identity mapping over the given parameter domain, using tensor product B-splines.
>>>>>>> f39ebe8d
    static TensorBSpline2Ptr BSplineRectangleWithPara( T low_x = 0, T low_y = 0, T upp_x = 1, T upp_y = 1);

/// Creates a \em n X \em m rectangle multipatch consisting of B-splines squares
/// with lower left corner at at (lx,ly).
/// The numbering of the patches are (for \em n = 4 and \em m = 3):
/// --|---|---|--
/// --|---|---|--
/// 2 | 5 | 8 |11
/// 1 | 4 | 7 |10
/// 0 | 3 | 6 |9
/// \param n number of squares in x-direction.
/// \param m number of squares in y-direction.
/// \param r with length of the side of the squares.
/// \param lx x-coordinate for lower left corner of the rectangle.
/// \param ly y-coordinate for lower left corner of the rectangle.
    static gsMultiPatch<T> BSplineSquareGrid(int n, int m, T const & r = 1,
                                             T const & lx = 0, T const & ly = 0);

    static TensorBSpline2Ptr BSplineSquare( gsMatrix<T> const & Box);

    // Note: this can probably be removed once we have degree elevation for tensor B-splines.
    //
    /// The unit square represented as a tensor B-spline of degree \a deg
    static TensorBSpline2Ptr BSplineSquareDeg(short_t deg, T scale = (T)(1));

    /// Square of side \a r, with lower left corner at (x,y)
    static TensorBSpline2Ptr BSplineSquare( T const & r = 1, T const & x = 0, T const & y = 0  );

    /// Cube of side \a r, with lower left corner at (x,y,z)
    static TensorBSpline3Ptr BSplineCube( T const & r = 1, T const & x = 0,
                                               T const & y = 0, T const & z = 0  );

    // Note: this can probably be removed once we have degree elevation for tensor B-splines.
    //
    /// The unit cube represented as a tensor B-spline of degree \a deg
    static TensorBSpline3Ptr BSplineCube(short_t deg);

    static gsMultiPatch<T> BSplineCubeGrid(int n, int m,int p, T const & r = 1,
                                           T const & lx = 0, T const & ly = 0, T const & lz = 0);

    static TensorBSpline3Ptr BSplineHalfCube( T const & r = 1, T const & x = 0,
                                                   T const & y = 0, T const & z = 0  );

    /// Cube of side \a r, with lower left corner at (x,y,z) using NURBS
    static TensorNurbs3Ptr NurbsCube( T const & r = 1, T const & x = 0,
                                           T const & y = 0, T const & z = 0 );

    /// Exact annulus using NURBS
    static TensorNurbs2Ptr NurbsQuarterAnnulus( T const & r0 = 1, T const & r1 = 2);
    static TensorNurbs3Ptr BSplineSaddle();
    /// Inexact annulus using B-splines
    static GeometryPtr BSplineQuarterAnnulus(const short_t & deg = 2);

    //static TensorNurbs2Ptr NurbsQuarterAnnulusMixedWithLShape();
    //static GeometryPtr BSplineQuarterAnnulusMixedWithLShape(const short_t & deg = 2);

    /// Fat annulus using B-splines, discarding the weights of the exact NURBS
    ///  Analytical formulation (when r0 = 1 and r1 = 2):
    /// (x, y) = (1 + s - s*t*t - t*t, 2*s*t -s*t*t + 2*t - t*t)
    static TensorBSpline2Ptr BSplineFatQuarterAnnulus( T const & r0 = 1, T const & r1 = 2);

    /// Sphere using NURBS
    static TensorNurbs2Ptr NurbsSphere( T const & r = 1, T const & x = 0, T const & y = 0, T const & z = 0);
    /// Circle using NURBS
    static NurbsPtr  NurbsCircle( T const & r = (T)(1), T const & x = 0, T const & y = 0);
    /// Inexact circle using B-splines
    static BSplinePtr BSplineFatCircle( T const & r = (T)(1), T const & x = 0, T const & y = 0);
    /// Inexact disk using B-splines
    static TensorBSpline2Ptr BSplineFatDisk (T const & r = 1, T const & x = 0, T const & y = 0);

    static NurbsPtr NurbsCurve1 (T const & r = 1, T const & x = 0, T const & y = 0);

    static NurbsPtr NurbsCurve2 (T const & r = 1, T const & x = 0, T const & y = 0);

    static NurbsPtr NurbsBean(T const & r = 1, T const & x = 0, T const & y = 0);

    static BSplinePtr BSplineE (T const & r = 1, T const & x = 0, T const & y = 0);

    static NurbsPtr NurbsAmoebaFull(T const & r = 1, T const & x = 0, T const & y = 0);

    static BSplinePtr BSplineLineSegment(gsMatrix<T> const & p0, gsMatrix<T> const & p1 );

    static BSplinePtr BSplineSegment(T const u0 = 0, T const u1 = 1);

    /// L-Shaped domain represented as a tensor B-spline of degree 1
    static TensorBSpline2Ptr BSplineLShape_p1(T r = (T)(1));

    /// L-Shaped domain represented as a tensor B-spline of degree 2
    /// with C0-continuity across the diagonal.
    static TensorBSpline2Ptr BSplineLShape_p2C0();

    /// L-Shaped domain represented as a tensor B-spline of degree 2
    /// with C1-continuity and double control points at the corners.
    static TensorBSpline2Ptr BSplineLShape_p2C1();

    /// L-Shaped domain represented as a multipatch (3 patches) tensor B-spline of degree 2
    /// 1. Patch is the middel part, 2. Patch is the upper part, 3 Patch is the right part.
    static gsMultiPatch<T> BSplineLShapeMultiPatch_p2();

    static BSplinePtr BSplineAmoeba(T const & r=1, T const & x=0, T const & y = 0);

    static BSplinePtr BSplineAmoebaBig(T const & r=1, T const & x=0, T const & y = 0);

    static BSplinePtr BSplineAustria(T const & r=1, T const & x=0, T const & y = 0);

    static BSplinePtr BSplineFish(T const & r=1, T const & x=0, T const & y = 0);

    static BSplinePtr BSplineAmoeba3degree(T const & r=1, T const & x=0, T const & y = 0);

    static TensorNurbs2Ptr NurbsDisk(T const & r=1, T const & x=0, T const & y = 0);

    static TensorBSpline2Ptr NurbsQrtPlateWHoleC0();

    static TensorBSpline2Ptr BSplineTriangle(T const & H = 1, T const & W = 1);

}; // struct

#ifdef GISMO_BUILD_PYBIND11

    /**
     * @brief Initializes the Python wrapper for the class: gsBoundaryConditions
     */
    void pybind11_init_gsNurbsCreator(pybind11::module &m);

#endif

} // namespace gismo

#ifndef GISMO_BUILD_LIB
#include GISMO_HPP_HEADER(gsNurbsCreator.hpp)
#endif<|MERGE_RESOLUTION|>--- conflicted
+++ resolved
@@ -110,9 +110,7 @@
                                                     T const & upp_x = 1,
                                                     T const & upp_y = 1, T const & turndeg = 0);
 
-<<<<<<< HEAD
     /// Rectangle described by the identity mapping over the given parameter domain, using tensor product B-splines.
-=======
 
     /// 2d-trapezium
     static TensorBSpline2Ptr BSplineTrapezium( T const & Lbot = 1,
@@ -139,7 +137,6 @@
                                                 T const & Dx, T const & Dy, T const & turndeg = 0);
 
     // Rectangle described by the identity mapping over the given parameter domain, using tensor product B-splines.
->>>>>>> f39ebe8d
     static TensorBSpline2Ptr BSplineRectangleWithPara( T low_x = 0, T low_y = 0, T upp_x = 1, T upp_y = 1);
 
 /// Creates a \em n X \em m rectangle multipatch consisting of B-splines squares
