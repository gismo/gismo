--- conflicted
+++ resolved
@@ -214,16 +214,10 @@
     GISMO_ASSERT( static_cast<size_t>(i) < m_knots.size()-m_p-1,
                   "Invalid index of basis function." );
     gsMatrix<T> res(1,2);
-<<<<<<< HEAD
     res << m_knots[i], m_knots[i+m_p+1];
-    // res << ( i > static_cast<unsigned>(m_p) ? m_knots[i] : m_knots[m_p] ),
-    //     ( i < static_cast<unsigned>(m_knots.size()-2*m_p-2) ? m_knots[i+m_p+1] :
-    //       m_knots[m_knots.size()-m_p-1] );
-=======
     res << ( i > m_p ? m_knots[i] : m_knots[m_p] ),
         ( static_cast<size_t>(i) < (m_knots.size()-2*m_p-2) ? m_knots[i+m_p+1] :
           m_knots[m_knots.size()-m_p-1] );
->>>>>>> 82464a61
     return res ;
 }
 
