/** @file gsFileManager.cpp

    @brief Utility class for finding files and handling paths

    This file is part of the G+Smo library.

    This Source Code Form is subject to the terms of the Mozilla Public
    License, v. 2.0. If a copy of the MPL was not distributed with this
    file, You can obtain one at http://mozilla.org/MPL/2.0/.

    Author(s): S. Takacs, A. Mantzaflaris, H. Weiner
*/

#include <gsIO/gsFileManager.h>
#include <iostream>
#include <fstream>
#include <gsCore/gsConfig.h>
#include <gsUtils/gsUtils.h>
#include <cstdlib>

#if defined _WIN32
#include <windows.h>
#include <direct.h>
#else
#include <sys/stat.h>
#include <dlfcn.h>
#include <unistd.h>
#endif

namespace gismo
{

class gsFileManagerData;

// Use a singleton to store data:
class GISMO_EXPORT gsFileManagerData
{
public:

    friend gsFileManagerData& gsFileManagerDataSingleton();
    friend class gsFileManager;

    void setSearchPaths(const std::string& paths);

private:
    gsFileManagerData()
    {
#ifdef GISMO_SEARCH_PATHS
        setSearchPaths("" GISMO_SEARCH_PATHS);
#endif
    }

    gsFileManagerData(const gsFileManagerData&);
    gsFileManagerData& operator= (const gsFileManagerData&);
    std::vector<std::string> m_paths;
};

gsFileManagerData& gsFileManagerDataSingleton()
{
    static gsFileManagerData singleton;
    return singleton;
}

<<<<<<< HEAD

bool gsFileManager::fileExists(const std::string& name)
{
    return !find(name).empty();
}

bool gsFileManager::fileNotPathExists(const std::string& fn)
{
#if defined _WIN32
    DWORD dwAttrib = GetFileAttributes( fn.c_str() );
    return (dwAttrib != INVALID_FILE_ATTRIBUTES && !(dwAttrib & FILE_ATTRIBUTE_DIRECTORY));
#else
    struct stat buf;
    return ( (0==stat(fn.c_str(), &buf)) && (0!=S_ISREG(buf.st_mode)) );
#endif
}

bool gsFileManager::fileExistsInDataDir(const std::string& name)
{
    return !findInDataDir(name).empty();
}

=======
>>>>>>> 0ed955f2
char gsFileManager::getNativePathSeparator()
{
#if defined _WIN32 || defined __CYGWIN__
    return '\\';
#else
    return '/';
#endif
}

bool gsFileManager::isFullyQualified(const std::string& fn)
{
#if defined _WIN32
    return util::starts_with(fn,"/")
        || util::starts_with(fn,"\\")
        || ( fn.size() > 2 && fn[1] == ':' && ( fn[2] == '/' || fn[2] == '\\' ) );
#else
    return util::starts_with(fn,"/");
#endif
}

bool gsFileManager::isRelative(const std::string& fn)
{
#if defined _WIN32
    return util::starts_with(fn,"./")
        || util::starts_with(fn,".\\")
        || util::starts_with(fn,"../")
        || util::starts_with(fn,"..\\");
#else
    return util::starts_with(fn,"./")
        || util::starts_with(fn,"../");
#endif
}

void _replace_slash_by_basckslash(std::string& str)
{
    for ( std::string::iterator it=str.begin(); it!=str.end(); it++ )
        if ( *it=='/' ) *it = '\\';
}

void gsFileManager::setSearchPaths(const std::string& paths)
{
    gsFileManagerDataSingleton().setSearchPaths(paths);
}

void gsFileManagerData::setSearchPaths(const std::string& paths)
{
    m_paths.clear();

    std::string::const_iterator a;
    std::string::const_iterator b = paths.begin();
    while (true)
    {
        a = b;
        while (b != paths.end() && (*b) != ';') { ++b; }

        std::string p(a,b);

#if defined _WIN32
        _replace_slash_by_basckslash(p);
#endif

        if (!p.empty())
        {
#if defined _WIN32
            if (*p.rbegin() != '\\')
                p.push_back('\\');
#else
            if (*p.rbegin() != '/')
                p.push_back('/');
#endif

            m_paths.push_back(p);
        }

        if ( b == paths.end() ) break;

        ++b;
    }
}

std::string gsFileManager::getSearchPaths()
{
    std::string result;
    gsFileManagerData& dat = gsFileManagerDataSingleton();
    for (std::vector<std::string>::const_iterator it = dat.m_paths.begin();
            it < dat.m_paths.end(); ++it)
    {
        result += (*it) + ";";
    }
    return result;
}

std::string gsFileManager::find(std::string fn)
{
#if defined _WIN32
    _replace_slash_by_basckslash(fn);
#endif

    if ( fileNotPathExists(fn) ) return fn;

    if ( isFullyQualified(fn) || isRelative(fn) ) return std::string();

    gsFileManagerData& dat = gsFileManagerDataSingleton();

    std::string tmp;
    for (std::vector<std::string>::const_iterator it = dat.m_paths.begin();
            it < dat.m_paths.end(); ++it)
    {
        tmp = (*it) + fn;
        if ( fileNotPathExists(tmp) )
            return tmp;
    }

    return std::string();
}

bool gsFileManager::fileExists(const std::string& name)
{
    return !find(name).empty();
}

std::string gsFileManager::findInDataDir(std::string fn)
{
#if defined _WIN32
    _replace_slash_by_basckslash(fn);
#endif

    // We know that GISMO_DATA_DIR ends with a path seperator, but
    // maybe the user does not know it.
    if ( fn[0] == '/' || fn[0] == '\\' ) fn.erase(0,1);

    std::string fn_out = GISMO_DATA_DIR + fn;

    if ( fileNotPathExists(fn_out) ) return fn_out;

    return std::string();
}

bool gsFileManager::fileExistsInDataDir(const std::string& name)
{
    return !findInDataDir(name).empty();
}

bool gsFileManager::mkdir( std::string fn )
{
#if defined _WIN32
    _replace_slash_by_basckslash(fn);
    return 0!=CreateDirectory(fn.c_str(),NULL);
#else
    return ::mkdir(fn.c_str(), S_IRWXU | S_IRWXG | S_IROTH | S_IXOTH);
#endif
}

std::string gsFileManager::getTempPath()
{
#       if   defined(_WIN32)
    TCHAR _temp[MAX_PATH];
    (void)GetTempPath(MAX_PATH, // length of the buffer
            _temp);// buffer for path
    return std::string(_temp);
#       else

    // Typically, we should consider TMPDIR
    //   http://pubs.opengroup.org/onlinepubs/9699919799/basedefs/V1_chap08.html#tag_08_03
    //   https://en.wikipedia.org/wiki/TMPDIR&oldid=728654758
    char * _temp = getenv ("TMPDIR");
    // getenv returns NULL ptr if the variable is unknown (http://en.cppreference.com/w/cpp/utility/program/getenv).
    // If it is an empty string, we should also exclude it.
    if (_temp != NULL && _temp[0] != '\0')
    {
        // note: env variable needs no free
        return std::string(_temp);
    }

    // Okey, if first choice did not work, try this:
    _temp = getenv("TEMP");
    if (_temp != NULL && _temp[0] != '\0')
    {
        // note: env variable needs no free
        return std::string(_temp);
    }
    
    // And as third choice, use just current directory
    // http://man7.org/linux/man-pages/man2/getcwd.2.html
    _temp = getcwd(NULL, 0);
    GISMO_ASSERT(NULL!=_temp, "getcwd returned NULL.");
    std::string path(_temp);
    // The string is allocated using malloc, see the reference above
    std::free(_temp);
    return path;
#       endif
}

bool gsFileManager::pathEqual( const std::string& p1, const std::string& p2 )
{
    const size_t sz = p1.size();

    if (sz != p2.size())
        return false;

    for (size_t i=0; i<sz; ++i)
    {
        if (!(
            p1[i] == p2[i]
            || ( p1[i] == '/' && p2[i] == '\\' )
            || ( p1[i] == '\\' && p2[i] == '/' )
        )) return false;

    }
    return true;

}


} //namespace gismo<|MERGE_RESOLUTION|>--- conflicted
+++ resolved
@@ -61,8 +61,6 @@
     return singleton;
 }
 
-<<<<<<< HEAD
-
 bool gsFileManager::fileExists(const std::string& name)
 {
     return !find(name).empty();
@@ -84,8 +82,6 @@
     return !findInDataDir(name).empty();
 }
 
-=======
->>>>>>> 0ed955f2
 char gsFileManager::getNativePathSeparator()
 {
 #if defined _WIN32 || defined __CYGWIN__
