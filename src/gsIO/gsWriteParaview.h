/** @file gsWriteParaview.h

    @brief Provides declaration of functions writing Paraview files.

    This file is part of the G+Smo library. 

    This Source Code Form is subject to the terms of the Mozilla Public
    License, v. 2.0. If a copy of the MPL was not distributed with this
    file, You can obtain one at http://mozilla.org/MPL/2.0/.
    
    Author(s): A. Mantzaflaris
*/

<<<<<<< HEAD
#pragma once

#include <gsCore/gsGeometry.h>
=======
>>>>>>> cbe47575
#include <gsCore/gsForwardDeclarations.h>
#include <gsCore/gsExport.h>

#include <sstream>
#include <fstream>


#define NS 1000


namespace gismo {


/// \brief Export a gsGeometry (without scalar information) to paraview file
///
/// \param Geo a geometry object
/// \param fn filename where paraview file is written
/// \param npts number of points used for sampling each patch
/// \param mesh if true, the parameter mesh is plotted as well
/// \param ctrlNet if true, the control net is plotted as well
///
/// \ingroup IO
template<class T>
void gsWriteParaview(const gsGeometry<T> & Geo, std::string const & fn, 
                     unsigned npts=NS, bool mesh = false, bool ctrlNet = false);

/**
 * @brief      Writes a gsMappedSpline geometry
 *
 * @param      mspline  The mapped spline
 * @param      fn       The filename
 * @param[in]  npts     The number of sampling points
 * 
 */
template<class T>
void gsWriteParaview(gsMappedSpline<2,T> const& mspline,
                     std::string const & fn,unsigned npts = NS);




/**
 * @brief      Plot the basis functions of a multi-basis
 *
 * @param      mp    A multi-patch geometry to plot the basis on
 * @param      mb    The multi-basis
 * @param      fn    The file name
 * @param[in]  npts  The number of points
 *
 */
template<class T>
void gsWriteParaview(gsMultiPatch<T> const& mp, gsMultiBasis<T> const& mb,
                     std::string const & fn, unsigned npts = NS);

/**
 * @brief      Writes a gsMappedBasis over a gsMappedSpline geometry
 *
 * @param      mspline      The mapped spline
 * @param      mbasis       The mapped basis
 * @param      fn           The filename
 * @param      fullsupport  Plot the basis over the whole domain
 * @param      indices      Basis functions to be plotted
 * @param[in]  npts         The number of sampling points
 * 
 */
template<class T>
void gsWriteParaview(gsFunctionSet<T> const& geom,
                     gsMappedBasis<2,T>  const& mbasis,
                     std::string const & fn,unsigned npts = NS, 
                     const bool fullsupport = false,
                     const std::vector<index_t> indices = std::vector<index_t>());

/// \brief Export a mesh to paraview file
///
/// \param sl a gsMesh object
/// \param fn filename where paraview file is written
/// \param pvd if true, a .pvd file is generated (for compatibility)
//template <class T>
//void gsWriteParaview(gsMesh<T> const& sl, std::string const & fn, bool pvd = true);

/// \brief Exports a parametrized mesh.
template <class T>
void gsWriteParaview(gsMesh<T> const& sl, std::string const & fn, const gsMatrix<T>& params);

GISMO_EXPORT void gsWriteParaview(const gsSurfMesh & sm,
                                  std::string const & fn,
                                  std::initializer_list<std::string> props = {});
    
/// \brief Export a vector of meshes, each mesh in its own file.
///
/// \param meshes vector of gsMesh objects
/// \param fn filename
template <typename T>
void gsWriteParaview(const std::vector<gsMesh<T> >& meshes, std::string const& fn);


/// \brief Write a file containing a solution field (as color on its geometry) to paraview file
///
/// \param field a field object
/// \param fn filename where paraview file is written
/// \param npts number of points used for sampling each patch
/// \param mesh if true, the parameter mesh is plotted as well
/// \param pDelim is the delimiter that is used to separate fn from the patch index
template<class T>
void gsWriteParaview(const gsField<T> & field, std::string const & fn, 
                     unsigned npts=NS, bool mesh = false, const std::string pDelim = "");

/// \brief Write a file containing a solution \a func (as color on its geometry \a geo), defined using functionsets, to paraview file
///
/// \param func a \a gsFunctionSet representing the function to be plotted
/// \param geo  a \a gsFunctionSet representing the geometry to be plotted
/// \param fn filename where paraview file is written
/// \param npts number of points used for sampling each patch
template<class T>
void gsWriteParaview(gsFunctionSet<T> const& geo, gsFunctionSet<T> const& func,
                     std::string const & fn, unsigned npts = NS, const std::string pDelim = "");

/// \brief Export a multipatch Geometry (without scalar information) to paraview file
///
/// \param Geo a multipatch object
/// \param fn filename where paraview file is written
/// \param npts number of points used for sampling each patch
/// \param mesh if true, the parameter mesh is plotted as well
/// \param ctrlNet if true, the control net is plotted as well
template<class T>
void gsWriteParaview(const gsMultiPatch<T> & Geo, std::string const & fn, 
                     unsigned npts=NS, bool mesh = false, bool ctrlNet = false, const std::string pDelim = "_")
{
    gsWriteParaview( Geo.patches(), fn, npts, mesh, ctrlNet, pDelim);
}

/// \brief Export a multipatch Geometry (without scalar information) to paraview file
///
/// \param Geo a vector of the geometries to be plotted
/// \param fn filename where paraview file is written
/// \param npts number of points used for sampling each geometry
/// \param mesh if true, the parameter mesh is plotted as well
/// \param ctrlNet if true, the control net is plotted as well
template<class T>
void gsWriteParaview( std::vector<gsGeometry<T> *> const & Geo, 
                      std::string const & fn, unsigned npts=NS,
                      bool mesh = false, bool ctrlNet = false, const std::string pDelim = "_");

/// \brief Export a computational mesh to paraview file
template<class T>
void gsWriteParaview(const gsMultiBasis<T> & mb, const gsMultiPatch<T> & domain,
                     std::string const & fn, unsigned npts);

/// \brief Export i-th Basis function to paraview file
///
/// \param i index of a basis function
/// \param basis a basis object
/// \param fn filename where paraview file is written
/// \param npts number of points used for sampling each curve
template<class T>
void gsWriteParaview_basisFnct(int i, gsBasis<T> const& basis, 
                               std::string const & fn, unsigned npts =NS);


/// \brief Export a Geometry slice to paraview file
///
/// \param Geo a gsGeometrySlice
/// \param fn filename where paraview file is written
/// \param npts number of points used for sampling each curve
template<class T>
void gsWriteParaview(const gsGeometrySlice<T> & Geo,
                     std::string const & fn, unsigned npts =NS);

/// \brief Export a functionSet plot to paraview file
///
/// \param func a functionSet object
/// \param fn filename where paraview file is written
/// \param npts number of points used for sampling the domain
template<class T>
void gsWriteParaview(gsFunctionSet<T> const& func,
                     std::string const & fn,
                     unsigned npts =NS);

/// \brief Export a function plot to paraview file
///
/// \param func a function object
/// \param supp a matrix with two columns defining (lower and upper
/// corner of) a box: this is the domain over which we shall evaluate
/// the function, after sampling
/// \param fn filename where paraview file is written
/// \param npts number of points used for sampling the domain
template<class T>
void gsWriteParaview(gsFunction<T> const& func, 
                     gsMatrix<T> const& supp, 
                     std::string const & fn, 
                     unsigned npts =NS,
                     bool graph = true);

/// \brief Export Basis functions to paraview files
///
/// \param basis a basis object
/// \param fn filename where paraview file is written
/// \param npts number of points used for sampling each curve
/// \param mesh if true, the parameter mesh is plotted as well
template<class T>
void gsWriteParaview(gsBasis<T> const& basis, std::string const & fn, 
                     unsigned npts =NS, bool mesh = false);

/// \brief Export gsHBox to paraview files
///
/// \param basis a basis object
/// \param fn filename where paraview file is written
/// \param npts number of points used for sampling each curve
/// \param mesh if true, the parameter mesh is plotted as well
template<class T>
void gsWriteParaview(gsHBox<2,T> & box, std::string const & fn);

/// \brief Export gsHBox to paraview files
///
/// \param basis a basis object
/// \param fn filename where paraview file is written
/// \param npts number of points used for sampling each curve
/// \param mesh if true, the parameter mesh is plotted as well
template<class T>
void gsWriteParaview(gsHBoxContainer<2,T> & box, std::string const & fn);


/// \brief Export 2D Point set to Paraview file
///
/// \param X  1 times n matrix of values for x direction
/// \param Y  1 times n matrix of values for y direction
/// \param fn filename where paraview file is written
template<class T>
void gsWriteParaviewPoints(gsMatrix<T> const& X, 
                           gsMatrix<T> const& Y, 
                           std::string const & fn);

/// \brief Export 3D Point set to Paraview file
///
/// \param X  1 times n matrix of values for x direction
/// \param Y  1 times n matrix of values for y direction
/// \param Z  1 times n matrix of values for z-direction
/// \param fn filename where paraview file is written
template<class T>
void gsWriteParaviewPoints(gsMatrix<T> const& X,
                           gsMatrix<T> const& Y,
                           gsMatrix<T> const& Z,
                           std::string const & fn);

/// \brief Export Point set to Paraview file
///
/// \param points matrix that contain 2D or 3D points, points are columns
/// \param fn filename where paraview file is written
template<class T>
void gsWriteParaviewPoints(gsMatrix<T> const& points, std::string const & fn);

/// \brief Export tensor-structured point set with field data to Paraview file
///
/// \param points matrix that contain 2D or 3D points, points are columns
/// \param data
/// \param np
/// \param fn filename where paraview file is written
//template<class T>
//void gsWriteParaviewTPgrid(gsMatrix<T> const& points,
//                          gsMatrix<T> const& data,
//                           const gsVector<index_t> & np,
//                           std::string const & fn);

/// \brief Depicting edge graph of each volume of one gsSolid with a segmenting loop
///
/// \param sl a gsMesh object
/// \param fn filename where paraview file is written
/// \param numPoints_for_eachCurve number of points used for sampling each curve
/// \param vol_Num ID of face(s), that should be written
/// \param edgeThick thickness of edges
/// \param translate "translate" vector, toward the volume is translated
/// \param color_convex Color, if face is convex and not eloop.
/// \param color_nonconvex Color, if face is not convex
/// \param color_eloop Color, if is in heSet and convex
/// \param eloop     a vector of ID numbers of vertices, often for representing a segmenting loop
/// \todo please document
template <class T>
void gsWriteParaview(gsSolid<T> const& sl, std::string const & fn, 
                     unsigned numPoints_for_eachCurve=50, int vol_Num=0,
                     T edgeThick=0.01, gsVector3d<T> const & translate=gsVector3d<T>(0,0,0), 
                     int color_convex=0, int color_nonconvex=20, int color_eloop=10,
                     std::vector<unsigned> const & eloop=std::vector<unsigned>());

/// Export a gsSolid to Paraview file
template <class T>
void gsWriteParaviewSolid(gsSolid<T> const& sl, 
                          std::string const & fn, 
                          unsigned numSamples = NS);

/// \brief Visualizing a gsCurveLoop
///
/// \param cloop the curve loop
/// \param fn filename where paraview file is written
/// \param npts number of points used for sampling each curve
template<class T>
void gsWriteParaview(gsCurveLoop<T> const & cloop, std::string const & fn, unsigned npts)
{
    std::vector<gsGeometry<T> *> all_curves;
    for(index_t j =0; j< cloop.numCurves() ; j++)
        all_curves.push_back( const_cast<gsCurve<T> *>(cloop.curve(j)) );

    gsWriteParaview( all_curves, fn, npts);       
}

/// \brief Visualizing a gsPlanarDomain
///
/// \param pdomain the planar domain
/// \param fn filename where paraview file is written
/// \param npts number of points used for sampling
template<class T>
void gsWriteParaview(gsPlanarDomain<T> const & pdomain, 
                     std::string const & fn, unsigned npts=NS);

/// Visualizing a gsTrimSurface
template<class T>
void gsWriteParaview(const gsTrimSurface<T> & ts, std::string const & fn, 
                     unsigned npts=NS, bool trimCurves = false);

/// \brief Export a volumeBlock.
///
/// Currently: output file shows boundary curves of this block.
///
/// \param volBlock pointer to the volume block
/// \param fn filename where paraview file is written
/// \param npts number of points used for sampling of a curve
template<typename T>
void gsWriteParaview(const gsVolumeBlock<T>& volBlock,
                     std::string const & fn,
                     unsigned npts = NS);

/**
 * @brief      Writes the boundaries of a multipatch to paraview
 *
 * @param      patches  The patches
 * @param      fn       The filename
 * @param[in]  npts     The number of sampling points per boundary
 * @param[in]  ctrlNet  Plot the control net
 */
template<class T>
void gsWriteParaviewBdr(gsMultiPatch<T> const & patches,
                     std::string const & fn,
                     unsigned npts, bool ctrlNet);

/**
 * @brief      Writes the interfaces of a multipatch to paraview
 *
 * @param      patches  The patches
 * @param      fn       The filename
 * @param[in]  npts     The number of sampling points per interface
 * @param[in]  ctrlNet  Plot the control net
 */
template<class T>
void gsWriteParaviewIfc(gsMultiPatch<T> const & patches,
                     std::string const & fn,
                     unsigned npts, bool ctrlNet);                            
                                 
/// \brief Visualizing boundary conditions
///
/// \param pdomain the planar domain
/// \param fn filename where paraview file is written
/// \param npts number of points used for sampling
template<class T>
void gsWriteParaview(gsMultiPatch<T> const & patches,
                     typename gsBoundaryConditions<T>::bcContainer const & bcs,
                     std::string const & fn, unsigned npts=NS, bool ctrlNet=false);

/// \brief Export a boundary/hole curve in trimmed surface
///
/// \param surf trimmed surface
/// \param idLoop curve loop number of a curve (0 - boundary, > 0 - hole)
/// \param idCurve curve number in a curve loop
/// \param fn filename (output paraview file)
/// \param npts number of points used for sampling a curve
template<typename T>
void gsWriteParaviewTrimmedCurve(const gsTrimSurface<T>& surf,
                                 const unsigned idLoop,
                                 const unsigned idCurve,
                                 const std::string fn,
                                 unsigned npts = NS);

// function to plot a field on a single patch
template<class T>
void writeSinglePatchField(const gsFunction<T> & geometry,
                           const gsFunction<T> & parField,
                           const bool isParam,
                           std::string const & fn, unsigned npts);

/// Export a computational mesh
template<class T>
void writeSingleCompMesh(const gsBasis<T> & basis, const gsGeometry<T> & Geo,
                         std::string const & fn, unsigned resolution = 8);

/// Export a gsHBox
template<class T>
void writeSingleHBox(gsHBox<2,T> & box, std::string const & fn);

/// Export a control net
template<class T>
void writeSingleControlNet(const gsGeometry<T> & Geo,
                           std::string const & fn);

// Please document
template <class T>
void plot_errors(const gsMatrix<T> & orig, 
                 const gsMatrix<T> & comp,
                 std::vector<T> const & errors,
                 std::string const & fn);


#ifdef GISMO_WITH_PYBIND11

  /**
   * @brief Initializes the Python wrapper for the class: gsWriteParaview
   */
  void pybind11_init_gsWriteParaview(pybind11::module &m);

#endif // GISMO_WITH_PYBIND11


} // namespace gismo



#undef NS


#ifndef GISMO_BUILD_LIB
#include GISMO_HPP_HEADER(gsWriteParaview.hpp)
#endif<|MERGE_RESOLUTION|>--- conflicted
+++ resolved
@@ -11,12 +11,9 @@
     Author(s): A. Mantzaflaris
 */
 
-<<<<<<< HEAD
 #pragma once
 
 #include <gsCore/gsGeometry.h>
-=======
->>>>>>> cbe47575
 #include <gsCore/gsForwardDeclarations.h>
 #include <gsCore/gsExport.h>
 
