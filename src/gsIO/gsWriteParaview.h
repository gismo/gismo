/** @file gsWriteParaview.h

    @brief Provides declaration of functions writing Paraview files.

    This file is part of the G+Smo library. 

    This Source Code Form is subject to the terms of the Mozilla Public
    License, v. 2.0. If a copy of the MPL was not distributed with this
    file, You can obtain one at http://mozilla.org/MPL/2.0/.
    
    Author(s): A. Mantzaflaris
*/

#include <gsCore/gsGeometry.h>
#include <gsCore/gsForwardDeclarations.h>
#include <gsCore/gsExport.h>

#include <sstream>
#include <fstream>

#pragma once

#define NS 1000


namespace gismo {


/// \brief Export a gsGeometry (without scalar information) to paraview file
///
/// \param Geo a geometry object
/// \param fn filename where paraview file is written
/// \param npts number of points used for sampling each patch
/// \param mesh if true, the parameter mesh is plotted as well
/// \param ctrlNet if true, the control net is plotted as well
///
/// \ingroup IO
template<class T>
void gsWriteParaview(const gsGeometry<T> & Geo, std::string const & fn, 
                     unsigned npts=NS, bool mesh = false, bool ctrlNet = false);

/// \brief Export a mesh to paraview file
///
/// \param sl a gsMesh object
/// \param fn filename where paraview file is written
/// \param pvd if true, a .pvd file is generated (for compatibility)
template <class T>
void gsWriteParaview(gsMesh<T> const& sl, std::string const & fn, bool pvd = true);

/// \brief Exports a parametrized mesh.
template <class T>
void gsWriteParaview(gsMesh<T> const& sl, std::string const & fn, const gsMatrix<T>& params);

GISMO_EXPORT void gsWriteParaview(const gsSurfMesh & sm,
                                  std::string const & fn,
                                  std::initializer_list<std::string> props = {});
    
/// \brief Export a vector of meshes, each mesh in its own file.
///
/// \param meshes vector of gsMesh objects
/// \param fn filename
template <typename T>
void gsWriteParaview(const std::vector<gsMesh<T> >& meshes, std::string const& fn);


/// \brief Write a file containing a solution field (as color on its geometry) to paraview file
///
/// \param field a field object
/// \param fn filename where paraview file is written
/// \param npts number of points used for sampling each patch
/// \param mesh if true, the parameter mesh is plotted as well
template<class T>
void gsWriteParaview(const gsField<T> & field, std::string const & fn, 
                     unsigned npts=NS, bool mesh = false);

/// \brief Write a file containing a solution \a func (as color on its geometry \a geo), defined using functionsets, to paraview file
///
/// \param func a \a gsFunctionSet representing the function to be plotted
/// \param geo  a \a gsFunctionSet representing the geometry to be plotted
/// \param fn filename where paraview file is written
/// \param npts number of points used for sampling each patch
template<class T>
void gsWriteParaview(gsFunctionSet<T> const& geo, gsFunctionSet<T> const& func,
                     std::string const & fn, unsigned npts = NS);

/// \brief Export a multipatch Geometry (without scalar information) to paraview file
///
/// \param Geo a multipatch object
/// \param fn filename where paraview file is written
/// \param npts number of points used for sampling each patch
/// \param mesh if true, the parameter mesh is plotted as well
/// \param ctrlNet if true, the control net is plotted as well
template<class T>
void gsWriteParaview(const gsMultiPatch<T> & Geo, std::string const & fn, 
                     unsigned npts=NS, bool mesh = false, bool ctrlNet = false)
{
    gsWriteParaview( Geo.patches(), fn, npts, mesh, ctrlNet);
}

/// \brief Export a multipatch Geometry (without scalar information) to paraview file
///
/// \param Geo a vector of the geometries to be plotted
/// \param fn filename where paraview file is written
/// \param npts number of points used for sampling each geometry
/// \param mesh if true, the parameter mesh is plotted as well
/// \param ctrlNet if true, the control net is plotted as well
template<class T>
void gsWriteParaview( std::vector<gsGeometry<T> *> const & Geo, 
                      std::string const & fn, unsigned npts=NS,
                      bool mesh = false, bool ctrlNet = false);

/// \brief Export a computational mesh to paraview file
template<class T>
void gsWriteParaview(const gsMultiBasis<T> & mb, const gsMultiPatch<T> & domain,
                     std::string const & fn, unsigned npts);

/// \brief Export i-th Basis function to paraview file
///
/// \param i index of a basis function
/// \param basis a basis object
/// \param fn filename where paraview file is written
/// \param npts number of points used for sampling each curve
template<class T>
void gsWriteParaview_basisFnct(int i, gsBasis<T> const& basis, 
                               std::string const & fn, unsigned npts =NS);


/// \brief Export a Geometry slice to paraview file
///
/// \param Geo a gsGeometrySlice
/// \param fn filename where paraview file is written
/// \param npts number of points used for sampling each curve
template<class T>
void gsWriteParaview(const gsGeometrySlice<T> & Geo,
                     std::string const & fn, unsigned npts =NS);

/// \brief Export a functionSet plot to paraview file
///
/// \param func a functionSet object
/// \param fn filename where paraview file is written
/// \param npts number of points used for sampling the domain
template<class T>
void gsWriteParaview(gsFunctionSet<T> const& func,
                     std::string const & fn,
                     unsigned npts =NS);

/// \brief Export a function plot to paraview file
///
/// \param func a function object
/// \param supp a matrix with two columns defining (lower and upper
/// corner of) a box: this is the domain over which we shall evaluate
/// the function, after sampling
/// \param fn filename where paraview file is written
/// \param npts number of points used for sampling the domain
template<class T>
void gsWriteParaview(gsFunction<T> const& func, 
                     gsMatrix<T> const& supp, 
                     std::string const & fn, 
                     unsigned npts =NS,
                     bool graph = true);

/// \brief Export Basis functions to paraview files
///
/// \param basis a basis object
/// \param fn filename where paraview file is written
/// \param npts number of points used for sampling each curve
/// \param mesh if true, the parameter mesh is plotted as well
template<class T>
void gsWriteParaview(gsBasis<T> const& basis, std::string const & fn, 
                     unsigned npts =NS, bool mesh = false);

/// \brief Export gsHBox to paraview files
///
/// \param basis a basis object
/// \param fn filename where paraview file is written
/// \param npts number of points used for sampling each curve
/// \param mesh if true, the parameter mesh is plotted as well
template<class T>
void gsWriteParaview(gsHBox<2,T> & box, std::string const & fn);

/// \brief Export gsHBox to paraview files
///
/// \param basis a basis object
/// \param fn filename where paraview file is written
/// \param npts number of points used for sampling each curve
/// \param mesh if true, the parameter mesh is plotted as well
template<class T>
void gsWriteParaview(gsHBoxContainer<2,T> & box, std::string const & fn);


/// \brief Export 2D Point set to Paraview file
///
/// \param X  1 times n matrix of values for x direction
/// \param Y  1 times n matrix of values for y direction
/// \param fn filename where paraview file is written
template<class T>
void gsWriteParaviewPoints(gsMatrix<T> const& X, 
                           gsMatrix<T> const& Y, 
                           std::string const & fn);

/// \brief Export 3D Point set to Paraview file
///
/// \param X  1 times n matrix of values for x direction
/// \param Y  1 times n matrix of values for y direction
/// \param Z  1 times n matrix of values for z-direction
/// \param fn filename where paraview file is written
template<class T>
void gsWriteParaviewPoints(gsMatrix<T> const& X,
                           gsMatrix<T> const& Y,
                           gsMatrix<T> const& Z,
                           std::string const & fn);

/// \brief Export Point set to Paraview file
///
/// \param points matrix that contain 2D or 3D points, points are columns
/// \param fn filename where paraview file is written
template<class T>
void gsWriteParaviewPoints(gsMatrix<T> const& points, std::string const & fn);

/// \brief Export tensor-structured point set with field data to Paraview file
///
/// \param points matrix that contain 2D or 3D points, points are columns
/// \param data
/// \param np
/// \param fn filename where paraview file is written
template<class T>
void gsWriteParaviewTPgrid(gsMatrix<T> const& points,
                           gsMatrix<T> const& data,
                           const gsVector<index_t> & np,
                           std::string const & fn);

/// \brief Depicting edge graph of each volume of one gsSolid with a segmenting loop
///
/// \param sl a gsMesh object
/// \param fn filename where paraview file is written
/// \param numPoints_for_eachCurve number of points used for sampling each curve
/// \param vol_Num ID of face(s), that should be written
/// \param edgeThick thickness of edges
/// \param translate "translate" vector, toward the volume is translated
/// \param color_convex Color, if face is convex and not eloop.
/// \param color_nonconvex Color, if face is not convex
/// \param color_eloop Color, if is in heSet and convex
/// \param eloop     a vector of ID numbers of vertices, often for representing a segmenting loop
/// \todo please document
template <class T>
void gsWriteParaview(gsSolid<T> const& sl, std::string const & fn, 
                     unsigned numPoints_for_eachCurve=50, int vol_Num=0,
                     T edgeThick=0.01, gsVector3d<T> const & translate=gsVector3d<T>(0,0,0), 
                     int color_convex=0, int color_nonconvex=20, int color_eloop=10,
                     std::vector<unsigned> const & eloop=std::vector<unsigned>());

/// Export a gsSolid to Paraview file
template <class T>
void gsWriteParaviewSolid(gsSolid<T> const& sl, 
                          std::string const & fn, 
                          unsigned numSamples = NS);

/// \brief Visualizing a gsCurveLoop
///
/// \param cloop the curve loop
/// \param fn filename where paraview file is written
/// \param npts number of points used for sampling each curve
template<class T>
void gsWriteParaview(gsCurveLoop<T> const & cloop, std::string const & fn, unsigned npts)
{
    std::vector<gsGeometry<T> *> all_curves;
    for(index_t j =0; j< cloop.numCurves() ; j++)
        all_curves.push_back( const_cast<gsCurve<T> *>(cloop.curve(j)) );

    gsWriteParaview( all_curves, fn, npts);       
}

/// \brief Visualizing a gsPlanarDomain
///
/// \param pdomain the planar domain
/// \param fn filename where paraview file is written
/// \param npts number of points used for sampling
template<class T>
void gsWriteParaview(gsPlanarDomain<T> const & pdomain, 
                     std::string const & fn, unsigned npts=NS);

/// Visualizing a gsTrimSurface
template<class T>
void gsWriteParaview(const gsTrimSurface<T> & ts, std::string const & fn, 
                     unsigned npts=NS, bool trimCurves = false);

/// \brief Export a volumeBlock.
///
/// Currently: output file shows boundary curves of this block.
///
/// \param volBlock pointer to the volume block
/// \param fn filename where paraview file is written
/// \param npts number of points used for sampling of a curve
template<typename T>
void gsWriteParaview(const gsVolumeBlock<T>& volBlock,
                     std::string const & fn,
                     unsigned npts = NS);

/// \brief Export a boundary/hole curve in trimmed surface
///
/// \param surf trimmed surface
/// \param idLoop curve loop number of a curve (0 - boundary, > 0 - hole)
/// \param idCurve curve number in a curve loop
/// \param fn filename (output paraview file)
/// \param npts number of points used for sampling a curve
template<typename T>
void gsWriteParaviewTrimmedCurve(const gsTrimSurface<T>& surf,
                                 const unsigned idLoop,
                                 const unsigned idCurve,
                                 const std::string fn,
                                 unsigned npts = NS);

// function to plot a field on a single patch
template<class T>
void writeSinglePatchField(const gsFunction<T> & geometry,
                           const gsFunction<T> & parField,
                           const bool isParam,
                           std::string const & fn, unsigned npts);

<<<<<<< HEAD
template<class T>
void writeSingleCompMesh(const gsBasis<T> & basis, const gsGeometry<T> & Geo,
                         std::string const & fn, unsigned resolution = 8);

template<class T>
void writeSingleHBox(gsHBox<2,T> & box, std::string const & fn);
=======
/// Export a control net
template<class T>
void writeSingleControlNet(const gsGeometry<T> & Geo,
                           std::string const & fn);
>>>>>>> e60d9e78

// Please document
template <class T>
void plot_errors(const gsMatrix<T> & orig, 
                 const gsMatrix<T> & comp,
                 std::vector<T> const & errors,
                 std::string const & fn);


} // namespace gismo


#undef NS


#ifndef GISMO_BUILD_LIB
#include GISMO_HPP_HEADER(gsWriteParaview.hpp)
#endif<|MERGE_RESOLUTION|>--- conflicted
+++ resolved
@@ -317,19 +317,17 @@
                            const bool isParam,
                            std::string const & fn, unsigned npts);
 
-<<<<<<< HEAD
 template<class T>
 void writeSingleCompMesh(const gsBasis<T> & basis, const gsGeometry<T> & Geo,
                          std::string const & fn, unsigned resolution = 8);
 
 template<class T>
 void writeSingleHBox(gsHBox<2,T> & box, std::string const & fn);
-=======
+
 /// Export a control net
 template<class T>
 void writeSingleControlNet(const gsGeometry<T> & Geo,
                            std::string const & fn);
->>>>>>> e60d9e78
 
 // Please document
 template <class T>
