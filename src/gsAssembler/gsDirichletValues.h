--- conflicted
+++ resolved
@@ -367,11 +367,7 @@
                   // If the condition is homogeneous then fill with zeros
                   if (iter->isHomogeneous())
                   {
-<<<<<<< HEAD
-                    rhsVals.setZero(u.dim(), md.points.size());
-=======
                     rhsVals.setZero((com==-1) ? u.dim() : 1, md.points.size());
->>>>>>> c405448b
                   }
                   else
                   {
@@ -387,12 +383,9 @@
                 GISMO_ASSERT((com!=-1) || rhsVals.rows() == u.dim(),
                     "If no component is specified for Dirichlet boundary, "
                     "target dimension must match field dimension.");
-<<<<<<< HEAD
-=======
                 GISMO_ASSERT((com==-1) || rhsVals.rows() == 1,
                     "If the component is specified for Dirichlet boundary, "
                     "then a scalar function is expected.");
->>>>>>> c405448b
 
                 // Do the actual assembly:
                 for (index_t k = 0; k < md.points.cols(); k++)
@@ -420,12 +413,8 @@
                             projMatEntries.add(ii, jj, weight_k * basisVals(i, k) * basisVals(j, k));
                         } // for j
 
-<<<<<<< HEAD
-                        globProjRhs.at(ii) += weight_k * basisVals(i, k) * rhsVals(r,k);
-=======
                         globProjRhs.at(ii) += weight_k * basisVals(i, k) * rhsVals( (-1==com?r:0) ,k);
                         //globProjRhs.at(ii) += weight_k * basisVals(i, k) * rhsVals(r ,k);
->>>>>>> c405448b
 
                     } // for i
                 } // for k
