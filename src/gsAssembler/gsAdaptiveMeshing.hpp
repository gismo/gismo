/** @file gsAdaptiveMeshing.hpp

    @brief Provides class for adaptive refinement.

    This file is part of the G+Smo library.

    This Source Code Form is subject to the terms of the Mozilla Public
    License, v. 2.0. If a copy of the MPL was not distributed with this
    file, You can obtain one at http://mozilla.org/MPL/2.0/.

    Author(s): H.M. Verhelst (TU Delft, 2019-)
*/

#pragma once

namespace gismo
{


/** \brief Marks elements/cells for refinement.
 *
 * Let the global error/error estimate \f$\eta\f$ be a sum of element/cell-wise
 * local contributions:
 * \f[ \eta = \sum_{K} \eta_k \quad \mathrm{or} \quad \eta^2 = \sum_K \eta_K^2 \f]
 *
 * Computes a threshold \f$\Theta\f$ and marks all elements \f$K\f$ for refinement,
 * for which
 * \f[ \eta_K \geq \Theta \f]
 * holds.
 * Three criteria for computing \f$\Theta\f$ are currently (26.Nov.2014) implemented:
 *
 * Let \f$\rho\f$ denote the input parameter \em refParameter.
 *
 * <b>refCriterion = 1 = treshold, GARU-criterion</b> (greatest appearing eRror utilization):\n
 * Threshold computed based on the largest of all appearing local errors:
 * \f[ \Theta = \rho \cdot \max_K \{ \eta_K \} \f]
 * The actual number of marked elements can vary in each refinement step,
 * depending on the distribution of the error.
 *
 * <b>refCriterion = 2 = cellPercentage, PUCA-criterion</b> (percentile-utilizing cutoff ascertainment):\n
 * In each step, a certain percentage of all elements are marked.
 * \f[ \Theta = (1-\rho)\cdot 100\ \textrm{-percentile of}\ \{ \eta_K \}_K \f]
 * For example, if \f$\rho = 0.8\f$, those 20% of all elements which have the
 * largest local errors are marked for refinement.
 *
 * <b>refCriterion = 3 = errorFraction, BULK-criterion</b> ("Doerfler-marking"):\n
 * The threshold is chosen in such a manner that the local
 * errors on the marked cells sum up to a certain fraction of the
 * global error:
 * \f[ \sum_{ K:\ \eta_K \geq \Theta } \eta_K \geq (1-\rho) \cdot \eta \f]
 *
 * \param elError std::vector of local errors on some elements.
 * \param refCriterion selects the criterion (see above) for marking elements.
 * \param refParameter parameter \f$ \rho \f$ for refinement criterion (see above).\n
 * \f$\rho = 0\f$ corresponds to global refinement,\n
 * \f$ \rho=1\f$ corresponds to (almost) no refinement.
 * \param[out] elMarked std::vector of Booleans indicating whether the corresponding element is marked or not.
 *
 * \ingroup Assembler
 */
template <class T>
void gsAdaptiveMeshing<T>::_markElements( const std::vector<T> & elError, int refCriterion, T refParameter, std::vector<bool> & elMarked)
{
    switch (refCriterion)
    {
    case GARU:
        _markThreshold(elError,refParameter,elMarked);
        break;
    case PUCA:
        _markPercentage(elError,refParameter,elMarked);
        break;
    case BULK:
        _markFraction(elError,refParameter,elMarked);
        break;
    default:
        GISMO_ERROR("unknown marking strategy");
    }

}

template <class T>
void gsAdaptiveMeshing<T>::_markFraction( const std::vector<T> & elError, T refParameter, std::vector<bool> & elMarked)
{
    T Thr = T(0);

    // The vector of local errors will need to be sorted,
    // which will be done on a copy:
    std::vector<T> elErrCopy = elError;

    // Compute the sum, i.e., the global/total error
    T totalError = T(0);
    for( size_t i = 0; i < elErrCopy.size(); ++i)
        totalError += elErrCopy[i];

    // We want to mark just enough cells such that their
    // cummulated errors add up to a certain fraction
    // of the total error.
    T errorMarkSum = (1-refParameter) * totalError;
    T cummulErrMarked = 0;

    T tmp;
    GISMO_ASSERT(elErrCopy.size() >= 1, "elErrCopy needs at least 1 element");
    size_t lastSwapDone = elErrCopy.size() - 1;
    do{
        for( size_t i=0; i < lastSwapDone; i++)
            if( elErrCopy[i] > elErrCopy[i+1] )
            {
                tmp = elErrCopy[i];
                elErrCopy[i] = elErrCopy[i+1];
                elErrCopy[i+1] = tmp;
            }

        cummulErrMarked += elErrCopy[ lastSwapDone  ];
        lastSwapDone -= 1;

    }while( cummulErrMarked < errorMarkSum && lastSwapDone > 0 );

    // Compute the threshold:
    Thr = elErrCopy[ lastSwapDone + 1 ];
    elMarked.resize( elError.size() );
    // Now just check for each element, whether the local error
    // is above the computed threshold or not, and mark accordingly.
    for( size_t i=0; i < elError.size(); i++)
        ( elError[i] >= Thr ? elMarked[i] = true : elMarked[i] = false );
}


template <class T>
void gsAdaptiveMeshing<T>::_markPercentage( const std::vector<T> & elError, T refParameter, std::vector<bool> & elMarked)
{
    T Thr = T(0);

    // Total number of elements:
    size_t NE = elError.size();
    // The vector of local errors will need to be sorted,
    // which will be done on a copy:
    std::vector<T> elErrCopy = elError;

    // Compute the index from which the refinement should start,
    // once the vector is sorted.
    size_t idxRefineStart = cast<T,size_t>( math::floor( refParameter * T(NE) ) );
    // ...and just to be sure we are in range:
    if( idxRefineStart == elErrCopy.size() )
    {
        GISMO_ASSERT(idxRefineStart >= 1, "idxRefineStart can't get negative");
        idxRefineStart -= 1;
    }

    // Sort the list using bubblesort.
    // After each loop, the largest elements are at the end
    // of the list. Since we are only interested in the largest elements,
    // it is enough to run the sorting until enough "largest" elements
    // have been found, i.e., until we have reached indexRefineStart
    size_t lastSwapDone = elErrCopy.size() - 1;
    size_t lastCheckIdx = lastSwapDone;

    bool didSwap;
    T tmp;
    do{
        didSwap = false;
        lastCheckIdx = lastSwapDone;
        for( size_t i=0; i < lastCheckIdx; i++)
            if( elErrCopy[i] > elErrCopy[i+1] )
            {
                tmp = elErrCopy[i];
                elErrCopy[i] = elErrCopy[i+1];
                elErrCopy[i+1] = tmp;

                didSwap = true;
                lastSwapDone = i;
            }
    }while( didSwap && (lastSwapDone+1 >= idxRefineStart ) );

    // Compute the threshold:
    Thr = elErrCopy[ idxRefineStart ];
    elMarked.resize( elError.size() );
    // Now just check for each element, whether the local error
    // is above the computed threshold or not, and mark accordingly.
    for( size_t i=0; i < elError.size(); i++)
        ( elError[i] >= Thr ? elMarked[i] = true : elMarked[i] = false );
}

template <class T>
void gsAdaptiveMeshing<T>::_markThreshold( const std::vector<T> & elError, T refParameter, std::vector<bool> & elMarked)
{
    // First, conduct a brutal search for the maximum local error
    const T maxErr = *std::max_element(elError.begin(), elError.end() );

    // Compute the threshold:
    const T Thr = refParameter * maxErr;

    elMarked.resize( elError.size() );
    // Now just check for each element, whether the local error
    // is above the computed threshold or not, and mark accordingly.

    typename std::vector<T>::const_iterator err = elError.begin();
    for(std::vector<bool>::iterator i = elMarked.begin(); i!=  elMarked.end(); ++i, ++err)
        *i = ( *err >= Thr );
}

template <class T>
void gsAdaptiveMeshing<T>::_markLevelThreshold( gsFunctionSet<T> * input, index_t level, std::vector<bool> & elMarked)
{
    // Now just check for each element, whether the level
    // is above the target level or not, and mark accordingly.
    //
    index_t Nelements = 0;
    if ( gsMultiPatch<T> * mp = dynamic_cast<gsMultiPatch<T>*>(input) ) Nelements = gsMultiBasis<T>(*mp).totalElements();
    if ( gsMultiBasis<T> * mb = dynamic_cast<gsMultiBasis<T>*>(input) ) Nelements = mb->totalElements();
    GISMO_ASSERT(Nelements!=0,"Number of elements is zero? It might be that the input is not a gsMultiBasis or gsMultiPatch");

    elMarked.resize(Nelements);

    gsBasis<T> * basis = nullptr;

    #pragma omp parallel
    {
#ifdef _OPENMP
        const int tid = omp_get_thread_num();
        const int nt  = omp_get_num_threads();
        index_t patch_cnt = 0;
#endif

        index_t c = 0;
        for (index_t patchInd=0; patchInd < input->nPieces(); ++patchInd)
        {
            // Initialize domain element iterator
            if ( gsMultiPatch<T> * mp = dynamic_cast<gsMultiPatch<T>*>(input) ) basis = &(mp->basis(patchInd));
            if ( gsMultiBasis<T> * mb = dynamic_cast<gsMultiBasis<T>*>(input) ) basis = &(mb->basis(patchInd));
            GISMO_ASSERT(basis!=nullptr,"Object is not gsMultiBasis or gsMultiPatch");
            // for all elements in patch pn
            typename gsBasis<T>::domainIter domIt = basis->makeDomainIterator();
            gsHDomainIterator<T,2> * domHIt = nullptr;
            domHIt = dynamic_cast<gsHDomainIterator<T,2> *>(domIt.get());
            GISMO_ENSURE(domHIt!=nullptr,"Domain should be 2 dimensional for flattening");

#ifdef _OPENMP
            c = patch_cnt + tid;
            patch_cnt += domHIt->numElements();// a bit costy
            for ( domIt->next(tid); domIt->good(); domIt->next(nt) )
#else
            for (; domIt->good(); domIt->next() )
#endif
            {
#               ifdef _OPENMP
                elMarked[c] = (domHIt->getLevel() > level);
                c += nt;
#               else
                elMarked[c++] = (domHIt->getLevel() > level);
#               endif
            }
        }
    }
}


template<class T>
void gsAdaptiveMeshing<T>::defaultOptions()
{
    m_options.addInt("CoarsenRule","Rule used for coarsening: 1=GARU, 2=PUCA, 3=BULK.",1);
    m_options.addInt("RefineRule","Rule used for refinement: 1=GARU, 2=PUCA, 3=BULK.",1);
    m_options.addReal("CoarsenParam","Parameter used for coarsening",0.5);
    m_options.addReal("RefineParam","Parameter used for refinement",-1);

    m_options.addInt("CoarsenExtension","Extension coarsening",0);
    m_options.addInt("RefineExtension","Extension refinement",0);

    m_options.addInt("MaxLevel","Maximum refinement level",10);
}

template<class T>
void gsAdaptiveMeshing<T>::getOptions()
{
    if (m_options.getInt("CoarsenRule")==1)
        m_crsRule = GARU;
    else if (m_options.getInt("CoarsenRule")==2)
        m_crsRule = PUCA;
    else if (m_options.getInt("CoarsenRule")==3)
        m_crsRule = BULK;
    else
        GISMO_ERROR("Marking strategy unknown");

    if (m_options.getInt("RefineRule")==1)
        m_refRule = GARU;
    else if (m_options.getInt("RefineRule")==2)
        m_refRule = PUCA;
    else if (m_options.getInt("RefineRule")==3)
        m_refRule = BULK;
    else
        GISMO_ERROR("Marking strategy unknown");

    m_crsParam = m_options.getReal("CoarsenParam");
    m_refParam = m_options.getReal("RefineParam");

    m_crsExt = m_options.getInt("CoarsenExtension");
    m_refExt = m_options.getInt("RefineExtension");

    m_maxLvl = m_options.getInt("MaxLevel");
}

template<class T>
void gsAdaptiveMeshing<T>::mark(const std::vector<T> & errors)
{
    std::vector<T> refErrors(errors.size());
    std::vector<T> crsErrors;

    if (m_crsParam!=-1)
        crsErrors.resize(errors.size());

    if (m_crsParam==-1)
    {
        #pragma omp parallel
        {
        #   ifdef _OPENMP
            const int tid = omp_get_thread_num();
            const int nt  = omp_get_num_threads();
            for (size_t k = tid; k<errors.size(); k+=nt)
        #   else
            for (size_t k = 0; k<errors.size(); k++)
        #   endif
            {
                crsErrors[k] = -math::abs(errors[k]);
                refErrors[k] =  math::abs(errors[k]);
            }
        }
    }
    else
    {
        #pragma omp parallel
        {
        #   ifdef _OPENMP
            const int tid = omp_get_thread_num();
            const int nt  = omp_get_num_threads();
            for (size_t k = tid; k<errors.size(); k+=nt)
        #   else
            for (size_t k = 0; k<errors.size(); k++)
        #   endif
            {
                crsErrors[k] = -math::abs(errors[k]); // DO NOT TAKE ABS HERE BUT IN DWR
                refErrors[k] =  math::abs(errors[k]);
            }
        }
    }

    _markElements( refErrors, m_refRule, m_refParam, m_markedRef);//,flag [coarse]);

    if (m_crsParam!=-1)
        _markElements( crsErrors, m_refRule, m_refParam, m_markedCrs);//,flag [coarse]);

}

template<class T>
void gsAdaptiveMeshing<T>::refine(const std::vector<bool> & markedRef)
{
    GISMO_ASSERT(markedRef.size()!=0,"Mark vector is empty!");

    _refineMarkedElements(m_input,markedRef,m_refExt);
}

template<class T>
void gsAdaptiveMeshing<T>::unrefine(const std::vector<bool> & markedCrs)
{
    GISMO_ASSERT(markedCrs.size()!=0,"Mark vector is empty!");

    _unrefineMarkedElements(m_input,markedCrs,m_crsExt);
}

template<class T>
void gsAdaptiveMeshing<T>::adapt(const std::vector<bool> & markedRef,const std::vector<bool> & markedCrs)
{
    GISMO_ASSERT(markedRef.size()!=0,"Mark vector is empty!");
    GISMO_ASSERT(markedCrs.size()!=0,"Mark vector is empty!");

    _processMarkedElements(m_input,markedRef,markedCrs,m_refExt,m_crsExt);
}

template<class T>
void gsAdaptiveMeshing<T>::flatten(const index_t level)
{
    _flattenElements(m_input,level);
}

template<class T>
void gsAdaptiveMeshing<T>::_refineMarkedElements( gsFunctionSet<T> * input,
                                                    const std::vector<bool> & elMarked,
                                                    index_t refExtension)
{
    // gsMultiPatch<T> * mp;
    // GISMO_ASSERT(mp = dynamic_cast<gsMultiPatch<T>*>(&bases),"No gsMultiBasis!");
    const int dim = input->domainDim();

    // numMarked: Number of marked cells on current patch, also currently marked cell
    // poffset  : offset index for the first element on a patch
    // globalCount: counter for the current global element index
    int numMarked, poffset = 0, globalCount = 0;

    // refBoxes: contains marked boxes on a given patch
    gsMatrix<T> refBoxes;

    gsBasis<T> * basis = nullptr;

    for (index_t pn=0; pn < input->nPieces(); ++pn )// for all patches
    {
        if ( gsMultiPatch<T> * mp = dynamic_cast<gsMultiPatch<T>*>(input) ) basis = &(mp->basis(pn));
        if ( gsMultiBasis<T> * mb = dynamic_cast<gsMultiBasis<T>*>(input) ) basis = &(mb->basis(pn));
        GISMO_ASSERT(basis!=nullptr,"Object is not gsMultiBasis or gsMultiPatch");
        // Get number of elements to be refined on this patch
        const int numEl = basis->numElements();
        numMarked = std::count_if(elMarked.begin() + poffset,
                                  elMarked.begin() + poffset + numEl,
                                  GS_BIND2ND(std::equal_to<bool>(), true) );

        poffset += numEl;
        refBoxes.resize(dim, 2*numMarked);
        numMarked = 0;// counting current patch element to be refined

        // for all elements in patch pn
        typename gsBasis<T>::domainIter domIt = basis->makeDomainIterator();
        for (; domIt->good(); domIt->next())
        {
            if( elMarked[ globalCount++ ] ) // refine this element ?
            {
                // Construct degenerate box by setting both
                // corners equal to the center
                refBoxes.col(2*numMarked  ) =
                        refBoxes.col(2*numMarked+1) = domIt->centerPoint();

                // Advance marked cells counter
                numMarked++;
            }
        }

        if (gsMultiPatch<T> * mp = dynamic_cast<gsMultiPatch<T>*>(input))
        {
            std::vector<index_t> elements = mp->patch(pn).basis().asElements(refBoxes, refExtension);
            mp->patch(pn).refineElements( elements );
        }
        else if (gsMultiBasis<T> * mb = dynamic_cast<gsMultiBasis<T>*>(input))
        {
            mb->refine( pn, refBoxes, refExtension );
        }
        else
            GISMO_ERROR("No gsMultiPatch or gsMultiBasis found");

        // GISMO_ASSERT(mp = dynamic_cast<gsMultiPatch<T>*>(&bases),"No gsMultiBasis!");
        // // Refine all of the found refBoxes in this patch
        // std::vector<index_t> elements = mp->patch(pn).basis().asElements(refBoxes, refExtension);
        // mp->patch(pn).refineElements( elements );
    }
}

template<class T>
void gsAdaptiveMeshing<T>::_unrefineMarkedElements(   gsFunctionSet<T> * input,
                                                        const std::vector<bool> & elMarked,
                                                        index_t extension)
{
    const short_t dim = input->domainDim();

    // numMarked: Number of marked cells on current patch, also currently marked cell
    // poffset  : offset index for the first element on a patch
    // globalCount: counter for the current global element index
    index_t numMarked, poffset = 0, globalCount = 0;

    // refBoxes: contains marked boxes on a given patch
    gsMatrix<T> refBoxes;

    gsBasis<T> * basis = nullptr;
    for (index_t pn=0; pn < input->nPieces(); ++pn )// for all patches
    {
        if ( gsMultiPatch<T> * mp = dynamic_cast<gsMultiPatch<T>*>(input) ) basis = &(mp->basis(pn));
        if ( gsMultiBasis<T> * mb = dynamic_cast<gsMultiBasis<T>*>(input) ) basis = &(mb->basis(pn));
        GISMO_ASSERT(basis!=nullptr,"Object is not gsMultiBasis or gsMultiPatch");
        // Get number of elements to be refined on this patch
        const size_t numEl = basis->numElements();
        numMarked = std::count_if(elMarked.begin() + poffset,
                                  elMarked.begin() + poffset + numEl,
                                  GS_BIND2ND(std::equal_to<bool>(), true) );
        poffset += numEl;
        refBoxes.resize(dim, 2*numMarked);
        numMarked = 0;// counting current patch element to be refined

        // for all elements in patch pn
        typename gsBasis<T>::domainIter domIt = basis->makeDomainIterator();
        for (; domIt->good(); domIt->next())
        {
            if( elMarked[ globalCount++ ] ) // refine this element ?
            {
                // Construct degenerate box by setting both
                // corners equal to the center
                refBoxes.col(2*numMarked  ) = domIt->lowerCorner();
                refBoxes.col(2*numMarked+1) = domIt->upperCorner();

                // Advance marked cells counter
                numMarked++;
            }
        }

        if (gsMultiPatch<T> * mp = dynamic_cast<gsMultiPatch<T>*>(input))
        {
            // Refine all of the found refBoxes in this patch
            std::vector<index_t> elements = mp->patch(pn).basis().asElementsUnrefine(refBoxes, extension);
            mp->patch(pn).unrefineElements( elements );
        }
<<<<<<< HEAD
        else if (gsMultiBasis<T> * mb = dynamic_cast<gsMultiBasis<T>*>(input) )
=======
        else if (gsMultiBasis<T> * mb = dynamic_cast<gsMultiBasis<T>*>(input))
>>>>>>> 39da7a75
        {
            // Refine all of the found refBoxes in this patch
            mb->unrefine( pn, refBoxes, extension );
        }
        else
            GISMO_ERROR("No gsMultiPatch or gsMultiBasis found");
    }
}

template<class T>
void gsAdaptiveMeshing<T>::_processMarkedElements(gsFunctionSet<T> * input,
                                                    const std::vector<bool> & elRefined,
                                                    const std::vector<bool> & elCoarsened,
                                                    index_t refExtension,
                                                    index_t crsExtension)
{
    const short_t dim = input->domainDim();

    // numMarked: Number of marked cells on current patch, also currently marked cell
    // poffset  : offset index for the first element on a patch
    // globalCount: counter for the current global element index
    index_t numRefined, numCoarsened, poffset = 0, globalCount = 0;

    // refBoxes: contains marked boxes on a given patch
    gsMatrix<T> refBoxes, crsBoxes;

    gsBasis<T> * basis = nullptr;
    for (index_t pn=0; pn < input->nPieces(); ++pn )// for all patches
    {
        if ( gsMultiPatch<T> * mp = dynamic_cast<gsMultiPatch<T>*>(input) ) basis = &(mp->basis(pn));
        if ( gsMultiBasis<T> * mb = dynamic_cast<gsMultiBasis<T>*>(input) ) basis = &(mb->basis(pn));
        GISMO_ASSERT(basis!=nullptr,"Object is not gsMultiBasis or gsMultiPatch");
        // Get number of elements to be refined on this patch
        const size_t numEl = basis->numElements();
        numRefined = std::count_if(elRefined.begin() + poffset,
                                  elRefined.begin() + poffset + numEl,
                                  GS_BIND2ND(std::equal_to<bool>(), true) );

        numCoarsened = std::count_if(elCoarsened.begin() + poffset,
                                  elCoarsened.begin() + poffset + numEl,
                                  GS_BIND2ND(std::equal_to<bool>(), true) );


        poffset += numEl;

        refBoxes.resize(dim, 2*numRefined);
        crsBoxes.resize(dim, 2*numCoarsened);
        numRefined = 0;// counting current patch element to be refined
        numCoarsened = 0;// counting current patch element to be refined

        // for all elements in patch pn
        typename gsBasis<T>::domainIter domIt = basis->makeDomainIterator();
        for (; domIt->good(); domIt->next())
        {
            if( elRefined[ globalCount ] ) // refine this element ?
            {
                // Construct degenerate box by setting both
                // corners equal to the center
                refBoxes.col(2*numRefined  ) = domIt->lowerCorner();
                refBoxes.col(2*numRefined+1) = domIt->upperCorner();

                // Advance marked cells counter
                numRefined++;
            }
            if( elCoarsened[ globalCount ] ) // refine this element ?
            {
                // Construct degenerate box by setting both
                // corners equal to the center
                crsBoxes.col(2*numCoarsened  ) = domIt->lowerCorner();
                crsBoxes.col(2*numCoarsened+1) = domIt->upperCorner();

                // Advance marked cells counter
                numCoarsened++;
            }

            globalCount++;
        }

        if (gsMultiPatch<T> * mp = dynamic_cast<gsMultiPatch<T>*>(input))
        {
            std::vector<index_t> elements;
            // Unrefine all of the found refBoxes in this patch
            elements = mp->patch(pn).basis().asElementsUnrefine(crsBoxes, crsExtension);
            mp->patch(pn).unrefineElements( elements );

            // Refine all of the found refBoxes in this patch
            elements = mp->patch(pn).basis().asElements(refBoxes, refExtension);
            mp->patch(pn).refineElements( elements );
        }
<<<<<<< HEAD
        else if (gsMultiBasis<T> * mb = dynamic_cast<gsMultiBasis<T>*>(input) )
=======
        else if (gsMultiBasis<T> * mb = dynamic_cast<gsMultiBasis<T>*>(input))
>>>>>>> 39da7a75
        {
            // Refine all of the found refBoxes in this patch
            mb->unrefine( pn, crsBoxes, crsExtension);
            mb->refine( pn, refBoxes, refExtension );
        }
        else
            GISMO_ERROR("No gsMultiPatch or gsMultiBasis found");
    }
}

template<class T>
void gsAdaptiveMeshing<T>::_flattenElements(  gsFunctionSet<T> * input,
                                                const index_t level)
{
    // Get all the elements of which the level exceeds level
    std::vector<bool> elMarked;
    _markLevelThreshold(input,level,elMarked);

    const int dim = input->domainDim();

    // numMarked: Number of marked cells on current patch, also currently marked cell
    // poffset  : offset index for the first element on a patch
    // globalCount: counter for the current global element index
    int numMarked, poffset = 0, globalCount = 0;

    // crsBoxes: contains marked boxes on a given patch
    gsMatrix<T> crsBoxes;

    gsBasis<T> * basis = nullptr;

    for (index_t pn=0; pn < input->nPieces(); ++pn )// for all patches
    {
        if ( gsMultiPatch<T> * mp = dynamic_cast<gsMultiPatch<T>*>(input) ) basis = &(mp->basis(pn));
        if ( gsMultiBasis<T> * mb = dynamic_cast<gsMultiBasis<T>*>(input) ) basis = &(mb->basis(pn));
        GISMO_ASSERT(basis!=nullptr,"Object is not gsMultiBasis or gsMultiPatch");
        // Get number of elements to be refined on this patch
        const int numEl = basis->numElements();
        numMarked = std::count_if(elMarked.begin() + poffset,
                                  elMarked.begin() + poffset + numEl,
                                  GS_BIND2ND(std::equal_to<bool>(), true) );

        poffset += numEl;
        crsBoxes.resize(dim, 2*numMarked);
        numMarked = 0;// counting current patch element to be refined

        // for all elements in patch pn
        typename gsBasis<T>::domainIter domIt = basis->makeDomainIterator();
        for (; domIt->good(); domIt->next())
        {
            if( elMarked[ globalCount++ ] ) // refine this element ?
            {
                // Construct degenerate box by setting both
                // corners equal to the center
                crsBoxes.col(2*numMarked  ) =
                        crsBoxes.col(2*numMarked+1) = domIt->centerPoint();

                // Advance marked cells counter
                numMarked++;
            }
        }

        std::vector<index_t> elements;
        elements = basis->asElementsUnrefine(crsBoxes,0);
        const int offset = 2*dim+1;
        index_t diff = 0;
        GISMO_ASSERT(elements.size()%offset==0,"Element boxes have wrong size. Boxes should have size "<<offset<<" per box");
        for (size_t k = 0; k!=elements.size()/offset; k++)
        {
            // gsDebug<<"Old Box:\n";
            // for (index_t kk = 0; kk!=2*dim+1; kk++)
            // {
            //     gsDebug<<elements[offset*k+kk]<<",";
            // }
            // gsDebug<<"\n";

            if ((diff = elements[offset*k] - level) > 0)
            {
                elements[offset*k] = level;
                for (index_t kk = 0; kk!=2*dim; kk++)
                {

                    elements[offset*k+kk+1] = elements[offset*k+kk+1] >> diff;

                    // // yes, exactly: if   i is index in old level a and needs to become a level b box, b<a, then the new index j is (in c++ computation):
                    // j = i >> a-b;
                    // // this is division by 2^{a-b}  using bit-operations
                }
            }
            // gsDebug<<"New Box:\n";
            // for (index_t kk = 0; kk!=2*dim+1; kk++)
            // {
            //     gsDebug<<elements[offset*k+kk]<<",";
            // }
            // gsDebug<<"\n";
        }
        if (gsMultiPatch<T> * mp = dynamic_cast<gsMultiPatch<T>*>(input))
        {
            mp->patch(pn).unrefineElements( elements );
        }
        else if (gsMultiBasis<T> * mb = dynamic_cast<gsMultiBasis<T>*>(input))
        {
            // Refine all of the found refBoxes in this patch
            mb->unrefineElements(pn, elements );
        }
        else
            GISMO_ERROR("No gsMultiPatch or gsMultiBasis found");
    }
}

} // namespace gismo<|MERGE_RESOLUTION|>--- conflicted
+++ resolved
@@ -501,11 +501,7 @@
             std::vector<index_t> elements = mp->patch(pn).basis().asElementsUnrefine(refBoxes, extension);
             mp->patch(pn).unrefineElements( elements );
         }
-<<<<<<< HEAD
-        else if (gsMultiBasis<T> * mb = dynamic_cast<gsMultiBasis<T>*>(input) )
-=======
         else if (gsMultiBasis<T> * mb = dynamic_cast<gsMultiBasis<T>*>(input))
->>>>>>> 39da7a75
         {
             // Refine all of the found refBoxes in this patch
             mb->unrefine( pn, refBoxes, extension );
@@ -595,11 +591,7 @@
             elements = mp->patch(pn).basis().asElements(refBoxes, refExtension);
             mp->patch(pn).refineElements( elements );
         }
-<<<<<<< HEAD
-        else if (gsMultiBasis<T> * mb = dynamic_cast<gsMultiBasis<T>*>(input) )
-=======
         else if (gsMultiBasis<T> * mb = dynamic_cast<gsMultiBasis<T>*>(input))
->>>>>>> 39da7a75
         {
             // Refine all of the found refBoxes in this patch
             mb->unrefine( pn, crsBoxes, crsExtension);
