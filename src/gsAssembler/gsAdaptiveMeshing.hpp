/** @file gsAdaptiveMeshing.hpp

    @brief Provides class for adaptive refinement.

    This file is part of the G+Smo library.

    This Source Code Form is subject to the terms of the Mozilla Public
    License, v. 2.0. If a copy of the MPL was not distributed with this
    file, You can obtain one at http://mozilla.org/MPL/2.0/.

    Author(s): H.M. Verhelst (TU Delft, 2019-)
*/

#pragma once

namespace gismo
{


/** \brief Marks elements/cells for refinement.
 *
 * Let the global error/error estimate \f$\eta\f$ be a sum of element/cell-wise
 * local contributions:
 * \f[ \eta = \sum_{K} \eta_k \quad \mathrm{or} \quad \eta^2 = \sum_K \eta_K^2 \f]
 *
 * Computes a threshold \f$\Theta\f$ and marks all elements \f$K\f$ for refinement,
 * for which
 * \f[ \eta_K \geq \Theta \f]
 * holds.
 * Three criteria for computing \f$\Theta\f$ are currently (26.Nov.2014) implemented:
 *
 * Let \f$\rho\f$ denote the input parameter \em refParameter.
 *
 * <b>refCriterion = 1 = treshold, GARU-criterion</b> (greatest appearing eRror utilization):\n
 * Threshold computed based on the largest of all appearing local errors:
 * \f[ \Theta = \rho \cdot \max_K \{ \eta_K \} \f]
 * The actual number of marked elements can vary in each refinement step,
 * depending on the distribution of the error.
 *
 * <b>refCriterion = 2 = cellPercentage, PUCA-criterion</b> (percentile-utilizing cutoff ascertainment):\n
 * In each step, a certain percentage of all elements are marked.
 * \f[ \Theta = (1-\rho)\cdot 100\ \textrm{-percentile of}\ \{ \eta_K \}_K \f]
 * For example, if \f$\rho = 0.8\f$, those 20% of all elements which have the
 * largest local errors are marked for refinement.
 *
 * <b>refCriterion = 3 = errorFraction, BULK-criterion</b> ("Doerfler-marking"):\n
 * The threshold is chosen in such a manner that the local
 * errors on the marked cells sum up to a certain fraction of the
 * global error:
 * \f[ \sum_{ K:\ \eta_K \geq \Theta } \eta_K \geq (1-\rho) \cdot \eta \f]
 *
 * \param elError std::vector of local errors on some elements.
 * \param refCriterion selects the criterion (see above) for marking elements.
 * \param refParameter parameter \f$ \rho \f$ for refinement criterion (see above).\n
 * \f$\rho = 0\f$ corresponds to global refinement,\n
 * \f$ \rho=1\f$ corresponds to (almost) no refinement.
 * \param[out] elMarked std::vector of Booleans indicating whether the corresponding element is marked or not.
 *
 * \ingroup Assembler
 */
template <class T>
void gsAdaptiveMeshing<T>::_markElements( const std::vector<T> & elError, int refCriterion, T refParameter, std::vector<bool> & elMarked)
{
    switch (refCriterion)
    {
    case GARU:
        _markThreshold(elError,refParameter,elMarked);
        break;
    case PUCA:
        _markPercentage(elError,refParameter,elMarked);
        break;
    case BULK:
        _markFraction(elError,refParameter,elMarked);
        break;
    default:
        GISMO_ERROR("unknown marking strategy");
    }

}

template <class T>
void gsAdaptiveMeshing<T>::_markFraction( const std::vector<T> & elError, T refParameter, std::vector<bool> & elMarked)
{
    T Thr = T(0);

    // The vector of local errors will need to be sorted,
    // which will be done on a copy:
    std::vector<T> elErrCopy = elError;

    // Compute the sum, i.e., the global/total error
    T totalError = T(0);
    for( size_t i = 0; i < elErrCopy.size(); ++i)
        totalError += elErrCopy[i];

    // We want to mark just enough cells such that their
    // cummulated errors add up to a certain fraction
    // of the total error.
    T errorMarkSum = (1-refParameter) * totalError;
    T cummulErrMarked = 0;

    T tmp;
    GISMO_ASSERT(elErrCopy.size() >= 1, "elErrCopy needs at least 1 element");
    size_t lastSwapDone = elErrCopy.size() - 1;
    do{
        for( size_t i=0; i < lastSwapDone; i++)
            if( elErrCopy[i] > elErrCopy[i+1] )
            {
                tmp = elErrCopy[i];
                elErrCopy[i] = elErrCopy[i+1];
                elErrCopy[i+1] = tmp;
            }

        cummulErrMarked += elErrCopy[ lastSwapDone  ];
        lastSwapDone -= 1;

    }while( cummulErrMarked < errorMarkSum && lastSwapDone > 0 );

    // Compute the threshold:
    Thr = elErrCopy[ lastSwapDone + 1 ];
    elMarked.resize( elError.size() );
    // Now just check for each element, whether the local error
    // is above the computed threshold or not, and mark accordingly.
    for( size_t i=0; i < elError.size(); i++)
        ( elError[i] >= Thr ? elMarked[i] = true : elMarked[i] = false );
}


template <class T>
void gsAdaptiveMeshing<T>::_markPercentage( const std::vector<T> & elError, T refParameter, std::vector<bool> & elMarked)
{
    T Thr = T(0);

    // Total number of elements:
    size_t NE = elError.size();
    // The vector of local errors will need to be sorted,
    // which will be done on a copy:
    std::vector<T> elErrCopy = elError;

    // Compute the index from which the refinement should start,
    // once the vector is sorted.
    size_t idxRefineStart = cast<T,size_t>( math::floor( refParameter * T(NE) ) );
    // ...and just to be sure we are in range:
    if( idxRefineStart == elErrCopy.size() )
    {
        GISMO_ASSERT(idxRefineStart >= 1, "idxRefineStart can't get negative");
        idxRefineStart -= 1;
    }

    // Sort the list using bubblesort.
    // After each loop, the largest elements are at the end
    // of the list. Since we are only interested in the largest elements,
    // it is enough to run the sorting until enough "largest" elements
    // have been found, i.e., until we have reached indexRefineStart
    size_t lastSwapDone = elErrCopy.size() - 1;
    size_t lastCheckIdx = lastSwapDone;

    bool didSwap;
    T tmp;
    do{
        didSwap = false;
        lastCheckIdx = lastSwapDone;
        for( size_t i=0; i < lastCheckIdx; i++)
            if( elErrCopy[i] > elErrCopy[i+1] )
            {
                tmp = elErrCopy[i];
                elErrCopy[i] = elErrCopy[i+1];
                elErrCopy[i+1] = tmp;

                didSwap = true;
                lastSwapDone = i;
            }
    }while( didSwap && (lastSwapDone+1 >= idxRefineStart ) );

    // Compute the threshold:
    Thr = elErrCopy[ idxRefineStart ];
    elMarked.resize( elError.size() );
    // Now just check for each element, whether the local error
    // is above the computed threshold or not, and mark accordingly.
    for( size_t i=0; i < elError.size(); i++)
        ( elError[i] >= Thr ? elMarked[i] = true : elMarked[i] = false );
}

template <class T>
void gsAdaptiveMeshing<T>::_markThreshold( const std::vector<T> & elError, T refParameter, std::vector<bool> & elMarked)
{
    // First, conduct a brutal search for the maximum local error
    const T maxErr = *std::max_element(elError.begin(), elError.end() );

    // Compute the threshold:
    const T Thr = refParameter * maxErr;

    elMarked.resize( elError.size() );
    // Now just check for each element, whether the local error
    // is above the computed threshold or not, and mark accordingly.

    typename std::vector<T>::const_iterator err = elError.begin();
    for(std::vector<bool>::iterator i = elMarked.begin(); i!=  elMarked.end(); ++i, ++err)
        *i = ( *err >= Thr );
}

template <class T>
void gsAdaptiveMeshing<T>::_markLevelThreshold( gsFunctionSet<T> * input, index_t level, std::vector<bool> & elMarked)
{
    // Now just check for each element, whether the level
    // is above the target level or not, and mark accordingly.
    //
    index_t Nelements = 0;
    if ( gsMultiPatch<T> * mp = dynamic_cast<gsMultiPatch<T>*>(input) ) Nelements = gsMultiBasis<T>(*mp).totalElements();
    if ( gsMultiBasis<T> * mb = dynamic_cast<gsMultiBasis<T>*>(input) ) Nelements = mb->totalElements();
    GISMO_ASSERT(Nelements!=0,"Number of elements is zero? It might be that the input is not a gsMultiBasis or gsMultiPatch");

    elMarked.resize(Nelements);

    gsBasis<T> * basis = nullptr;

    #pragma omp parallel
    {
#ifdef _OPENMP
        const int tid = omp_get_thread_num();
        const int nt  = omp_get_num_threads();
        index_t patch_cnt = 0;
#endif

        index_t c = 0;
        for (index_t patchInd=0; patchInd < input->nPieces(); ++patchInd)
        {
            // Initialize domain element iterator
            if ( gsMultiPatch<T> * mp = dynamic_cast<gsMultiPatch<T>*>(input) ) basis = &(mp->basis(patchInd));
            if ( gsMultiBasis<T> * mb = dynamic_cast<gsMultiBasis<T>*>(input) ) basis = &(mb->basis(patchInd));
            GISMO_ASSERT(basis!=nullptr,"Object is not gsMultiBasis or gsMultiPatch");
            // for all elements in patch pn
            typename gsBasis<T>::domainIter domIt = basis->makeDomainIterator();
            gsHDomainIterator<T,2> * domHIt = nullptr;
            domHIt = dynamic_cast<gsHDomainIterator<T,2> *>(domIt.get());
            GISMO_ENSURE(domHIt!=nullptr,"Domain should be 2 dimensional for flattening");

#ifdef _OPENMP
            c = patch_cnt + tid;
            patch_cnt += domHIt->numElements();// a bit costy
            for ( domIt->next(tid); domIt->good(); domIt->next(nt) )
#else
            for (; domIt->good(); domIt->next() )
#endif
            {
#               ifdef _OPENMP
                elMarked[c] = (domHIt->getLevel() > level);
                c += nt;
#               else
                elMarked[c++] = (domHIt->getLevel() > level);
#               endif
            }
        }
    }
}


template<class T>
void gsAdaptiveMeshing<T>::defaultOptions()
{
    m_options.addInt("CoarsenRule","Rule used for coarsening: 1=GARU, 2=PUCA, 3=BULK.",1);
    m_options.addInt("RefineRule","Rule used for refinement: 1=GARU, 2=PUCA, 3=BULK.",1);
    m_options.addReal("CoarsenParam","Parameter used for coarsening",0.5);
    m_options.addReal("RefineParam","Parameter used for refinement",-1);

    m_options.addInt("CoarsenExtension","Extension coarsening",0);
    m_options.addInt("RefineExtension","Extension refinement",0);

    m_options.addInt("MaxLevel","Maximum refinement level",10);
}

template<class T>
void gsAdaptiveMeshing<T>::getOptions()
{
    if (m_options.getInt("CoarsenRule")==1)
        m_crsRule = GARU;
    else if (m_options.getInt("CoarsenRule")==2)
        m_crsRule = PUCA;
    else if (m_options.getInt("CoarsenRule")==3)
        m_crsRule = BULK;
    else
        GISMO_ERROR("Marking strategy unknown");

    if (m_options.getInt("RefineRule")==1)
        m_refRule = GARU;
    else if (m_options.getInt("RefineRule")==2)
        m_refRule = PUCA;
    else if (m_options.getInt("RefineRule")==3)
        m_refRule = BULK;
    else
        GISMO_ERROR("Marking strategy unknown");

    m_crsParam = m_options.getReal("CoarsenParam");
    m_refParam = m_options.getReal("RefineParam");

    m_crsExt = m_options.getInt("CoarsenExtension");
    m_refExt = m_options.getInt("RefineExtension");

    m_maxLvl = m_options.getInt("MaxLevel");
}

template<class T>
void gsAdaptiveMeshing<T>::mark(const std::vector<T> & errors)
{
    std::vector<T> refErrors(errors.size());
    std::vector<T> crsErrors;

    if (m_crsParam!=-1)
        crsErrors.resize(errors.size());

    if (m_crsParam==-1)
    {
        #pragma omp parallel
        {
        #   ifdef _OPENMP
            const int tid = omp_get_thread_num();
            const int nt  = omp_get_num_threads();
            for (size_t k = tid; k<errors.size(); k+=nt)
        #   else
            for (size_t k = 0; k<errors.size(); k++)
        #   endif
            {
                crsErrors[k] = -math::abs(errors[k]);
                refErrors[k] =  math::abs(errors[k]);
            }
        }
    }
    else
    {
        #pragma omp parallel
        {
        #   ifdef _OPENMP
            const int tid = omp_get_thread_num();
            const int nt  = omp_get_num_threads();
            for (size_t k = tid; k<errors.size(); k+=nt)
        #   else
            for (size_t k = 0; k<errors.size(); k++)
        #   endif
            {
                crsErrors[k] = -math::abs(errors[k]); // DO NOT TAKE ABS HERE BUT IN DWR
                refErrors[k] =  math::abs(errors[k]);
            }
        }
    }

    _markElements( refErrors, m_refRule, m_refParam, m_markedRef);//,flag [coarse]);

    if (m_crsParam!=-1)
        _markElements( crsErrors, m_refRule, m_refParam, m_markedCrs);//,flag [coarse]);

}

template<class T>
void gsAdaptiveMeshing<T>::refine(const std::vector<bool> & markedRef)
{
    GISMO_ASSERT(markedRef.size()!=0,"Mark vector is empty!");

    _refineMarkedElements(m_input,markedRef,m_refExt);
}

template<class T>
void gsAdaptiveMeshing<T>::unrefine(const std::vector<bool> & markedCrs)
{
    GISMO_ASSERT(markedCrs.size()!=0,"Mark vector is empty!");

    _unrefineMarkedElements(m_input,markedCrs,m_crsExt);
}

template<class T>
void gsAdaptiveMeshing<T>::adapt(const std::vector<bool> & markedRef,const std::vector<bool> & markedCrs)
{
    GISMO_ASSERT(markedRef.size()!=0,"Mark vector is empty!");
    GISMO_ASSERT(markedCrs.size()!=0,"Mark vector is empty!");

    _processMarkedElements(m_input,markedRef,markedCrs,m_refExt,m_crsExt);
}

template<class T>
void gsAdaptiveMeshing<T>::flatten(const index_t level)
{
    _flattenElements(m_input,level);
}

template<class T>
void gsAdaptiveMeshing<T>::_refineMarkedElements( gsFunctionSet<T> * input,
                                                    const std::vector<bool> & elMarked,
                                                    index_t refExtension)
{
    // gsMultiPatch<T> * mp;
    // GISMO_ASSERT(mp = dynamic_cast<gsMultiPatch<T>*>(&bases),"No gsMultiBasis!");
    const int dim = input->domainDim();

    // numMarked: Number of marked cells on current patch, also currently marked cell
    // poffset  : offset index for the first element on a patch
    // globalCount: counter for the current global element index
    int numMarked, poffset = 0, globalCount = 0;

    // refBoxes: contains marked boxes on a given patch
    gsMatrix<T> refBoxes;

    gsBasis<T> * basis = nullptr;

    for (index_t pn=0; pn < input->nPieces(); ++pn )// for all patches
    {
        if ( gsMultiPatch<T> * mp = dynamic_cast<gsMultiPatch<T>*>(input) ) basis = &(mp->basis(pn));
        if ( gsMultiBasis<T> * mb = dynamic_cast<gsMultiBasis<T>*>(input) ) basis = &(mb->basis(pn));
        GISMO_ASSERT(basis!=nullptr,"Object is not gsMultiBasis or gsMultiPatch");
        // Get number of elements to be refined on this patch
        const int numEl = basis->numElements();
        numMarked = std::count_if(elMarked.begin() + poffset,
                                  elMarked.begin() + poffset + numEl,
                                  GS_BIND2ND(std::equal_to<bool>(), true) );

        poffset += numEl;
        refBoxes.resize(dim, 2*numMarked);
        numMarked = 0;// counting current patch element to be refined

        // for all elements in patch pn
        typename gsBasis<T>::domainIter domIt = basis->makeDomainIterator();
        for (; domIt->good(); domIt->next())
        {
            if( elMarked[ globalCount++ ] ) // refine this element ?
            {
                // Construct degenerate box by setting both
                // corners equal to the center
                refBoxes.col(2*numMarked  ) =
                        refBoxes.col(2*numMarked+1) = domIt->centerPoint();

                // Advance marked cells counter
                numMarked++;
            }
        }

<<<<<<< HEAD
        if (gsMultiPatch<T> * mp = dynamic_cast<gsMultiPatch<T>*>(input) )
=======
        if (gsMultiPatch<T> * mp = dynamic_cast<gsMultiPatch<T>*>(input))
>>>>>>> b83fe751
        {
            std::vector<index_t> elements = mp->patch(pn).basis().asElements(refBoxes, refExtension);
            mp->patch(pn).refineElements( elements );
        }
<<<<<<< HEAD
        else if (gsMultiBasis<T> * mb = dynamic_cast<gsMultiBasis<T>*>(input) )
=======
        else if (gsMultiBasis<T> * mb = dynamic_cast<gsMultiBasis<T>*>(input))
>>>>>>> b83fe751
        {
            mb->refine( pn, refBoxes, refExtension );
        }
        else
            GISMO_ERROR("No gsMultiPatch or gsMultiBasis found");

        // GISMO_ASSERT(mp = dynamic_cast<gsMultiPatch<T>*>(&bases),"No gsMultiBasis!");
        // // Refine all of the found refBoxes in this patch
        // std::vector<index_t> elements = mp->patch(pn).basis().asElements(refBoxes, refExtension);
        // mp->patch(pn).refineElements( elements );
    }
}

template<class T>
void gsAdaptiveMeshing<T>::_unrefineMarkedElements(   gsFunctionSet<T> * input,
                                                        const std::vector<bool> & elMarked,
                                                        index_t extension)
{
    const short_t dim = input->domainDim();

    // numMarked: Number of marked cells on current patch, also currently marked cell
    // poffset  : offset index for the first element on a patch
    // globalCount: counter for the current global element index
    index_t numMarked, poffset = 0, globalCount = 0;

    // refBoxes: contains marked boxes on a given patch
    gsMatrix<T> refBoxes;

    gsBasis<T> * basis = nullptr;
    for (index_t pn=0; pn < input->nPieces(); ++pn )// for all patches
    {
        if ( gsMultiPatch<T> * mp = dynamic_cast<gsMultiPatch<T>*>(input) ) basis = &(mp->basis(pn));
        if ( gsMultiBasis<T> * mb = dynamic_cast<gsMultiBasis<T>*>(input) ) basis = &(mb->basis(pn));
        GISMO_ASSERT(basis!=nullptr,"Object is not gsMultiBasis or gsMultiPatch");
        // Get number of elements to be refined on this patch
        const size_t numEl = basis->numElements();
        numMarked = std::count_if(elMarked.begin() + poffset,
                                  elMarked.begin() + poffset + numEl,
                                  GS_BIND2ND(std::equal_to<bool>(), true) );
        poffset += numEl;
        refBoxes.resize(dim, 2*numMarked);
        numMarked = 0;// counting current patch element to be refined

        // for all elements in patch pn
        typename gsBasis<T>::domainIter domIt = basis->makeDomainIterator();
        for (; domIt->good(); domIt->next())
        {
            if( elMarked[ globalCount++ ] ) // refine this element ?
            {
                // Construct degenerate box by setting both
                // corners equal to the center
                refBoxes.col(2*numMarked  ) = domIt->lowerCorner();
                refBoxes.col(2*numMarked+1) = domIt->upperCorner();

                // Advance marked cells counter
                numMarked++;
            }
        }

        if (gsMultiPatch<T> * mp = dynamic_cast<gsMultiPatch<T>*>(input))
        {
            // Refine all of the found refBoxes in this patch
            std::vector<index_t> elements = mp->patch(pn).basis().asElementsUnrefine(refBoxes, extension);
            mp->patch(pn).unrefineElements( elements );
        }
        else if (gsMultiBasis<T> * mb = dynamic_cast<gsMultiBasis<T>*>(input) )
        {
            // Refine all of the found refBoxes in this patch
            mb->unrefine( pn, refBoxes, extension );
        }
        else
            GISMO_ERROR("No gsMultiPatch or gsMultiBasis found");
    }
}

template<class T>
void gsAdaptiveMeshing<T>::_processMarkedElements(gsFunctionSet<T> * input,
                                                    const std::vector<bool> & elRefined,
                                                    const std::vector<bool> & elCoarsened,
                                                    index_t refExtension,
                                                    index_t crsExtension)
{
    const short_t dim = input->domainDim();

    // numMarked: Number of marked cells on current patch, also currently marked cell
    // poffset  : offset index for the first element on a patch
    // globalCount: counter for the current global element index
    index_t numRefined, numCoarsened, poffset = 0, globalCount = 0;

    // refBoxes: contains marked boxes on a given patch
    gsMatrix<T> refBoxes, crsBoxes;

    gsBasis<T> * basis = nullptr;
    for (index_t pn=0; pn < input->nPieces(); ++pn )// for all patches
    {
        if ( gsMultiPatch<T> * mp = dynamic_cast<gsMultiPatch<T>*>(input) ) basis = &(mp->basis(pn));
        if ( gsMultiBasis<T> * mb = dynamic_cast<gsMultiBasis<T>*>(input) ) basis = &(mb->basis(pn));
        GISMO_ASSERT(basis!=nullptr,"Object is not gsMultiBasis or gsMultiPatch");
        // Get number of elements to be refined on this patch
        const size_t numEl = basis->numElements();
        numRefined = std::count_if(elRefined.begin() + poffset,
                                  elRefined.begin() + poffset + numEl,
                                  GS_BIND2ND(std::equal_to<bool>(), true) );

        numCoarsened = std::count_if(elCoarsened.begin() + poffset,
                                  elCoarsened.begin() + poffset + numEl,
                                  GS_BIND2ND(std::equal_to<bool>(), true) );


        poffset += numEl;

        refBoxes.resize(dim, 2*numRefined);
        crsBoxes.resize(dim, 2*numCoarsened);
        numRefined = 0;// counting current patch element to be refined
        numCoarsened = 0;// counting current patch element to be refined

        // for all elements in patch pn
        typename gsBasis<T>::domainIter domIt = basis->makeDomainIterator();
        for (; domIt->good(); domIt->next())
        {
            if( elRefined[ globalCount ] ) // refine this element ?
            {
                // Construct degenerate box by setting both
                // corners equal to the center
                refBoxes.col(2*numRefined  ) = domIt->lowerCorner();
                refBoxes.col(2*numRefined+1) = domIt->upperCorner();

                // Advance marked cells counter
                numRefined++;
            }
            if( elCoarsened[ globalCount ] ) // refine this element ?
            {
                // Construct degenerate box by setting both
                // corners equal to the center
                crsBoxes.col(2*numCoarsened  ) = domIt->lowerCorner();
                crsBoxes.col(2*numCoarsened+1) = domIt->upperCorner();

                // Advance marked cells counter
                numCoarsened++;
            }

            globalCount++;
        }

        if (gsMultiPatch<T> * mp = dynamic_cast<gsMultiPatch<T>*>(input))
        {
            std::vector<index_t> elements;
            // Unrefine all of the found refBoxes in this patch
            elements = mp->patch(pn).basis().asElementsUnrefine(crsBoxes, crsExtension);
            mp->patch(pn).unrefineElements( elements );

            // Refine all of the found refBoxes in this patch
            elements = mp->patch(pn).basis().asElements(refBoxes, refExtension);
            mp->patch(pn).refineElements( elements );
        }
        else if (gsMultiBasis<T> * mb = dynamic_cast<gsMultiBasis<T>*>(input) )
        {
            // Refine all of the found refBoxes in this patch
            mb->unrefine( pn, crsBoxes, crsExtension);
            mb->refine( pn, refBoxes, refExtension );
        }
        else
            GISMO_ERROR("No gsMultiPatch or gsMultiBasis found");
    }
}

template<class T>
void gsAdaptiveMeshing<T>::_flattenElements(  gsFunctionSet<T> * input,
                                                const index_t level)
{
    // Get all the elements of which the level exceeds level
    std::vector<bool> elMarked;
    _markLevelThreshold(input,level,elMarked);

    const int dim = input->domainDim();

    // numMarked: Number of marked cells on current patch, also currently marked cell
    // poffset  : offset index for the first element on a patch
    // globalCount: counter for the current global element index
    int numMarked, poffset = 0, globalCount = 0;

    // crsBoxes: contains marked boxes on a given patch
    gsMatrix<T> crsBoxes;

    gsBasis<T> * basis = nullptr;

    for (index_t pn=0; pn < input->nPieces(); ++pn )// for all patches
    {
        if ( gsMultiPatch<T> * mp = dynamic_cast<gsMultiPatch<T>*>(input) ) basis = &(mp->basis(pn));
        if ( gsMultiBasis<T> * mb = dynamic_cast<gsMultiBasis<T>*>(input) ) basis = &(mb->basis(pn));
        GISMO_ASSERT(basis!=nullptr,"Object is not gsMultiBasis or gsMultiPatch");
        // Get number of elements to be refined on this patch
        const int numEl = basis->numElements();
        numMarked = std::count_if(elMarked.begin() + poffset,
                                  elMarked.begin() + poffset + numEl,
                                  GS_BIND2ND(std::equal_to<bool>(), true) );

        poffset += numEl;
        crsBoxes.resize(dim, 2*numMarked);
        numMarked = 0;// counting current patch element to be refined

        // for all elements in patch pn
        typename gsBasis<T>::domainIter domIt = basis->makeDomainIterator();
        for (; domIt->good(); domIt->next())
        {
            if( elMarked[ globalCount++ ] ) // refine this element ?
            {
                // Construct degenerate box by setting both
                // corners equal to the center
                crsBoxes.col(2*numMarked  ) =
                        crsBoxes.col(2*numMarked+1) = domIt->centerPoint();

                // Advance marked cells counter
                numMarked++;
            }
        }

        std::vector<index_t> elements;
        elements = basis->asElementsUnrefine(crsBoxes,0);
        const int offset = 2*dim+1;
        index_t diff = 0;
        GISMO_ASSERT(elements.size()%offset==0,"Element boxes have wrong size. Boxes should have size "<<offset<<" per box");
        for (size_t k = 0; k!=elements.size()/offset; k++)
        {
            // gsDebug<<"Old Box:\n";
            // for (index_t kk = 0; kk!=2*dim+1; kk++)
            // {
            //     gsDebug<<elements[offset*k+kk]<<",";
            // }
            // gsDebug<<"\n";

            if ((diff = elements[offset*k] - level) > 0)
            {
                elements[offset*k] = level;
                for (index_t kk = 0; kk!=2*dim; kk++)
                {

                    elements[offset*k+kk+1] = elements[offset*k+kk+1] >> diff;

                    // // yes, exactly: if   i is index in old level a and needs to become a level b box, b<a, then the new index j is (in c++ computation):
                    // j = i >> a-b;
                    // // this is division by 2^{a-b}  using bit-operations
                }
            }
            // gsDebug<<"New Box:\n";
            // for (index_t kk = 0; kk!=2*dim+1; kk++)
            // {
            //     gsDebug<<elements[offset*k+kk]<<",";
            // }
            // gsDebug<<"\n";
        }
<<<<<<< HEAD

        if (gsMultiPatch<T> * mp = dynamic_cast<gsMultiPatch<T>*>(input) )
        {
            mp->patch(pn).unrefineElements( elements );
        }
        else if (gsMultiBasis<T> * mb = dynamic_cast<gsMultiBasis<T>*>(input) )
=======
        if (gsMultiPatch<T> * mp = dynamic_cast<gsMultiPatch<T>*>(input))
        {
            mp->patch(pn).unrefineElements( elements );
        }
        else if (gsMultiBasis<T> * mb = dynamic_cast<gsMultiBasis<T>*>(input))
>>>>>>> b83fe751
        {
            // Refine all of the found refBoxes in this patch
            mb->unrefineElements(pn, elements );
        }
        else
            GISMO_ERROR("No gsMultiPatch or gsMultiBasis found");
    }
}

} // namespace gismo<|MERGE_RESOLUTION|>--- conflicted
+++ resolved
@@ -430,20 +430,12 @@
             }
         }
 
-<<<<<<< HEAD
-        if (gsMultiPatch<T> * mp = dynamic_cast<gsMultiPatch<T>*>(input) )
-=======
         if (gsMultiPatch<T> * mp = dynamic_cast<gsMultiPatch<T>*>(input))
->>>>>>> b83fe751
         {
             std::vector<index_t> elements = mp->patch(pn).basis().asElements(refBoxes, refExtension);
             mp->patch(pn).refineElements( elements );
         }
-<<<<<<< HEAD
-        else if (gsMultiBasis<T> * mb = dynamic_cast<gsMultiBasis<T>*>(input) )
-=======
         else if (gsMultiBasis<T> * mb = dynamic_cast<gsMultiBasis<T>*>(input))
->>>>>>> b83fe751
         {
             mb->refine( pn, refBoxes, refExtension );
         }
@@ -695,20 +687,11 @@
             // }
             // gsDebug<<"\n";
         }
-<<<<<<< HEAD
-
-        if (gsMultiPatch<T> * mp = dynamic_cast<gsMultiPatch<T>*>(input) )
+        if (gsMultiPatch<T> * mp = dynamic_cast<gsMultiPatch<T>*>(input))
         {
             mp->patch(pn).unrefineElements( elements );
         }
-        else if (gsMultiBasis<T> * mb = dynamic_cast<gsMultiBasis<T>*>(input) )
-=======
-        if (gsMultiPatch<T> * mp = dynamic_cast<gsMultiPatch<T>*>(input))
-        {
-            mp->patch(pn).unrefineElements( elements );
-        }
         else if (gsMultiBasis<T> * mb = dynamic_cast<gsMultiBasis<T>*>(input))
->>>>>>> b83fe751
         {
             // Refine all of the found refBoxes in this patch
             mb->unrefineElements(pn, elements );
