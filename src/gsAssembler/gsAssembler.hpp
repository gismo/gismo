/** @file gsAssembler.hpp

    @brief Provides generic assembler routines

    This file is part of the G+Smo library.

    This Source Code Form is subject to the terms of the Mozilla Public
    License, v. 2.0. If a copy of the MPL was not distributed with this
    file, You can obtain one at http://mozilla.org/MPL/2.0/.

    Author(s): S. Kleiss, A. Mantzaflaris, J. Sogn
*/

#include <gsAssembler/gsAssembler.h>
#include <gsAssembler/gsGaussRule.h>
#include <gsCore/gsMultiBasis.h>
#include <gsCore/gsDomainIterator.h>
#include <gsCore/gsField.h>
#include <gsUtils/gsPointGrid.h>

#include <gsAssembler/gsVisitorPoisson.h> // Stiffness volume integrals and load vector

#include <gsCore/gsFuncData.h>


namespace gismo
{

template<class T>
gsOptionList gsAssembler<T>::defaultOptions()
{
    gsOptionList opt;
    opt.addInt("DirichletStrategy", "Method for enforcement of Dirichlet BCs [11..14]", 11 );
    opt.addInt("DirichletValues"  , "Method for computation of Dirichlet DoF values [100..103]", 101);
    opt.addInt("InterfaceStrategy", "Method of treatment of patch interfaces [0..3]", 1  );
    opt.addReal("quA", "Number of quadrature points: quA*deg + quB", 1.0  );
    opt.addInt ("quB", "Number of quadrature points: quA*deg + quB", 1    );
    opt.addReal("bdA", "Estimated nonzeros per column of the matrix: bdA*deg + bdB", 2.0  );
    opt.addInt ("bdB", "Estimated nonzeros per column of the matrix: bdA*deg + bdB", 1    );
    opt.addReal("bdO", "Overhead of sparse mem. allocation: (1+bdO)(bdA*deg + bdB) [0..1]", 0.333);
    return opt;
}

template<class T>
void gsAssembler<T>::refresh()
{
    gsWarn <<" gsAssembler<T>::Refresh is an empty call\n";
}

template<class T>
void gsAssembler<T>::assemble()
{GISMO_NO_IMPLEMENTATION}

template<class T>
void gsAssembler<T>::assemble(const gsMultiPatch<T> &)
{GISMO_NO_IMPLEMENTATION}

template<class T>
gsAssembler<T> * gsAssembler<T>::create() const
{GISMO_NO_IMPLEMENTATION}

template<class T>
gsAssembler<T> * gsAssembler<T>::clone() const
{GISMO_NO_IMPLEMENTATION}

template<class T>
bool gsAssembler<T>::check()
{
    const gsBoundaryConditions<T> & m_bConditions = m_pde_ptr->bc();

    // Check if boundary conditions are OK
    const int np = m_bases.front().nBases();
    for (typename gsBoundaryConditions<T>::const_iterator it =
         m_bConditions.dirichletBegin() ; it != m_bConditions.dirichletEnd(); ++it )
    {
        GISMO_ENSURE( it->ps.patch < np && it->ps.patch > -1,
                      "Problem: a Dirichlet boundary condition is set "
                      "on a patch id which does not exist.");
    }

    for (typename gsBoundaryConditions<T>::const_iterator it =
         m_bConditions.neumannBegin() ; it != m_bConditions.neumannEnd(); ++it )
    {
        GISMO_ENSURE( it->ps.patch < np && it->ps.patch > -1,
                      "Problem: a Neumann boundary condition is set "
                      "on a patch id which does not exist.");
    }

    //TODO: add check m_bases[i].nBases() == pde.domain().nPatches().

    if ( m_pde_ptr->domain().nPatches() == 0)
        gsWarn<< "No domain given ! \n";

    // /*
    const int dirStr = m_options.getInt("DirichletStrategy");
    if ( 0 == m_pde_ptr->bc().size() && dirStr!=dirichlet::none && dirStr==dirichlet::homogeneous )
        gsWarn<< "No boundary conditions given ! \n";
    //*/

    return true;
}

template <class T>
void gsAssembler<T>::scalarProblemGalerkinRefresh()
{
    // Check for coherency
    GISMO_ASSERT(this->check(), "Incoherent data in Assembler");

    GISMO_ASSERT(1==m_bases.size(), "Expecting a single discrete space "
                                    "for standard scalar Galerkin");

    // 1. Obtain a map from basis functions to matrix columns and rows
    gsDofMapper mapper;
    m_bases.front().getMapper(
        (dirichlet::strategy)(m_options.getInt("DirichletStrategy")),
        (iFace::strategy)(m_options.getInt("InterfaceStrategy")),
        this->pde().bc(), mapper, 0);

    if ( 0 == mapper.freeSize() ) // Are there any interior dofs ?
        gsWarn << " No internal DOFs, zero sized system.\n";

    // 2. Create the sparse system
    m_system = gsSparseSystem<T>(mapper);//1,1
}

template<class T>
void gsAssembler<T>::penalizeDirichletDofs(int unk)
{
    GISMO_ASSERT( m_options.getInt("DirichletStrategy")
                  == dirichlet::penalize, "Incorrect options");

    static const T PP = 1e9; // magic number

    const gsMultiBasis<T> & mbasis = m_bases[m_system.colBasis(unk)];
    const gsDofMapper     & mapper = m_system.colMapper(unk);
    // Note: dofs in the system, however dof values need to be computed
    const gsDofMapper & bmap = mbasis.getMapper(dirichlet::elimination,
                       static_cast<iFace::strategy>(m_options.getInt("InterfaceStrategy")),
                                                m_pde_ptr->bc(), unk) ;

    GISMO_ENSURE( m_ddof[unk].rows() == mapper.boundarySize() &&
                  m_ddof[unk].cols() == m_pde_ptr->numRhs(),
                  "The Dirichlet DoFs were not computed.");

    // BCs
    for ( typename gsBoundaryConditions<T>::const_iterator
          it = m_pde_ptr->bc().dirichletBegin();
          it != m_pde_ptr->bc().dirichletEnd(); ++it )
    {
        const gsBasis<T> & basis = mbasis[it->patch()];

        gsMatrix<unsigned> bnd = basis.boundary(it->side() );
        for (index_t k=0; k!= bnd.size(); ++k)
        {
            // free dof position
            const index_t ii = mapper.index ( bnd(k) , it->patch() );
            // boundary dof position
            const index_t bb = bmap  .bindex( bnd(k) , it->patch() );

            m_system.matrix()(ii,ii) = PP;
            m_system.rhs().row(ii)   = PP * m_ddof[unk].row(bb);
        }
    }

    // Corner values
    for ( typename gsBoundaryConditions<T>::const_citerator
          it = m_pde_ptr->bc().cornerBegin();
          it != m_pde_ptr->bc().cornerEnd(); ++it )
    {
        const int i  = mbasis[it->patch].functionAtCorner(it->corner);
        const int ii = mapper.bindex( i , it->patch );
        m_system.matrix()(ii,ii)       = PP;
        m_system.rhs().row(ii).setConstant(PP * it->value);
    }
}

template<class T>
void gsAssembler<T>::setFixedDofs(const gsMatrix<T> & coefMatrix, int unk, int patch)
{
    GISMO_ASSERT( m_options.getInt("DirichletValues") == dirichlet::user, "Incorrect options");

    const int dirStr = m_options.getInt("DirichletStrategy");
    const gsMultiBasis<T> & mbasis = m_bases[m_system.colBasis(unk)];
    const gsDofMapper & mapper =
        dirichlet::elimination == dirStr ? m_system.colMapper(unk)
        : mbasis.getMapper(dirichlet::elimination,
                           static_cast<iFace::strategy>(m_options.getInt("InterfaceStrategy")),
                           m_pde_ptr->bc(), unk) ;

    GISMO_ASSERT(m_ddof[unk].rows()==mapper.boundarySize() &&
                 m_ddof[unk].cols() == m_pde_ptr->numRhs(),
                 "Fixed DoFs were not initialized");

    // for every side with a Dirichlet BC
    for ( typename gsBoundaryConditions<T>::const_iterator
          it =  m_pde_ptr->bc().dirichletBegin();
          it != m_pde_ptr->bc().dirichletEnd()  ; ++it )
    {
        const int k = it->patch();
        if ( k == patch )
        {
            // Get indices in the patch on this boundary
            const gsMatrix<unsigned> boundary =
                    mbasis[k].boundary(it->side());

            //gsInfo <<"Setting the value for: "<< boundary.transpose() <<"\n";

            for (index_t i=0; i!= boundary.size(); ++i)
            {
                // Note: boundary.at(i) is the patch-local index of a
                // control point on the patch
                const int ii  = mapper.bindex( boundary.at(i) , k );

                m_ddof[unk].row(ii) = coefMatrix.row(boundary.at(i));
            }
        }
    }
}

template<class T>
void gsAssembler<T>::setFixedDofVector(gsMatrix<T> vals, int unk)
{
   if(m_ddof.size()==0)
       m_ddof.resize(m_system.numColBlocks());
    m_ddof[unk].swap(vals);
    // Assuming that the DoFs are already set by the user
    GISMO_ENSURE( m_ddof[unk].rows() == m_system.colMapper(unk).boundarySize()
                  , //&& m_ddof[unk].cols() == m_pde_ptr->numRhs(),
                  "The Dirichlet DoFs were not provided correctly.");
}


template<class T>
void gsAssembler<T>::computeDirichletDofs(int unk)
{
    //if ddof-size is not set
    //fixme: discuss if this is really the right place for this.
    if(m_ddof.size()==0)
        m_ddof.resize(m_system.numColBlocks());

    if ( m_options.getInt("DirichletStrategy") == dirichlet::nitsche)
        return; // Nothing to compute

    const gsMultiBasis<T> & mbasis = m_bases[m_system.colBasis(unk)];
    const gsDofMapper & mapper =
            dirichlet::elimination == m_options.getInt("DirichletStrategy") ?
        m_system.colMapper(unk) :
        mbasis.getMapper(dirichlet::elimination,
                         static_cast<iFace::strategy>(m_options.getInt("InterfaceStrategy")),
                         m_pde_ptr->bc(), unk);

    //gsDebugVar(m_options.getInt("DirichletAAAStrategy"));
    //gsDebugVar(m_options.getInt("DirichletValues"));

    switch ( m_options.getInt("DirichletValues") )
    {
    case dirichlet::homogeneous:
        // If we have a homogeneous Dirichlet problem fill boundary
        // DoFs with zeros
        m_ddof[unk].setZero(mapper.boundarySize(), m_pde_ptr->numRhs() );
        break;
    case dirichlet::interpolation:
        computeDirichletDofsIntpl(mapper, mbasis,unk);
        break;
    case dirichlet::l2Projection:
        computeDirichletDofsL2Proj(mapper, mbasis,unk);
        break;
    case dirichlet::user :
<<<<<<< HEAD
        m_ddof[unk].setZero(mapper.boundarySize(), m_pde_ptr->numRhs());
        // Assuming that the DoFs are already set by the user
        GISMO_ENSURE( m_ddof[unk].rows() == mapper.boundarySize() &&
                      m_ddof[unk].cols() == m_pde_ptr->numRhs(),
                      "The Dirichlet DoFs are not set.");
        break;
=======
         // Assuming that the DoFs are already set by the user
        GISMO_ENSURE( m_ddof[unk].size() == mapper.boundarySize()*m_pde_ptr->numRhs(), "The Dirichlet DoFs are not set.");
        m_ddof[unk].resize(mapper.boundarySize(), m_pde_ptr->numRhs());
            break;
>>>>>>> 289b0481
    default:
        GISMO_ERROR("Something went wrong with Dirichlet values.");
    }

    // Corner values
    for ( typename gsBoundaryConditions<T>::const_citerator
          it = m_pde_ptr->bc().cornerBegin();
          it != m_pde_ptr->bc().cornerEnd(); ++it )
    {
        if(it->unknown == unk)
        {
            const int i  = mbasis[it->patch].functionAtCorner(it->corner);
            const int ii = mapper.bindex( i , it->patch );
            m_ddof[unk].row(ii).setConstant(it->value);
        }
        else
            continue;

    }
}


// SKleiss: Note that this implementation is not useable for (T)HB-Splines!
//
// 1. Computation of the Dirichlet values explicitly uses gsPointGrid(rr)
// Computing a grid of evaluation points does not make sense for any locally
// refined basis.
// Also, "component(i)" is used.
// I'm afraid this makes sense ONLY FOR TENSOR-PRODUCT bases.
//
// 2. As of now (16.May 2014), the boundaryBasis of (T)HB-spline basis is not
// implemented, as far as I know.
//
// 3. gsInterpolate uses the anchors of the boundary basis.
// With truncated hierarchical B-splines, the use of classical anchors does
// not work, because functions might be truncated to zero at these points.
template<class T> //
void gsAssembler<T>::computeDirichletDofsIntpl(const gsDofMapper & mapper,
                                               const gsMultiBasis<T> & mbasis,
                                               const int unk_)
{
    m_ddof[unk_].resize(mapper.boundarySize(), m_pde_ptr->numRhs() );

    // Iterate over all patch-sides with Dirichlet-boundary conditions
    for ( typename gsBoundaryConditions<T>::const_iterator
          it = m_pde_ptr->bc().dirichletBegin();
          it != m_pde_ptr->bc().dirichletEnd(); ++it )
    {
        //const int unk = it->unknown();
        const int k   = it->patch();
        if(it->unknown()!=unk_)
            continue;
        const gsBasis<T> & basis = mbasis[k];

        // Get dofs on this boundary
        const gsMatrix<unsigned> boundary = basis.boundary(it->side());

        // If the condition is homogeneous then fill with zeros
        if ( it->isHomogeneous() )
        {
            for (index_t i=0; i!= boundary.size(); ++i)
            {
                const int ii= mapper.bindex( boundary.at(i) , k );
                m_ddof[unk_].row(ii).setZero();
            }
            continue;
        }

        // Get the side information
        int dir = it->side().direction( );
        index_t param = (it->side().parameter() ? 1 : 0);

        // Compute grid of points on the face ("face anchors")
        std::vector< gsVector<T> > rr;
        rr.reserve( this->patches().parDim() );

        for ( int i=0; i < this->patches().parDim(); ++i)
        {
            if ( i==dir )
            {
                gsVector<T> b(1);
                b[0] = ( basis.component(i).support() ) (0, param);
                rr.push_back(b);
            }
            else
            {
                rr.push_back( basis.component(i).anchors().transpose() );
            }
        }

        GISMO_ASSERT(it->function()->targetDim() == m_pde_ptr->numRhs(),
                     "Given Dirichlet boundary function does not match problem dimension."
                     <<it->function()->targetDim()<<" != "<<m_pde_ptr->numRhs()<<"\n");

        // Compute dirichlet values
        gsMatrix<T> fpts;
        if ( it->parametric() )
            fpts = it->function()->eval( gsPointGrid<T>( rr ) );
        else
            fpts = it->function()->eval( m_pde_ptr->domain()[it->patch()].eval(  gsPointGrid<T>( rr ) ) );

        // Interpolate dirichlet boundary
        typename gsBasis<T>::uPtr h = basis.boundaryBasis(it->side());
        typename gsGeometry<T>::uPtr geo = h->interpolateAtAnchors(fpts);
        const gsMatrix<T> & dVals =  geo->coefs();

        // Save corresponding boundary dofs
        for (index_t l=0; l!= boundary.size(); ++l)
        {
            const int ii = mapper.bindex( boundary.at(l) , it->patch() );

            m_ddof[unk_].row(ii) = dVals.row(l);
        }
    }
}

template<class T>
void gsAssembler<T>::computeDirichletDofsL2Proj(const gsDofMapper & mapper,
                                                const gsMultiBasis<T> & ,
                                                const int unk_)
{
    m_ddof[unk_].resize( mapper.boundarySize(), m_pde_ptr->numRhs() );

    // Set up matrix, right-hand-side and solution vector/matrix for
    // the L2-projection
    gsSparseEntries<T> projMatEntries;
    gsMatrix<T>        globProjRhs;
    globProjRhs.setZero( mapper.boundarySize(), m_pde_ptr->numRhs() );

    // Temporaries
    gsVector<T> quWeights;

    gsMatrix<T> rhsVals;
    gsMatrix<unsigned> globIdxAct;
    gsMatrix<T> basisVals;

    gsMapData<T> md(NEED_MEASURE);

    // Iterate over all patch-sides with Dirichlet-boundary conditions
    for ( typename gsBoundaryConditions<T>::const_iterator
          iter = m_pde_ptr->bc().dirichletBegin();
          iter != m_pde_ptr->bc().dirichletEnd(); ++iter )
    {
        const int unk = iter->unknown();
        if(unk!=unk_)
            continue;
        const int patchIdx   = iter->patch();
        const gsBasis<T> & basis = (m_bases[unk])[patchIdx];

        const gsGeometry<T> & patch = m_pde_ptr->patches()[patchIdx];

        // Set up quadrature to degree+1 Gauss points per direction,
        // all lying on iter->side() except from the direction which
        // is NOT along the element
        gsGaussRule<T> bdQuRule(basis, 1.0, 1, iter->side().direction());

        // Create the iterator along the given part boundary.
        typename gsBasis<T>::domainIter bdryIter = basis.makeDomainIterator(iter->side());

        for(; bdryIter->good(); bdryIter->next() )
        {
            bdQuRule.mapTo( bdryIter->lowerCorner(), bdryIter->upperCorner(),
                            md.points, quWeights);

            //geoEval->evaluateAt( md.points );
            patch.computeMap(md);

            // the values of the boundary condition are stored
            // to rhsVals. Here, "rhs" refers to the right-hand-side
            // of the L2-projection, not of the PDE.
            rhsVals = iter->function()->eval( m_pde_ptr->domain()[patchIdx].eval( md.points ) );

            basis.eval_into( md.points, basisVals);

            // Indices involved here:
            // --- Local index:
            // Index of the basis function/DOF on the patch.
            // Does not take into account any boundary or interface conditions.
            // --- Global Index:
            // Each DOF has a unique global index that runs over all patches.
            // This global index includes a re-ordering such that all eliminated
            // DOFs come at the end.
            // The global index also takes care of glued interface, i.e., corresponding
            // DOFs on different patches will have the same global index, if they are
            // glued together.
            // --- Boundary Index (actually, it's a "Dirichlet Boundary Index"):
            // The eliminated DOFs, which come last in the global indexing,
            // have their own numbering starting from zero.

            // Get the global indices (second line) of the local
            // active basis (first line) functions/DOFs:
            basis.active_into(md.points.col(0), globIdxAct );
            mapper.localToGlobal( globIdxAct, patchIdx, globIdxAct);

            // Out of the active functions/DOFs on this element, collect all those
            // which correspond to a boundary DOF.
            // This is checked by calling mapper.is_boundary_index( global Index )

            // eltBdryFcts stores the row in basisVals/globIdxAct, i.e.,
            // something like a "element-wise index"
            std::vector<index_t> eltBdryFcts;
            eltBdryFcts.reserve(mapper.boundarySize());
            for( index_t i=0; i < globIdxAct.rows(); i++)
                if( mapper.is_boundary_index( globIdxAct(i,0)) )
                    eltBdryFcts.push_back( i );

            // Do the actual assembly:
            for( index_t k=0; k < md.points.cols(); k++ )
            {
                const T weight_k = quWeights[k] * md.measure(k);

                // Only run through the active boundary functions on the element:
                for( size_t i0=0; i0 < eltBdryFcts.size(); i0++ )
                {
                    // Each active boundary function/DOF in eltBdryFcts has...
                    // ...the above-mentioned "element-wise index"
                    const unsigned i = eltBdryFcts[i0];
                    // ...the boundary index.
                    const unsigned ii = mapper.global_to_bindex( globIdxAct( i ));

                    for( size_t j0=0; j0 < eltBdryFcts.size(); j0++ )
                    {
                        const unsigned j = eltBdryFcts[j0];
                        const unsigned jj = mapper.global_to_bindex( globIdxAct( j ));

                        // Use the "element-wise index" to get the needed
                        // function value.
                        // Use the boundary index to put the value in the proper
                        // place in the global projection matrix.
                        projMatEntries.add(ii, jj, weight_k * basisVals(i,k) * basisVals(j,k));
                    } // for j

                    globProjRhs.row(ii) += weight_k *  basisVals(i,k) * rhsVals.col(k).transpose();

                } // for i
            } // for k
        } // bdryIter
    } // boundaryConditions-Iterator

    gsSparseMatrix<T> globProjMat( mapper.boundarySize(), mapper.boundarySize() );
    globProjMat.setFrom( projMatEntries );
    globProjMat.makeCompressed();

    // Solve the linear system:
    // The position in the solution vector already corresponds to the
    // numbering by the boundary index. Hence, we can simply take them
    // for the values of the eliminated Dirichlet DOFs.
    typename gsSparseSolver<T>::CGDiagonal solver;
    m_ddof[unk_] = solver.compute( globProjMat ).solve ( globProjRhs );

} // computeDirichletDofsL2Proj

template<class T>
void gsAssembler<T>::constructSolution(const gsMatrix<T>& solVector,
                                       gsMultiPatch<T>& result, int unk) const
{
    // we might need to get a result even without having the system ..
    //GISMO_ASSERT(m_dofs == m_rhs.rows(), "Something went wrong, assemble() not called?");

    // fixme: based on \a m_options and \a unk choose the right dof mapper
    const gsDofMapper & mapper = m_system.colMapper(unk);

    result.clear(); // result is cleared first

    /*
    GISMO_ASSERT(solVector.rows() == m_dofs,
                 "The provided solution vector does not match the system."
                 " Expected: "<<mapper.freeSize()<<", Got:"<<solVector.rows() );
    */

    const index_t dim = ( 0!=solVector.cols() ? solVector.cols() :  m_ddof[unk].cols() );

    // to do: test unknown_dim == dim

    gsMatrix<T> coeffs;
    for (index_t p = 0; p < m_pde_ptr->domain().nPatches(); ++p)
    {
        // Reconstruct solution coefficients on patch p
        const int sz  = m_bases[m_system.colBasis(unk)][p].size();
        coeffs.resize(sz, dim);

        for (index_t i = 0; i < sz; ++i)
        {
            if ( mapper.is_free(i, p) ) // DoF value is in the solVector
            {
                coeffs.row(i) = solVector.row( mapper.index(i, p) );
            }
            else // eliminated DoF: fill with Dirichlet data
            {
                coeffs.row(i) = m_ddof[unk].row( mapper.bindex(i, p) ).head(dim);
            }
        }

        result.addPatch( m_bases[m_system.colBasis(unk)][p].makeGeometry( give(coeffs) ) );
    }

    // AM: result topology ?
}

template<class T>
void gsAssembler<T>::constructSolution(const gsMatrix<T>& solVector,
                                       gsMultiPatch<T>& result,
                                       const gsVector<index_t> & unknowns) const
{
    // we might need to get a result even without having the system ..
    //GISMO_ASSERT(m_dofs == m_rhs.rows(), "Something went wrong, assemble() not called?");

    GISMO_ASSERT(solVector.cols()==1, "Vector valued output only works for single rhs");
    unsigned idx;

    const index_t dim = unknowns.rows();

    // fixme: based on \a m_options and \a unk choose the right dof mapper
    std::vector<gsDofMapper> mappers(dim);
    for(index_t unk = 0; unk<dim;++unk)
        mappers[unk] = m_system.colMapper(unknowns[unk]);

    result.clear(); // result is cleared first

    gsMatrix<T> coeffs;
    gsVector<index_t> basisIndices(dim);
    for(index_t unk = 0; unk<dim;++unk)
        basisIndices[unk] = m_system.colBasis(unknowns[unk]);

    for (index_t p = 0; p < m_pde_ptr->domain().nPatches(); ++p)
    {
        const int sz  = m_bases[basisIndices[0]][p].size(); //must be equal for all unk
        coeffs.resize(sz, dim);

        for(index_t unk = 0; unk<dim;++unk)
        {
            // Reconstruct solution coefficients on patch p
            for (index_t i = 0; i < sz; ++i)
            {
                if ( mappers[unk].is_free(i, p) ) // DoF value is in the solVector
                {
                    m_system.mapToGlobalColIndex(i,p,idx,unknowns[unk]);
                    coeffs(i,unk) = solVector(idx,0);
                    // coeffs(i,unk) = solVector(mappers[unk].index(i, p),0);
                }
                else // eliminated DoF: fill with Dirichlet data
                {
                    coeffs(i,unk) = m_ddof[unknowns[unk]](mappers[unk].bindex(i, p),0);
                }
            }
        }
        result.addPatch( m_bases[basisIndices[0]][p].makeGeometry( give(coeffs) ) );
    }

    // AM: result topology ?
}


template<class T>
gsField<T> gsAssembler<T>::constructSolution(const gsMatrix<T>& solVector,
                                                int unk) const
{
    typename gsMultiPatch<T>::Ptr result(new gsMultiPatch<T>);
    constructSolution(solVector,*result, unk);
    return gsField<T>(m_pde_ptr->domain(), result, true);
}


//This silently assumes the same basis for all components
template<class T>
void gsAssembler<T>::updateSolution(const gsMatrix<T>& solVector,
                                    gsMultiPatch<T>& result, T theta) const
{
    // GISMO_ASSERT(m_dofs == m_rhs.rows(), "Something went wrong, assemble() not called?");

    for (index_t p = 0; p < m_pde_ptr->domain().nPatches(); ++p)
    {
        // Update solution coefficients on patch p
        const int sz  = m_bases[0][p].size();

        gsMatrix<T> & coeffs = result.patch(p).coefs();

        for (index_t j = 0; j < m_system.numColBlocks(); ++j)
        {
            const gsDofMapper & mapper = m_system.colMapper(j);
            for (index_t i = 0; i < sz; ++i)
            {
                if ( mapper.is_free(i, p) ) // DoF value is in the solVector
                {
                    coeffs(i,j) += theta* solVector( mapper.index(i, p), 0);
                }
            }
        }
    }
}

}// namespace gismo<|MERGE_RESOLUTION|>--- conflicted
+++ resolved
@@ -266,19 +266,10 @@
         computeDirichletDofsL2Proj(mapper, mbasis,unk);
         break;
     case dirichlet::user :
-<<<<<<< HEAD
-        m_ddof[unk].setZero(mapper.boundarySize(), m_pde_ptr->numRhs());
-        // Assuming that the DoFs are already set by the user
-        GISMO_ENSURE( m_ddof[unk].rows() == mapper.boundarySize() &&
-                      m_ddof[unk].cols() == m_pde_ptr->numRhs(),
-                      "The Dirichlet DoFs are not set.");
-        break;
-=======
          // Assuming that the DoFs are already set by the user
         GISMO_ENSURE( m_ddof[unk].size() == mapper.boundarySize()*m_pde_ptr->numRhs(), "The Dirichlet DoFs are not set.");
         m_ddof[unk].resize(mapper.boundarySize(), m_pde_ptr->numRhs());
             break;
->>>>>>> 289b0481
     default:
         GISMO_ERROR("Something went wrong with Dirichlet values.");
     }
