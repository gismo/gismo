--- conflicted
+++ resolved
@@ -60,11 +60,7 @@
     /// @param pde     Reference to \a gsPde object
     /// @param bc      The boundary condition to be realized
     gsVisitorNitsche(const gsPde<T> & pde, const boundary_condition<T> & bc)
-<<<<<<< HEAD
-        : m_pde(&pde), m_dirdata_ptr( bc.function().get() ), m_penalty(-1), m_side(bc.ps)
-=======
     : m_pde(&pde), m_dirdata_ptr( bc.function().get() ), m_penalty(-1), m_side(bc.ps)
->>>>>>> 711d1377
     { }
 
     /// Default options
