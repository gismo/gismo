/** @file gsExprHelper.h

    @brief Generic expressions helper

    This file is part of the G+Smo library.

    This Source Code Form is subject to the terms of the Mozilla Public
    License, v. 2.0. If a copy of the MPL was not distributed with this
    file, You can obtain one at http://mozilla.org/MPL/2.0/.

    Author(s): A. Mantzaflaris
*/

#pragma once

#include <gsAssembler/gsExpressions.h>
#include <gsUtils/gsThreaded.h>

namespace gismo
{

/**
   Class holding an expression environment
 */
template<class T>
class gsExprHelper
{
private:
    gsExprHelper(const gsExprHelper &);

    gsExprHelper() : m_mirror(nullptr), mesh_ptr(nullptr)
    { mutVar.setData(mutData); }

private:
    typedef std::map<const gsFunctionSet<T>*,util::gsThreaded<gsFuncData<T> > >  FuncData;
    typedef std::map<const gsFunctionSet<T>*,util::gsThreaded<gsMapData<T> > >  MapData;
    typedef std::map<const expr::gsFeVariable<T>*,util::gsThreaded<gsFuncData<T> > >  VarData;

    typedef std::pair<const gsFunctionSet<T>*,util::gsThreaded<gsMapData<T> >*> CFuncKey;
    typedef std::map<CFuncKey,util::gsThreaded<gsFuncData<T> > >  CFuncData;

    typedef typename FuncData::iterator FuncDataIt;
    typedef typename MapData ::iterator MapDataIt;
    typedef typename VarData ::iterator VarDataIt;
    typedef typename CFuncData ::iterator CFuncDataIt;

    util::gsThreaded<gsMatrix<T> > m_points;
    FuncData  m_fdata;
    MapData   m_mdata;
    CFuncData m_cdata;
    VarData   m_vdata;// for BCs etc. //do we need it interfaced?

    memory::shared_ptr<gsExprHelper> m_mirror;
private:

    // mutable pair of variable and data,
    // ie. not uniquely assigned to a gsFunctionSet
    expr::gsFeVariable<T> mutVar ; //ADD: symbol.setSource(.);
    gsFuncData<T>         mutData;
    bool mutParametric;
    const gsMultiBasis<T> * mesh_ptr;

public:
    typedef memory::unique_ptr<gsExprHelper> uPtr;
    typedef memory::shared_ptr<gsExprHelper>  Ptr;

    typedef const expr::gsGeometryMap<T>   geometryMap;
    typedef const expr::gsFeElement<T>     element;
    typedef const expr::gsFeVariable<T>    variable;
    typedef const expr::gsFeSpace<T>       space;
    typedef const expr::gsComposition<T>   composition;
    typedef const expr::gsNullExpr<T>      nullExpr;

private:
    explicit gsExprHelper(gsExprHelper * m)
    : mesh_ptr(m->mesh_ptr) { m_mirror = memory::make_shared_not_owned(m); }

public:

    ~gsExprHelper() { }

    gsMatrix<T> & points() { return m_points; }
    inline gsExprHelper & iface()
    {
        if (nullptr==m_mirror )
            m_mirror = memory::make_shared(new gsExprHelper(this));
        return *m_mirror;
    }

    bool isMirrored() const { return nullptr!=m_mirror; }

    static uPtr make() { return uPtr(new gsExprHelper()); }

    void reset()
    {
        points().clear();
        //mapVar.reset();
    }

    void cleanUp()
    {
        mutData.clear();
    }

    void setMultiBasis(const gsMultiBasis<T> & mesh) { mesh_ptr = &mesh; }

    bool multiBasisSet() { return NULL!=mesh_ptr;}

    const gsMultiBasis<T> & multiBasis()
    {
        GISMO_ASSERT(multiBasisSet(), "Integration elements not set.");
        return *mesh_ptr;
    }

<<<<<<< HEAD
    geometryMap getMap(const gsFunctionSet<T> & mp)
=======
    const gsMultiPatch<T> & multiPatch() const
    {
        GISMO_ASSERT(!m_mdata.empty(), "Geometry map not set.");
        GISMO_ASSERT(nullptr!=dynamic_cast<const gsMultiPatch<T>*>(m_mdata.begin()->first), "Multipatch geometry map not set.");
        return *static_cast<const gsMultiPatch<T>*>(m_mdata.begin()->first);
    }

    const gsMapData<T> & multiPatchData() const
    {
        GISMO_ASSERT(!m_mdata.empty(), "Geometry map not set.");
        return m_mdata.begin()->second;
    }

    geometryMap getMap(const gsFunction<T> & mp)
>>>>>>> b2b0b1ea
    {
        expr::gsGeometryMap<T> gm;
        gm.setSource(mp);
        return gm;
    }

    // geometryMap getMap(const gsMultiPatch<T> & mp)
    // {
    //     expr::gsGeometryMap<T> gm;
    //     gm.setSource(mp);
    //     return gm;
    // }

    expr::gsFeVariable<T> getVar(const gsFunctionSet<T> & mp, index_t dim = 1)
    {
        expr::gsFeVariable<T> var;
        var.setSource(mp);
        var.setDim(dim);
        return var;
    }

    composition getVar(const gsFunctionSet<T> & mp, geometryMap & G)
    {
        expr::gsComposition<T> var(G);
        var.setSource(mp);
        return var;
    }

    expr::gsFeSpace<T> getSpace(const gsFunctionSet<T> & mp, index_t dim = 1)
    {
        expr::gsFeSpace<T> var;
        var.setSource(mp);
        var.setDim(dim);
        return var;
    }

    variable getMutVar() const { return mutVar; }

    void setMutSource(const gsFunction<T> & func, bool param)
    {
        mutVar.setSource(func);
        mutParametric = param;
    }

private:
    template <class E1>
    void _parse(const expr::_expr<E1> & a1)
    {
        a1.parse(*this);
        //a1.print(gsInfo);
    }

    template <class E1, class... Rest>
    void _parse(const expr::_expr<E1> & a1, Rest &... restArgs)
    {
        _parse(a1);
        _parse(restArgs...);
    }

    template<size_t I, typename... Ts>
    void _parse_tuple_i (const std::tuple<Ts...> &tuple)
    {
        std::get<I>(tuple).parse(*this);
        if (I + 1 < sizeof... (Ts))
            _parse_tuple_i<(I+1 < sizeof... (Ts) ? I+1 : I)> (tuple);
    }

    template<typename... Ts>
    void _parse_tuple (const std::tuple<Ts...> &tuple) {_parse_tuple_i<0>(tuple);}
    //template<> void _parse_tuple<> (const std::tuple<> &) { }

public:

    template<class... Ts>
    void parse(const std::tuple<Ts...> &tuple)
    {
#pragma omp single
        {
            m_mdata.clear();
            m_fdata.clear();
            m_vdata.clear();
            m_cdata.clear();

            if (isMirrored())
            {
                m_mirror->m_mdata.clear();
                m_mirror->m_fdata.clear();
                m_mirror->m_vdata.clear();
                m_mirror->m_cdata.clear();
            }
        }//implicit barrier

        _parse_tuple(tuple);

        // Additional evaluation flags
        for (MapDataIt it  = m_mdata.begin(); it != m_mdata.end(); ++it)
            it->second.mine().flags |= SAME_ELEMENT|NEED_ACTIVE;
        for (FuncDataIt it = m_fdata.begin(); it != m_fdata.end(); ++it)
            it->second.mine().flags |= SAME_ELEMENT|NEED_ACTIVE;
        for (VarDataIt it  = m_vdata.begin(); it != m_vdata.end(); ++it)
            it->second.mine().flags |= SAME_ELEMENT|NEED_ACTIVE;
        for (CFuncDataIt it  = m_cdata.begin(); it != m_cdata.end(); ++it)
            it->second.mine().flags |= SAME_ELEMENT|NEED_ACTIVE;

        // gsInfo<< "\nfdata: "<< m_fdata.size()<<"\n";
        // gsInfo<< "mdata: "<< m_mdata.size()<<"\n";
        // gsInfo<< "vdata: "<< m_vdata.size()<<"\n";
        // gsInfo<< "cdata: "<< m_cdata.size()<<std::endl;
    }

//    #ifndef _OPENMP
    template<class... expr>
    void parse(const expr &... args)
    {
#pragma omp single
        {
        m_mdata.clear();
        m_fdata.clear();
        m_vdata.clear();
        m_cdata.clear();
        }//implicit barrier

        #pragma omp single
        {
        m_mdata.clear();
        m_fdata.clear();
        m_vdata.clear();
        m_cdata.clear();
        }//implicit barrier

        _parse(args...);

        // Add initial evaluation flags
        for (MapDataIt it  = m_mdata.begin(); it != m_mdata.end(); ++it)
            it->second.mine().flags |= SAME_ELEMENT|NEED_ACTIVE;
        for (FuncDataIt it = m_fdata.begin(); it != m_fdata.end(); ++it)
            it->second.mine().flags |= SAME_ELEMENT|NEED_ACTIVE;
        for (VarDataIt it  = m_vdata.begin(); it != m_vdata.end(); ++it)
            it->second.mine().flags |= SAME_ELEMENT|NEED_ACTIVE;
        for (CFuncDataIt it  = m_cdata.begin(); it != m_cdata.end(); ++it)
            it->second.mine().flags |= SAME_ELEMENT|NEED_ACTIVE;

        /*
        gsInfo<< "\nfdata: "<< m_fdata.size()<<"\n";
        gsInfo<< "mdata: "<< m_mdata.size()<<"\n";
        gsInfo<< "vdata: "<< m_vdata.size()<<"\n";
        gsInfo<< "cdata: "<< m_cdata.size()<<"\n";
        if (m_mirror)
        {
            gsInfo<< "\nfdata2: "<< iface().m_fdata.size()<<"\n";
            gsInfo<< "mdata2: "  << iface().m_mdata.size()<<"\n";
            gsInfo<< "vdata2: "  << iface().m_vdata.size()<<"\n";
            gsInfo<< "cdata2: "  << iface().m_cdata.size()<<"\n";
        }
        */
    }
//#endif

    void add(const expr::gsGeometryMap<T> & sym)
    {//TODO: inherit gsGeomatryMap from symbol_expr
        GISMO_ASSERT(NULL!=sym.m_fs, "Geometry map "<<&sym<<" is invalid");
#       pragma omp critical (m_mdata_first_touch)
        {
            if (sym.isAcross())
                const_cast<expr::gsGeometryMap<T>&>(sym)
                    .setData(iface().m_mdata[sym.m_fs]);
            else
                const_cast<expr::gsGeometryMap<T>&>(sym)
                    .setData(m_mdata[sym.m_fs]);
        }
    }

    void add(const expr::gsComposition<T> & sym)
    {
        GISMO_ASSERT(NULL!=sym.m_fs, "Composition "<<&sym<<" is invalid");
        add(sym.inner());
        sym.inner().data().flags |= NEED_VALUE;
        auto k = std::make_pair(sym.m_fs,&m_mdata[sym.inner().m_fs]);
        auto it = m_cdata.find(k);
        if (m_cdata.end()==it)
#           pragma omp critical (m_cdata_first_touch)
            const_cast<expr::gsComposition<T>&>(sym)
                .setData(m_cdata[ give(k) ]);
        else
         const_cast<expr::gsComposition<T>&>(sym)
             .setData(m_cdata[ give(k) ]);
    }

    template <class E>
    void add(const expr::symbol_expr<E> & sym)
    {
        //parallel: variables become thread-local
        // for each variable we provide a gsFuncData pointer
        // in the same thread this can be the same ptr (as done now)

        if (NULL!=sym.m_fs)
        {
            if ( 1==sym.m_fs->size() &&
                 sym.m_fs->domainDim()<=sym.m_fs->targetDim() )// map?
            {
                //gsDebug<<"+ Map "<< sym.m_fs <<"\n";
#               pragma omp critical (m_mdata_first_touch)
                const_cast<expr::symbol_expr<E>&>(sym)
                    .setData( m_mdata[sym.m_fs] );
            }
            else
            {
                //gsDebug<<"+ Func "<< sym.m_fs <<"\n";
#               pragma omp critical (m_fdata_first_touch)
                const_cast<expr::symbol_expr<E>&>(sym)
                    .setData( m_fdata[sym.m_fs] );
            }
        }
        else
        {
            gsDebug<<"\ngsExprHelper: Boundary condition is NOT working yet for ["<< sym <<"] \n";
            // eg. mutable var?
        }
    }

    // template <class E>
    // void add(expr::avg_expr<E> & avg)
    // {
    //     // avg(u) * avg(g) // specialize * op ???
    //     // how about nv(.)

    //     // ??mode B11,B12,B21,B22
    //     avg.parse(*this); // pass a state: now you are left/right
    //     // OR
    //     avg.parse(this->iface());
    // }

    void precompute(const index_t patchIndex = 0,
                    boundary::side bs = boundary::none)
    {
        //First compute the maps
        for (MapDataIt it = m_mdata.begin(); it != m_mdata.end(); ++it)
        {
            it->second.mine().points.swap(m_points.mine());//swap
            it->second.mine().side    = bs;
            it->first->function(patchIndex).computeMap(it->second);
            it->second.mine().patchId = patchIndex;
            it->second.mine().points.swap(m_points.mine());
        }

        for (FuncDataIt it = m_fdata.begin(); it != m_fdata.end(); ++it)
        {
            it->first->piece(patchIndex)
                .compute(m_points, it->second);
            it->second.mine().patchId = patchIndex;
        }

        for (VarDataIt it = m_vdata.begin(); it != m_vdata.end(); ++it)
        {
            it->first->source().piece(patchIndex)
                .compute(m_points, it->second);
            it->second.mine().patchId = patchIndex;
        }

        for (CFuncDataIt it = m_cdata.begin(); it != m_cdata.end(); ++it)
        {
            it->first.first->piece(patchIndex)
                .compute(it->first.second->mine().values[0], it->second);
            it->second.mine().patchId = patchIndex;
        }
    }

};//class


} //namespace gismo<|MERGE_RESOLUTION|>--- conflicted
+++ resolved
@@ -112,9 +112,6 @@
         return *mesh_ptr;
     }
 
-<<<<<<< HEAD
-    geometryMap getMap(const gsFunctionSet<T> & mp)
-=======
     const gsMultiPatch<T> & multiPatch() const
     {
         GISMO_ASSERT(!m_mdata.empty(), "Geometry map not set.");
@@ -128,8 +125,7 @@
         return m_mdata.begin()->second;
     }
 
-    geometryMap getMap(const gsFunction<T> & mp)
->>>>>>> b2b0b1ea
+    geometryMap getMap(const gsFunctionSet<T> & mp)
     {
         expr::gsGeometryMap<T> gm;
         gm.setSource(mp);
