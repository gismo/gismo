/** @file gsExpressions.h

    @brief Defines different expressions

    This file is part of the G+Smo library.

    This Source Code Form is subject to the terms of the Mozilla Public
    License, v. 2.0. If a copy of the MPL was not distributed with this
    file, You can obtain one at http://mozilla.org/MPL/2.0/.

    Author(s): A. Mantzaflaris
*/

#pragma once

#include <gsCore/gsFuncData.h>
#include <gsAssembler/gsDirichletValues.h>
#include <gsMSplines/gsMappedBasis.h>


namespace gismo
{

// Adaptor to compute Hessian
template <typename Derived>
void secDerToHessian(const Eigen::DenseBase<Derived> &  secDers,
                     const index_t dim,
                     gsMatrix<typename Derived::Scalar> & hessian)
{
    const index_t sz = dim*(dim+1)/2;
    const gsAsConstMatrix<typename Derived::Scalar>
        ders(secDers.derived().data(), sz, secDers.size() / sz );
    hessian.resize(dim*dim, ders.cols() );

    switch ( dim )
    {
    case 1:
        hessian = secDers.transpose(); //==ders
        break;
    case 2:
        hessian.row(0)=ders.row(0);//0,0
        hessian.row(1)=//1,0
            hessian.row(2)=ders.row(2);//0,1
        hessian.row(3)=ders.row(1);//1,1
        break;
    case 3:
        hessian.row(0)=ders.row(0);//0,0
        hessian.row(3)=//0,1
            hessian.row(1)=ders.row(3);//1,0
        hessian.row(6)=//0,2
            hessian.row(2)=ders.row(4);//2,0
        hessian.row(4)=ders.row(1);//1,1
        hessian.row(7)=//1,2
            hessian.row(5)=ders.row(5);//2,1
        hessian.row(8)=ders.row(2);//2,2
        break;
    default:
        break;
    }
}

/// Struct containing information for matrix assembly
template<class T> struct gsFeSpaceData
{
    gsFeSpaceData(const gsFunctionSet<T> & _fs, index_t _dim, index_t _id):
    fs(&_fs), dim(give(_dim)), id(give(_id)) { }

    const gsFunctionSet<T> * fs;
    index_t dim, id;
    gsDofMapper mapper;
    gsMatrix<T> fixedDofs;
    index_t cont; //int. coupling

    bool valid() const
    {
        GISMO_ASSERT(nullptr!=fs, "Invalid pointer.");
        return static_cast<size_t>(fs->size()*dim)==mapper.mapSize();
    }

    void init()
    {
        GISMO_ASSERT(nullptr!=fs, "Invalid pointer.");
        if (const gsMultiBasis<T> * mb =
            dynamic_cast<const gsMultiBasis<T>*>(fs) )
            mapper = gsDofMapper(*mb, dim );
        else if (const gsBasis<T> * b =
                 dynamic_cast<const gsBasis<T>*>(fs) )
            mapper = gsDofMapper(*b, dim );
        mapper.finalize();
        fixedDofs.clear();
        cont = -1;
    }
};

// Forward declaration in gismo namespace
template<class T> class gsExprHelper;

/** @namespace gismo::expr

    @brief
    This namespace contains expressions used for FE computations

    \ingroup Assembler
*/
namespace expr
{

template <class E> struct is_arithmetic{enum{value=0};};
template <> struct is_arithmetic<real_t>{enum{value=1};};
template <typename E, bool = is_arithmetic<E>::value >
class _expr {using E::GISMO_ERROR_expr;};

template<class T> class gsFeSpace;
template<class T> class gsFeVariable;
template<class T> class gsFeSolution;
template<class E> class symm_expr;
template<class E> class symmetrize_expr;
template<class E> class normalized_expr;
template<class E> class trace_expr;
template<class E> class integral_expr;
template<class E> class adjugate_expr;
template<class E> class norm_expr;
template<class E> class sqNorm_expr;
template<class E> class det_expr;
template<class E> class value_expr;
template<class E> class asdiag_expr;
template<class E> class max_expr;
template<class E> class rowsum_expr;
template<class E> class colsum_expr;
template<class E> class col_expr;
template<class T> class meas_expr;
template<class E> class inv_expr;
template<class E, bool cw = false> class tr_expr;
template<class E> class cb_expr;
template<class E> class abs_expr;
template<class E> class pow_expr;
template<class E> class sign_expr;
template<class E> class ppart_expr;
template<class T> class cdiam_expr;
template<class E> class temp_expr;
template<class E1, class E2, bool = E1::ColBlocks && !E1::ScalarValued && !E2::ScalarValued> class mult_expr
{using E1::GISMO_ERROR_mult_expr_has_invalid_template_arguments;};

// Call as pow(a,b)
template<class E> pow_expr<E>
pow(_expr<E> const& u, real_t q) { return pow_expr<E>(u,q); }

/*
  Traits class for expressions
*/
template <typename E> struct expr_traits
{
public:
//    typedef typename E::Scalar Scalar;
    typedef real_t Scalar;//todo
    typedef const E Nested_t;
};

#  define Temporary_t typename util::conditional<ScalarValued,Scalar,   \
        typename gsMatrix<Scalar>::Base >::type
#if __cplusplus >= 201402L || _MSVC_LANG >= 201402L // c++14
#  define MatExprType  auto
#  define AutoReturn_t auto
//note: in c++11 auto-return requires -> decltype(.)
#else // 199711L, 201103L
#  define MatExprType typename gsMatrix<real_t>::constRef
#  define AutoReturn_t typename util::conditional<ScalarValued,real_t,MatExprType>::type
#endif

/**
   \brief Base class for all expressions
*/
template <typename E>
class _expr<E, false>
{
protected://private:
    _expr(){}
    _expr(const _expr&) { }
public:
    // Defined in derived classes: enum { Space, ScalarValued, ColBlocks }
    // - ScalarValued: 0 is a scalar (must have Space=0),1 one denotes gsMatrix
    // - ColBlocks: the expression stacks matrices per basis function
    // - Space: 0: not a trial nor a test object (eg. normal vector, force function)
    //          1: a test object  (essentially a right-hand side vector expression)
    //          2: a trial object
    //          3: a trial+trial object (essentially a matrix expression)

    typedef typename expr_traits<E>::Nested_t Nested_t;
    typedef typename expr_traits<E>::Scalar   Scalar;

    /// Prints the expression as a string to \a os
    void print(std::ostream &os) const
    {
        //gsInfo<<"\n Space="<<E::Space<<", ScV="<<E::ScalarValued<<", ColBlocks="<<E::ColBlocks<<"\n";
        static_cast<E const&>(*this).print(os);
        os<<"\n";
        /*
          std::string tmp(__PRETTY_FUNCTION__);
          tmp.erase(0,74);
          tmp.erase(tmp.size()-42,42);
          size_t pos = 0;
          while((pos=tmp.find(", false",0))!=std::string::npos) tmp.erase(pos,7);
          while((pos=tmp.find(", true",0))!=std::string::npos) tmp.erase(pos,6);
          while((pos=tmp.find("gismo::expr::",0))!=std::string::npos) tmp.erase(pos,13);
          while((pos=tmp.find("_expr",0))!=std::string::npos) tmp.erase(pos,5);
          while((pos=tmp.find("<double>",0))!=std::string::npos) tmp.erase(pos,8);
          // while((pos=tmp.find("<long double>",0))!=std::string::npos) tmp.erase(pos,13);
          // while((pos=tmp.find("<float>",0))!=std::string::npos) tmp.erase(pos,7);
          tmp.erase(std::remove_if(tmp.begin(),tmp.end(),::isspace),tmp.end());
          os<<tmp<<"\n";
        */
    }

    std::ostream & printDetail(std::ostream &os) const
    {
        os << (isVectorTr() ? "VectorTr " :
               (isVector() ? "Vector " :
                (isMatrix() ? "Matrix " :
                 "Scalar ") ) )
           <<"expression of size "<< rows() // bug: this might be invalid if unparsed
           << " x "<<cols()<<"\n";
        print(os);
        return os;
    }

    /// Evaluates the expression at evaluation point indexed by \a k
    MatExprType eval(const index_t k) const
    { return static_cast<E const&>(*this).eval(k); }

    /// Returns the transpose of the expression
    tr_expr<E> tr() const
    { return tr_expr<E,false>(static_cast<E const&>(*this)); }

    /// Returns the coordinate-wise transpose of the expression
    tr_expr<E,true> cwisetr() const
    { return tr_expr<E,true>(static_cast<E const&>(*this)); }

    /// Returns the puts the expression to colBlocks
    cb_expr<E> cb() const
    { return cb_expr<E>(static_cast<E const&>(*this)); }

    /// Returns the sign of the expression
    sign_expr<E> sgn(Scalar tolerance=0) const
    { return sign_expr<E>(static_cast<E const&>(*this), tolerance); }

    /// Returns the expression's positive part
    ppart_expr<E> ppart() const
    { return ppart_expr<E>(static_cast<E const&>(*this)); }

    /// Returns the expression's negative part
    mult_expr<real_t, ppart_expr<mult_expr<double,E,false>> , false> 
    npart() const { return -1* ( -(*this) ).ppart() ; }

    /// Returns an evaluation of the (sub-)expression in temporary memory
    temp_expr<E> temp() const
    { return temp_expr<E>(static_cast<E const&>(*this)); }

    /// Returns the inverse of the expression (for matrix-valued expressions)
    inv_expr<E> const inv() const
    { return inv_expr<E>(static_cast<E const&>(*this)); }

    /// Returns the trace of the expression (for matrix-valued expressions)
    trace_expr<E> trace() const
    { return trace_expr<E>(static_cast<E const&>(*this)); }

    /// Returns the adjugate of the expression (for matrix-valued expressions)
    adjugate_expr<E> adj() const
    { return adjugate_expr<E>(static_cast<E const&>(*this)); }

    /// Returns the Euclidean norm of the expression
    norm_expr<E> norm() const
    { return norm_expr<E>(static_cast<E const&>(*this)); }

    /// Returns the vector normalized to unit length
    normalized_expr<E> normalized() const
    { return normalized_expr<E>(static_cast<E const&>(*this)); }

    /// Returns the determinant of the expression
    det_expr<E> det() const
    { return det_expr<E>(static_cast<E const&>(*this)); }

    /// Returns the squared Euclidean norm of the expression
    sqNorm_expr<E> sqNorm() const
    { return sqNorm_expr<E>(static_cast<E const&>(*this)); }

    /// Returns the square root of the expression (component-wise)
    mult_expr<E,E,0> (sqr)() const { return (*this)*(*this); }

    symm_expr<E> symm() const
    { return symm_expr<E>(static_cast<E const&>(*this)); }

    symmetrize_expr<E> symmetrize() const
    { return symmetrize_expr<E>(static_cast<E const&>(*this)); }

    /// For matrix-valued expressions which are actually 1x1 matrix,
    /// returns a scalar valued expression
    value_expr<E> val() const
    { return value_expr<E>(static_cast<E const&>(*this)); }

    /// Returns a diagonal matrix expression of the vector expression
    asdiag_expr<E> asDiag() const
    { return asdiag_expr<E>(static_cast<E const&>(*this)); }

    /// Returns the rowSum of a matrix
    max_expr<E> max() const
    { return max_expr<E>(static_cast<E const&>(*this)); }

    /// Returns the rowSum of a matrix
    rowsum_expr<E> rowSum() const
    { return rowsum_expr<E>(static_cast<E const&>(*this)); }

    /// Returns the colSum of a matrix
    colsum_expr<E> colSum() const
    { return colsum_expr<E>(static_cast<E const&>(*this)); }

    col_expr<E> operator[](const index_t i) const
    { return col_expr<E>(static_cast<E const&>(*this),i); }

    /// Returns the row-size of the expression
    index_t rows() const
    { return static_cast<E const&>(*this).rows(); }

    /// Returns the column-size of the expression
    index_t cols() const
    { return static_cast<E const&>(*this).cols(); }

    index_t cardinality() const
    { return static_cast<E const&>(*this).cardinality_impl(); }

    static index_t cardinality_impl() { return 1; }

    ///\brief Returns true iff the expression is scalar-valued.
    /// \note This is a runtime check, for compile-time check use E::ScalarValued
    bool isScalar() const { return rows()*cols()<=1; } //!rowSpan && !colSpan

    static bool isVector  () { return 1==E::Space; }
    static bool isVectorTr() { return 2==E::Space; }
    static bool isMatrix  () { return 3==E::Space; }

    ///\brief Parse the expression and discover the list of evaluation
    ///sources, also sets the required evaluation flags
    void parse(gsExprHelper<Scalar> & evList) const
    { static_cast<E const&>(*this).parse(evList); }

    template<class op> void apply(op & _op) const
    { static_cast<E const&>(*this).apply(_op); }

    /// Returns the space that is found on the left-most of the
    /// expression
    const gsFeSpace<Scalar> & rowVar() const
    {
        // assert ValueType!=0
        return static_cast<E const&>(*this).rowVar();
    }

    /// Returns the space that is found on the right-most of
    /// the expression
    const gsFeSpace<Scalar> & colVar() const
    {
        // assert ValueType==2
        return static_cast<E const&>(*this).colVar();
    }

    // Overload conversions, eg. converts _expr<mult_expr> to
    // mult_expr.
    operator E&()             { return static_cast<      E&>(*this); }
    operator E const&() const { return static_cast<const E&>(*this); }

    E const & derived() const { return static_cast<const E&>(*this); }
};

/// Stream operator for expressions
template <typename E>
std::ostream &operator<<(std::ostream &os, const _expr<E> & b)
{b.print(os); return os; }

/*
  Null expression is a compatibility expression invalid at runtime
*/
template<class T>
class gsNullExpr : public _expr<gsNullExpr<T> >
{
public:

    operator const gsFeSpace<T> & () const
    {
        static gsFeSpace<T> vv(-1);
        return vv;
    }

    typedef T Scalar;
    gsMatrix<T> eval(const index_t) const { GISMO_ERROR("gsNullExpr"); }
    inline index_t rows() const { GISMO_ERROR("gsNullExpr"); }
    inline index_t cols() const { GISMO_ERROR("gsNullExpr"); }
    void parse(gsExprHelper<T> &) const { }

    const gsFeSpace<T> & rowVar() const { GISMO_ERROR("gsNullExpr"); }
    const gsFeSpace<T> & colVar() const { GISMO_ERROR("gsNullExpr"); }

    void print(std::ostream &os) const { os << "NullExpr"; }

    static const gsNullExpr & get()
    {
        static gsNullExpr o;
        return o;
    }
//private:
    gsNullExpr() {}
};


template<class E>
class symbol_expr : public _expr<E>
{
public:
    typedef typename expr_traits<E>::Scalar Scalar;

    friend class gismo::gsExprHelper<Scalar>;
protected:
    const gsFunctionSet<Scalar> * m_fs; ///< Evaluation source for this FE variable
    const gsFuncData<Scalar>    * m_fd; ///< Temporary variable storing flags and evaluation data
    index_t m_d;                   ///< Dimension of this (scalar or vector) variable
    bool m_isAcross; ///< true when this expression is evaluated across an interface

public:

    /// Returns whether this expression is evaluated across an interface
    bool isAcross() const { return m_isAcross; }

    E right() const
    {
        E ac(this->derived());
        ac.m_fs = m_fs;//needed?
        ac.m_isAcross = true;
        return ac;
    }

    E left() const
    {
        E ac(this->derived());
        ac.m_fs = m_fs;
        ac.m_isAcross = false;
        return ac;
    }

    /// Returns the function source
    const gsFunctionSet<Scalar> & source() const {return *m_fs;}

    /// Returns the function data
    const gsFuncData<Scalar> & data() const
    {
        GISMO_ASSERT(NULL!=m_fd, "FuncData member not registered "<<this<<"/"<< m_fs);
        return *m_fd;
    }

    // used by FeSpace, FeVariable, ..
    void parse(gsExprHelper<Scalar> & evList) const
    {
        evList.add(*this);
        this->m_fd->flags |= NEED_VALUE | NEED_ACTIVE;
    }

    index_t cardinality_impl() const
    {
        GISMO_ASSERT(this->data().actives.rows()!=0,"Cardinality depends on the NEED_ACTIVE flag");
        return m_d * this->data().actives.rows();
    }

    //public for now due to Bc
    void setSource(const gsFunctionSet<Scalar> & fs) { m_fs = &fs;}

private:
    void setData(const gsFuncData<Scalar> & val) { m_fd = &val;}
    void setDim(index_t _d) { m_d = _d; }
    void clear() { m_fs = NULL; }

protected:
    explicit symbol_expr(index_t _d)
    : m_fs(NULL), m_fd(NULL), m_d(_d), m_isAcross(false) { }

public:
    bool isValid() const { return NULL!=m_fd && NULL!=m_fs; }

    // component
    // expr comp(const index_t i) const { return comp_expr<Scalar>(*this,i); }
    // eval(k).col(i)

    // The evaluation return rows for (basis) functions and columns
    // for (coordinate) components
    MatExprType eval(const index_t k) const
    { return m_fd->values[0].col(k).blockDiag(m_d); } //!!
    //{ return m_fd->values[0].col(k); }

    const gsFeSpace<Scalar> & rowVar() const {return gsNullExpr<Scalar>::get();}
    const gsFeSpace<Scalar> & colVar() const {return gsNullExpr<Scalar>::get();}

    index_t rows() const
    {
        GISMO_ASSERT(NULL!=m_fs, "FeVariable: Function source not registered");
        return m_fs->targetDim();
    }

    index_t cols() const { return m_d; }

    void print(std::ostream &os) const { os << "u"; }

public:

    /// Returns the vector dimension of the FE variable
    index_t dim() const { return m_d;}

    /// Returns the target dimension of the FE variable
    /// before vector-replication
    index_t targetDim() const { return m_fs->targetDim(); }

    /// Returns the parameter domain dimension the FE variable
    index_t parDim() const { return m_fs->domainDim(); }

    index_t cSize()  const
    {
        GISMO_ASSERT(0!=m_fd->values[0].size(),"Probable error.");
        return m_fd->values[0].rows();
    } // coordinate size
};

/*
  Column expression
*/
template<class E>
class col_expr : public _expr<col_expr<E> >
{
    typename E::Nested_t _c;
    const index_t _i;
public:
    typedef typename E::Scalar Scalar;
    typedef const col_expr<E> Nested_t;

    enum { Space = E::Space, ScalarValued = 0, ColBlocks = 0 };

    col_expr(const E & c, const index_t i) : _c(c), _i(i) { }

public:

    //ConstColXpr
    inline MatExprType eval(const index_t k) const { return _c.eval(k).col(_i); }

    index_t rows() const { return _c.rows(); }
    index_t cols() const { return 1; }
    void parse(gsExprHelper<Scalar> & evList) const { _c.parse(evList); }

    const gsFeSpace<Scalar> & rowVar() const { return _c.rowVar(); }
    const gsFeSpace<Scalar> & colVar() const { return _c.colVar(); }

    void print(std::ostream &os) const { os<<_c<<"["<<_i<<"]"; }
};

/*
  Expression for a constant value
*/
template<class T>
class _expr<T, true> : public _expr<_expr<T> >
{
    const T _c;
public:
    typedef T Scalar;
    typedef const _expr<T> Nested_t;

    explicit _expr(Scalar c) : _c(give(c)) { }

public:
    enum {Space = 0, ScalarValued = 1, ColBlocks= 0};

    inline Scalar eval(const index_t ) const { return _c; }

    inline _expr val() const { return *this; }
    index_t rows() const { return 0; }
    index_t cols() const { return 0; }
    void parse(gsExprHelper<Scalar> &) const { }

    const gsFeSpace<T> & rowVar() const { return gsNullExpr<T>::get(); }
    const gsFeSpace<T> & colVar() const { return gsNullExpr<T>::get(); }

    void print(std::ostream &os) const { os<<_c; }
};

/*
  Geometry map expression
*/
template<class T>
class gsGeometryMap : public _expr<gsGeometryMap<T> >
{
    const gsFunctionSet<T> * m_fs; ///< Evaluation source for this geometry map
    const gsMapData<T>     * m_fd; ///< Temporary variable storing flags and evaluation data
    //index_t d, n;

    bool m_isAcross; ///< true when the patch evaluated is across an interface

public:
    enum {Space = 0, ScalarValued= 0, ColBlocks= 0};

    bool isAcross() const { return m_isAcross; }

    gsGeometryMap right() const
    {
        gsGeometryMap ac;
        ac.m_fs = m_fs;
        ac.m_isAcross = true;
        return ac;
    }

    gsGeometryMap left() const
    {
        gsGeometryMap ac;
        ac.m_fs = m_fs;
        ac.m_isAcross = false;
        return ac;
    }

    /// Returns the function source
    const gsFunctionSet<T> & source() const {return *m_fs;}

    /// Returns the function data
    const gsMapData<T> & data() const
    {
        GISMO_ASSERT(NULL!=m_fd, "gsGeometryMap: invalid data "<< m_fs <<","<<m_fd);
        return *m_fd;
    }

    index_t targetDim() const { return m_fs->targetDim();}

    void deformBy( const gsFeSolution<T> & deformation) const
    {
        const gsMatrix<T> &defVector = deformation.coefs();
        const index_t dim = m_fs->domainDim();

        const gsMultiBasis<T> & mb = static_cast<const gsMultiBasis<T>&>(deformation.space().source());
        const gsMultiPatch<T> & mp = static_cast<const gsMultiPatch<T>&>(*this->m_fs );
        GISMO_ASSERT( dynamic_cast<const gsMultiBasis<T>*>(&deformation.space().source()), "error");
        GISMO_ASSERT( dynamic_cast<const gsMultiPatch<T>*>( this->m_fs), "error");

        // For every patch of the MultiPatch
        for ( index_t p=0; p < mp.nPatches(); p++ )
        {
            // Get the patch's coefficients
            gsMatrix<T> &result = mp.patch(p).coefs();

            // Number of basis functions of patch with index p
            const index_t sz  = mb[p].size();

            // For all components
            for (index_t c = 0; c!=dim; c++)
            {
                // loop over all basis functions (even the eliminated ones)
                for (index_t i = 0; i < sz; ++i)
                {
                    const int ii = deformation.mapper().index(i, p, c);
                    if ( deformation.mapper().is_free_index(ii) ) // DoF value is in the defVector
                    {
                        result(i,c) += defVector.at(ii);
                    }

                }
            }
        }
    }
public:
    typedef T Scalar;

    friend class gismo::gsExprHelper<Scalar>;

    void print(std::ostream &os) const { os << "G"; }

    auto eval(const index_t k) const -> decltype(m_fd->values[0].col(k))
    { return m_fd->values[0].col(k); }

protected:

    gsGeometryMap() : m_fs(NULL), m_fd(NULL), m_isAcross(false) { }

    void setSource(const gsFunctionSet<Scalar> & fs) { m_fs = &fs;}
    void setData(const gsMapData<Scalar> & val) { m_fd = &val;}

public:

    index_t rows() const { return m_fs->targetDim(); }
    index_t cols() const { return 1; }

    const gsFeSpace<T> & rowVar() const { return gsNullExpr<T>::get(); }
    const gsFeSpace<T> & colVar() const { return gsNullExpr<T>::get(); }

    void parse(gsExprHelper<Scalar> & evList) const
    {
        evList.add(*this);
        m_fd->flags |= NEED_VALUE;
    }
};

// Traits for gsGeometryMap
template <typename T>  struct expr_traits<gsGeometryMap<T> >
{
    typedef T Scalar;
    typedef const gsGeometryMap<T> Nested_t; // nesting without ref!
};

/*
  Expression for the measure of a geometry map
*/
template<class T>
class meas_expr : public _expr<meas_expr<T> >
{
    typename gsGeometryMap<T>::Nested_t _G;

public:
    enum {Space = 0, ScalarValued = 1, ColBlocks = 0};

    typedef T Scalar;

    meas_expr(const gsGeometryMap<T> & G) : _G(G) { }

    T eval(const index_t k) const
    {
        return _G.data().measures.at(k);
    }

    index_t rows() const { return 0; }
    index_t cols() const { return 0; }
    void parse(gsExprHelper<Scalar> & evList) const
    {
        evList.add(_G);
        _G.data().flags |= NEED_MEASURE;
    }

    const gsFeSpace<T> & rowVar() const { return gsNullExpr<T>::get(); }
    const gsFeSpace<T> & colVar() const { return gsNullExpr<T>::get(); }

    void print(std::ostream &os) const { os << "meas("; _G.print(os); os <<")"; }
};


/*
  An element object collecting relevant expressions
*/
template<class T>
class gsFeElement
{
    friend class cdiam_expr<T>;

    const gsDomainIterator<T> * m_di; ///< Pointer to the domain iterator

    const gsVector<T> * m_weights;
    //const gsMatrix<T> * m_points;

    gsFeElement(const gsFeElement &);
public:
    typedef T Scalar;

    gsFeElement() : m_di(NULL), m_weights(nullptr) { }

    void set(const gsDomainIterator<T> & di, const gsVector<T> & weights)
    { m_di = &di, m_weights = &weights; }

    bool isValid() const { return nullptr!=m_weights; }

    const gsVector<T> & weights() const {return *m_weights;}

    template<class E>
    integral_expr<E> integral(const _expr<E>& ff) const
    { return integral_expr<E>(*this,ff); }

    typedef integral_expr<T> AreaRetType;
    AreaRetType area() const
    { return integral(_expr<T,true>(1)); }

    typedef integral_expr<meas_expr<T> > PHAreaRetType;
    /// The diameter of the element on the physical space
    PHAreaRetType area(const gsGeometryMap<Scalar> & _G) const
    { return integral(meas_expr<T>(_G)); }

    typedef pow_expr<integral_expr<T> > DiamRetType;
    /// The diameter of the element (on parameter space)
    DiamRetType diam() const //-> int(1)^(1/d)
    { return pow(integral(_expr<T,true>(1)),(T)(1)/(T)(2)); }

    typedef pow_expr<integral_expr<meas_expr<T> > > PHDiamRetType;
    /// The diameter of the element on the physical space
    PHDiamRetType diam(const gsGeometryMap<Scalar> & _G) const
    { return pow(integral(meas_expr<T>(_G)),(T)(1)/(T)(2)); }

    //const gsMatrix<T> points() const {return pts;}

    //index_t dim() { return di->
    
    void print(std::ostream &os) const { os << "e"; }

    void parse(gsExprHelper<T> & evList) const
    {
        GISMO_ERROR("EL");
        evList.add(*this);
        this->data().flags |= NEED_VALUE;
    }
};

/**
   An expression of the element diameter
*/
template<class E>
class integral_expr : public _expr<integral_expr<E> >
{
public:
    //typedef typename E::Scalar Scalar;
    typedef real_t Scalar;
    mutable Scalar m_val;
private:
    const gsFeElement<Scalar> & _e; ///<Reference to the element
    typename _expr<E>::Nested_t _ff;
public:
    enum {Space= 0, ScalarValued= 1, ColBlocks = 0};

    integral_expr(const gsFeElement<Scalar> & el, const _expr<E> & u)
    : m_val(-1), _e(el), _ff(u) { }

    const Scalar & eval(const index_t k) const
    {
        GISMO_ENSURE(_e.isValid(), "Element is valid within integrals only.");
        // if (0==k)
        {
            const Scalar * w = _e.weights().data();
            m_val = (*w) * _ff.val().eval(0);
            for (index_t j = 1; j != _e.weights().rows(); ++j)
                m_val += (*(++w)) * _ff.val().eval(j);
        }
        return m_val;
    }

    inline const integral_expr<E> & val() const { return *this; }
    inline index_t rows() const { return 0; }
    inline index_t cols() const { return 0; }
    void parse(gsExprHelper<Scalar> & evList) const
    {
        _ff.parse(evList);
    }

    const gsFeSpace<Scalar> & rowVar() const { return gsNullExpr<Scalar>::get(); }
    const gsFeSpace<Scalar> & colVar() const { return gsNullExpr<Scalar>::get(); }

    void print(std::ostream &os) const
    {
        os << "integral(";
        _ff.print(os);
        os <<")";
    }
};

/*
  template<class T>
  class parNv_expr : public _expr<parNv_expr<T> >
  {
  const gsFeElement<T> & _e;
  public:
  typedef T Scalar;

  enum {ScalarValued = 1};

  explicit parNv_expr(const gsFeElement<T> & el) : _e(el) { }

  T eval(const index_t k) const { return _e.m_di->getCellSize(); }

  inline cdiam_expr<T> val() const { return *this; }
  inline index_t rows() const { return 0; }
  inline index_t cols() const { return 0; }
  void parse(gsExprHelper<Scalar> &) const { }
  const gsFeVariable<T> & rowVar() const { gsNullExpr<Scalar>::get(); }
  const gsFeVariable<T> & colVar() const { gsNullExpr<Scalar>::get(); }

  void print(std::ostream &os) const
  { os << "diam(e)"; }
  };
*/

template <typename T>
struct expr_traits<gsFeVariable<T> >
{
    typedef T Scalar;
    typedef const gsFeVariable<T> Nested_t;
};

/**
   Expression for finite element variables or PDE coefficient functionals.
   This can be e.g. a diffusion coefficient, or an isogeometric function.
*/
template<class T>
class gsFeVariable  : public symbol_expr< gsFeVariable<T> >
{
    friend class gismo::gsExprHelper<T>;
    typedef symbol_expr< gsFeVariable<T> > Base;
protected:
    explicit gsFeVariable(index_t _d = 1) : Base(_d) { }
public:
    enum {Space = 0, ScalarValued = 0, ColBlocks = 0};
};

template<class T>
class gsComposition : public symbol_expr< gsComposition<T> >
{ //comp(f,G)
    friend class gismo::gsExprHelper<T>;
    typedef symbol_expr< gsComposition<T> > Base;
    typename gsGeometryMap<T>::Nested_t _G;
protected:
    explicit gsComposition(const gsGeometryMap<T> & G, index_t _d = 1)
    : Base(_d), _G(G) { }
public:
    enum {Space = 0, ScalarValued= 0, ColBlocks= 0};

    typename gsMatrix<T>::constColumn
    eval(const index_t k) const { return this->m_fd->values[0].col(k); }

    const gsGeometryMap<T> & inner() const { return _G;};

    void parse(gsExprHelper<T> & evList) const
    {
        //evList.add(_G); //done in gsExprHelper
        evList.add(*this);
        this->data().flags |= NEED_VALUE|NEED_ACTIVE;
        //_G.data().flags  |= NEED_VALUE; //done in gsExprHelper
    }
};


/**
   Expression for finite element variable in an isogeometric function
   space

   This corresponds to an FE variable that
   belongs to an isogeometric function space
*/
template<class T>
class gsFeSpace :public symbol_expr< gsFeSpace<T> >
{
    friend class gsNullExpr<T>;

protected:
    typedef symbol_expr< gsFeSpace<T> > Base;

    // contains id, mapper, fixedDofs, etc
    gsFeSpaceData<T> * m_sd;

public:
    enum{Space = 1, ScalarValued=0, ColBlocks=0};// test space

    typedef const gsFeSpace Nested_t; //no ref

    typedef T Scalar;

    const gsFeSpace<T> & rowVar() const {return *this;}

    gsDofMapper & mapper()
    {
        GISMO_ASSERT(NULL!=m_sd, "Space/mapper not properly initialized.");
        return m_sd->mapper;
    }

    const gsDofMapper & mapper() const
    {return const_cast<gsFeSpace*>(this)->mapper();}

    inline const gsMatrix<T> & fixedPart() const {return m_sd->fixedDofs;}
    gsMatrix<T> & fixedPart() {return m_sd->fixedDofs;}

    index_t   id() const { return (m_sd ? m_sd->id : -101); }
    void setSpaceData(gsFeSpaceData<T>& sd) {m_sd = &sd;}

    index_t   interfaceCont() const {return m_sd->cont;}
    index_t & setInterfaceCont(const index_t _r) const
    {
        GISMO_ASSERT(_r>-2 && _r<1, "Invalid or not implemented (r="<<_r<<").");
        return m_sd->cont = _r;
    }

    gsFeSolution<T> function(const gsMatrix<T>& solVector) const
    { return gsFeSolution<T>(*this); }

    void getCoeffs(const gsMatrix<T>& solVector, gsMatrix<T> & result,
                   const index_t p = 0) const
    {
        const index_t dim = this->dim();

        const gsMultiBasis<T> & mb = static_cast<const gsMultiBasis<T>&>(this->source());
        GISMO_ASSERT( dynamic_cast<const gsMultiBasis<T>*>(&this->source()), "error");

        // Reconstruct solution coefficients on patch p
        const index_t sz  = mb[p].size();
        result.resize(sz, dim!=1 ? dim : solVector.cols()); // (!)

        for (index_t c = 0; c!=dim; c++) // for all components
        {
            // loop over all basis functions (even the eliminated ones)
            for (index_t i = 0; i < sz; ++i)
            {
                const int ii = m_sd->mapper.index(i, p, c);
                if ( m_sd->mapper.is_free_index(ii) ) // DoF value is in the solVector
<<<<<<< HEAD
                    // result.row(i) = solVector.row(ii);
                    result(i,c) = solVector.at(ii);
=======
                  for(index_t s = 0; s != solVector.cols(); ++s )
                    result(i,c+s) = solVector(ii,s); //assume dim==1 xor solVector.cols()==1
>>>>>>> 8d939f50
                else // eliminated DoF: fill with Dirichlet data
                {
                    result(i,c) =  m_sd->fixedDofs.at( m_sd->mapper.global_to_bindex(ii) );
                }
            }
        }
    }

    // space restrictTo(boundaries);
    // space restrictTo(bcRefList domain);

    void setupMapper(gsDofMapper dofsMapper) const
    {
        GISMO_ASSERT( dofsMapper.isFinalized(), "The provided dof-mapper is not finalized.");
        GISMO_ASSERT( dofsMapper.mapSize()==static_cast<size_t>(this->source().size()*dofsMapper.numComponents()), "The dof-mapper is not consistent: mapSize()="<<dofsMapper.mapSize()<<"!="<<static_cast<size_t>(this->source().size())<<"=this->source().size()");
        m_sd->mapper = give(dofsMapper);
    }

    void setup(const index_t _icont = -1) const
    {
        this->setInterfaceCont(_icont);
        m_sd->mapper = gsDofMapper();

        if (const gsMultiBasis<T> * mb =
            dynamic_cast<const gsMultiBasis<T>*>(&this->source()) )
        {
            m_sd->mapper = gsDofMapper(*mb, this->dim() );
            //m_mapper.init(*mb, this->dim()); //bug
            if ( 0==this->interfaceCont() ) // Conforming boundaries ?
            {
                for ( gsBoxTopology::const_iiterator it = mb->topology().iBegin();
                      it != mb->topology().iEnd(); ++it )
                {
                    mb->matchInterface(*it, m_sd->mapper);
                }
            }
        }

        if (const gsMappedBasis<2,T> * mb =
            dynamic_cast<const gsMappedBasis<2,T>*>(&this->source()) )
        {
            m_sd->mapper.setIdentity(mb->nPatches(), mb->size() , this->dim());
        }

        m_sd->mapper.finalize();
    }

    void setup(const gsBoundaryConditions<T> & bc, const index_t dir_values,
               const index_t _icont = -1) const
    {
        this->setInterfaceCont(_icont);
        m_sd->mapper = gsDofMapper();
        const gsMultiBasis<T> *mb = dynamic_cast<const gsMultiBasis<T> *>(&this->source());
        if (mb != nullptr)
        {
            m_sd->mapper = gsDofMapper(*mb, this->dim());
            //m_mapper.init(*mb, this->dim()); //bug
            if (0 == this->interfaceCont()) // Conforming boundaries ?
            {
                for (gsBoxTopology::const_iiterator it = mb->topology().iBegin();
                     it != mb->topology().iEnd(); ++it) {
                    mb->matchInterface(*it, m_sd->mapper);
                }
            }

            // Strong Dirichlet conditions
            gsMatrix<index_t> bnd;
            for (typename gsBoundaryConditions<T>::const_iterator
                     it = bc.begin("Dirichlet"); it != bc.end("Dirichlet"); ++it)
            {
                const index_t cc = it->unkComponent();
                GISMO_ASSERT(static_cast<size_t>(it->ps.patch) < this->mapper().numPatches(),
                             "Problem: a boundary condition is set on a patch id which does not exist.");

                bnd = mb->basis(it->ps.patch).boundary(it->ps.side());
                m_sd->mapper.markBoundary(it->ps.patch, bnd, cc);
            }
            // Clamped boundary condition (per DoF)
            gsMatrix<index_t> bnd1;
            for (typename gsBoundaryConditions<T>::const_iterator
                     it = bc.begin("Clamped"); it != bc.end("Clamped"); ++it)
            {
                const index_t cc = it->unkComponent();

                GISMO_ASSERT(static_cast<size_t>(it->ps.patch) < this->mapper().numPatches(),
                             "Problem: a boundary condition is set on a patch id which does not exist.");

                bnd = mb->basis(it->ps.patch).boundaryOffset(it->ps.side(), 0);
                bnd1 = mb->basis(it->ps.patch).boundaryOffset(it->ps.side(), 1);
                // Cast to tensor b-spline basis
                if (!it->ps.parameter())
                        bnd.swap(bnd1);
                for (index_t k = 0; k < bnd.size(); ++k)
                    m_sd->mapper.matchDof(it->ps.patch, (bnd)(k, 0),
                                          it->ps.patch, (bnd1)(k, 0), cc);
            }

            // Collapsed
            for (typename gsBoundaryConditions<T>::const_iterator
                     it = bc.begin("Collapsed"); it != bc.end("Collapsed"); ++it)
            {
                const index_t cc = it->unkComponent();

                GISMO_ASSERT(static_cast<size_t>(it->ps.patch) < this->mapper().numPatches(),
                             "Problem: a boundary condition is set on a patch id which does not exist.");

                bnd = mb->basis(it->ps.patch).boundary(it->ps.side());

                // match all DoFs to the first one of the side
                for (index_t k = 0; k < bnd.size() - 1; ++k)
                    m_sd->mapper.matchDof(it->ps.patch, (bnd)(0, 0),
                                          it->ps.patch, (bnd)(k + 1, 0), cc);
            }

            // corners
            for (typename gsBoundaryConditions<T>::const_citerator
                     it = bc.cornerBegin(); it != bc.cornerEnd(); ++it)
            {
                for (index_t r = 0; r!=this->dim(); ++r)
                {
                    if (it->component!=-1 && r!=it->component) continue;

                    //assumes (unk == -1 || it->unknown == unk)
                    GISMO_ASSERT(static_cast<size_t>(it->patch) < mb->nBases(),
                                 "Problem: a corner boundary condition is set on a patch id which does not exist.");
                    m_sd->mapper.eliminateDof(mb->basis(it->patch).functionAtCorner(it->corner),
                                              it->patch, it->component);
                }
            }

        } else if (const gsBasis<T> *b =
                   dynamic_cast<const gsBasis<T> *>(&this->source()))
        {
            m_sd->mapper = gsDofMapper(*b, this->dim() );
            gsMatrix<index_t> bnd;
            for (typename gsBoundaryConditions<T>::const_iterator
                     it = bc.begin("Dirichlet"); it != bc.end("Dirichlet"); ++it) {
                GISMO_ASSERT(it->ps.patch == 0,
                             "Problem: a boundary condition is set on a patch id which does not exist.");

                bnd = b->boundary(it->ps.side());
                m_sd->mapper.markBoundary(0, bnd, it->unkComponent());
            }

            for (typename gsBoundaryConditions<T>::const_iterator
                     it = bc.begin("Clamped"); it != bc.end("Clamped"); ++it) {
                GISMO_ASSERT(it->ps.patch == 0,
                             "Problem: a boundary condition is set on a patch id which does not exist.");

                bnd = b->boundary(it->ps.side());
                //const index_t cc = it->unkComponent();
                // m_sd->mapper.markBoundary(0, bnd, 0);
            }

            m_sd->mapper = gsDofMapper(*b);
            for (typename gsBoundaryConditions<T>::const_iterator
                     it = bc.begin("Collapsed"); it != bc.end("Collapsed"); ++it) {
                GISMO_ASSERT(it->ps.patch == 0,
                             "Problem: a boundary condition is set on a patch id which does not exist.");

                bnd = b->boundary(it->ps.side());
                //const index_t cc = it->unkComponent();
                // m_sd->mapper.markBoundary(0, bnd, 0);
            }
        } else if (const gsMappedBasis<2, T> *mapb =
                   dynamic_cast<const gsMappedBasis<2, T> *>(&this->source())) {
            m_sd->mapper.setIdentity(mapb->nPatches(), mapb->size(), this->dim());

            if (0 == this->interfaceCont()) // C^0 matching interface
            {
                gsMatrix<index_t> int1, int2;
                for (gsBoxTopology::const_iiterator it = mapb->getTopol().iBegin();
                     it != mapb->getTopol().iEnd(); ++it) {
                    int1 = mapb->basis(it->first().patch).boundaryOffset(it->first().side(), 0);
                    int2 = mapb->basis(it->second().patch).boundaryOffset(it->second().side(), 0);

                    m_sd->mapper.matchDofs(it->first().patch, int1, it->second().patch, int2);
                }
            }
            if (1 == this->interfaceCont()) // C^1 matching interface
            {
                GISMO_ERROR("Boundary offset function is not implemented for gsMappedBasis in general.");
            }

            gsMatrix<index_t> bnd;
            for (typename gsBoundaryConditions<T>::const_iterator
                     it = bc.begin("Dirichlet"); it != bc.end("Dirichlet"); ++it) {
                const index_t cc = it->unkComponent();
                GISMO_ASSERT(static_cast<size_t>(it->ps.patch) < this->mapper().numPatches(),
                             "Problem: a boundary condition is set on a patch id which does not exist.");

                bnd = mapb->basis(it->ps.patch).boundary(it->ps.side());
                m_sd->mapper.markBoundary(it->ps.patch, bnd, cc);
            }

            // Clamped boundary condition (per DoF)
            gsMatrix<index_t> bnd1;
            for (typename gsBoundaryConditions<T>::const_iterator
                     it = bc.begin("Clamped"); it != bc.end("Clamped"); ++it) {
                const index_t cc = it->unkComponent();

                GISMO_ASSERT(static_cast<size_t>(it->ps.patch) < this->mapper().numPatches(),
                             "Problem: a boundary condition is set on a patch id which does not exist.");

                bnd = mapb->basis(it->ps.patch).boundaryOffset(it->ps.side(), 0);
                bnd1 = mapb->basis(it->ps.patch).boundaryOffset(it->ps.side(), 1);

                // Cast to tensor b-spline basis
                if (mapb != NULL) // clamp adjacent dofs
                {
                    if (!it->ps.parameter())
                        bnd.swap(bnd1);
                    for (index_t k = 0; k < bnd.size(); ++k)
                        m_sd->mapper.matchDof(it->ps.patch, (bnd)(k, 0),
                                              it->ps.patch, (bnd1)(k, 0), cc);
                } else
                    gsWarn << "Unable to apply clamped condition.\n";
            }

            // COLLAPSED
            for (typename gsBoundaryConditions<T>::const_iterator
                     it = bc.begin("Collapsed"); it != bc.end("Collapsed"); ++it) {
                const index_t cc = it->unkComponent();

                GISMO_ASSERT(static_cast<size_t>(it->ps.patch) < this->mapper().numPatches(),
                             "Problem: a boundary condition is set on a patch id which does not exist.");

                bnd = mapb->basis(it->ps.patch).boundary(it->ps.side());

                // Cast to tensor b-spline basis
                if (mapb != NULL) // clamp adjacent dofs
                {
                    // match all DoFs to the first one of the side
                    for (index_t k = 0; k < bnd.size() - 1; ++k)
                        m_sd->mapper.matchDof(it->ps.patch, (bnd)(0, 0),
                                              it->ps.patch, (bnd)(k + 1, 0), cc);
                }
            }

            // corners
            for (typename gsBoundaryConditions<T>::const_citerator
                     it = bc.cornerBegin(); it != bc.cornerEnd(); ++it) {
                //assumes (unk == -1 || it->unknown == unk)
                GISMO_ASSERT(static_cast<size_t>(it->patch) < mb->nBases(),
                             "Problem: a corner boundary condition is set on a patch id which does not exist.");
                m_sd->mapper.eliminateDof(mapb->basis(it->patch).functionAtCorner(it->corner), it->patch, it->component);
            }
        } else
        {
            GISMO_ASSERT(0 == bc.size(), "Problem: BCs are ignored.");
            m_sd->mapper.setIdentity(this->source().nPieces(), this->source().size());
        }

        m_sd->mapper.finalize();

        // Compute Dirichlet node values
        gsDirichletValues(bc, dir_values, *this);
    }

    void print(std::ostream &os) const { os << "u"; }

protected:
    friend class gismo::gsExprHelper<Scalar>;
    friend class symbol_expr<gsFeSpace>;
    explicit gsFeSpace(index_t _d = 1) : Base(_d), m_sd(nullptr) { }
};

template<class T> inline bool
operator== (const gsFeSpace<T> & a, const gsFeSpace<T> & b)
{ return a.id()== b.id() && a.isAcross()==b.isAcross(); }

/*
  Expression representing a function given by a vector of
  coefficients in a gsFeSpace.

  Typically it used for accessing the solution of a boundary-value
  problem.
*/
template<class T>
class gsFeSolution : public _expr<gsFeSolution<T> >
{
protected:
    const gsFeSpace<T> _u;
    gsMatrix<T> * _Sv; ///< Pointer to a coefficient vector
    bool m_isAcross; ///< true when this expression is evaluated across an interface

public:
    typedef T Scalar;
    enum {Space = 0, ScalarValued= 0, ColBlocks= 0};

    bool isAcross() const { return m_isAcross; }

    gsFeSolution right() const
    {
        gsFeSolution ac(*this);
        ac.m_isAcross = true;
        return ac;
    }

    gsFeSolution left() const { return gsFeSolution(*this); }

    explicit gsFeSolution(const gsFeSpace<T> & u) : _u(u), _Sv(NULL) { }

    gsFeSolution(const gsFeSpace<T> & u, gsMatrix<T> & Sv) : _u(u), _Sv(&Sv) { }

    const gsFeSpace<T> & space() const {return _u;};

    mutable gsMatrix<T> res;
    const gsMatrix<T> & eval(index_t k) const
    {
        GISMO_ASSERT(1==_u.data().actives.cols(), "Single actives expected");

        res.setZero(_u.dim(), 1);
        const gsDofMapper & map = _u.mapper();
        GISMO_ASSERT(_Sv->size()==map.freeSize(), "The solution vector has wrong dimensions: "<<_Sv->size()<<" != "<<map.freeSize());

        for (index_t c = 0; c!=_u.dim(); c++) // for all components
        {
            for (index_t i = 0; i!=_u.data().actives.size(); ++i)
            {
                const index_t ii = map.index(_u.data().actives.at(i), _u.data().patchId, c);
                if ( map.is_free_index(ii) ) // DoF value is in the solVector
                    res.at(c) += _Sv->at(ii) * _u.data().values[0](i,k);
                else
                    res.at(c) += _u.data().values[0](i,k) *
                        _u.fixedPart().at( map.global_to_bindex(ii) );
            }
        }
        return res;
    }

    //template<class U>
    //linearComb(U & ie){ sum up ie[_u] times the _Sv  }
    // ie.eval(k), _u.data().actives(), fixedPart() - see lapl_expr

    const gsFeSpace<Scalar> & rowVar() const {return gsNullExpr<Scalar>::get();}
    const gsFeSpace<Scalar> & colVar() const {return gsNullExpr<Scalar>::get();}

    index_t rows() const {return _u.dim(); }

    static index_t cols() {return 1; }

    void parse(gsExprHelper<Scalar> & evList) const
    {
        evList.add(_u);
        _u.data().flags |= NEED_VALUE | NEED_ACTIVE;
    }

    void print(std::ostream &os) const { os << "s"; }

public:
    index_t dim() const { return _u.dim();}

    index_t parDim() const
    { return _u.source().domainDim(); }

    gsDofMapper & mapper() {return _u.mapper();}
    const gsDofMapper & mapper() const {return _u.mapper();}

    inline const gsMatrix<T> & fixedPart() const {return _u.fixedPart();}
    gsMatrix<T> & fixedPart() {return _u.fixedPart();}

    gsFuncData<T> & data() {return *_u.data();}
    const gsFuncData<T> & data() const {return _u.data();}

    void setSolutionVector(gsMatrix<T>& solVector)
    { _Sv = & solVector; }

    /// @brief Sets all coefficients of the solution vector that belong to 
    ///    patch \a p , and refer to the specified \a component equal to \a value. 
    /// @param component The index of the component to be set.
    /// @param value The value that the coefficients will be set to.
    /// @param patch The index of the patch whose coefficients will be set. By default all patches are affected,
    void setComponent(index_t component, real_t value, index_t patch=-1)
    {
        gsMatrix<T> & solVector = *_Sv;
        const gsDofMapper & mapper = _u.mapper();

        index_t patchStart, patchEnd; 
        if (patch==-1){
            patchStart = 0; 
            patchEnd   = _u.mapper().numPatches();
        }
        else{
            patchStart = patch;
            patchEnd   = patch + 1;
        }

        for (size_t p=patchStart; p!=patchEnd; ++p)
        {
            for (index_t i = 0; i != mapper.patchSize(p, component); ++i)
            {
                const index_t ii = mapper.index(i, p, component);
                if ( mapper.is_free_index(ii) ) // DoF value is in the solVector
                    solVector.at(ii) = value;
            }
        }
    }

    const gsMatrix<T> & coefs() const { return *_Sv; }
    //gsMatrix<T> & coefs() { return *_Sv; } // wd4702 ?
    
    //const gsMatrix<T> & coefs(component, patch) const { return *_Sv; }

    /// val: perturbation value, j: local bf index, p: patch
    void perturbLocal(T val, index_t j, index_t p = 0)
    {
        GISMO_ASSERT(1==_u.data().actives.cols(), "Single actives expected");

        auto qr = std::div(j, _u.data().actives.size() );
        const index_t ii = _u.mapper().index(qr.rem, p, qr.quot);
        if (_u.mapper().is_free_index(ii) )
        {
            GISMO_ASSERT(ii<_Sv->size(), "Solution vector is not initialized/allocated, sz="<<_Sv->size() );
            _Sv->at(ii) += val;
        }
        //else
        //    _u.fixedPart().at( _u.mapper().global_to_bindex(ii) ) += val;
    }

    /// Extract the coefficients of piece \a p
    void extract(gsMatrix<T> & result, const index_t p = 0) const
    { _u.getCoeffs(*_Sv, result, p); }

    /// Extracts ALL the coefficients in a solution vector; including
    /// coupled and boundary DoFs
    void extractFull(gsMatrix<T> & result) const
    {
        index_t offset;
        const index_t dim = _u.dim();
        const size_t totalSz = _u.mapper().mapSize();
        result.resize(totalSz, 1);
        for (size_t p=0; p!=_u.mapper().numPatches(); ++p)
        {
            offset = _u.mapper().offset(p);
            // Reconstruct solution coefficients on patch p

            for (index_t c = 0; c!=dim; c++) // for all components
            {
                const index_t sz  = _u.mapper().patchSize(p,c);

                // loop over all basis functions (even the eliminated ones)
                for (index_t i = 0; i < sz; ++i)
                {
                    //gsDebugVar(i);
                    const int ii = _u.mapper().index(i, p, c);
                    //gsDebugVar(ii);
                    if ( _u.mapper().is_free_index(ii) ) // DoF value is in the solVector
                    {
                        result(i+offset,0) = _Sv->at(ii);
                    }
                    else // eliminated DoF: fill with Dirichlet data
                        result(i+offset,0) =  _u.fixedPart().at( _u.mapper().global_to_bindex(ii) );
                }
                offset += sz;
            }
        }
    }

    /// Extract this variable as a multipatch object
    void extract(gsMultiPatch<T> & result) const
    {
        result.clear();

        if( const gsMultiBasis<T>* basis = dynamic_cast<const gsMultiBasis<T>* >(&_u.source()) )
            for (size_t i = 0; i != basis->nBases(); ++i)
            {
                memory::unique_ptr<gsGeometry<T> > p(this->extractPiece(i));
                result.addPatch(*p);
            }
    }

    /// Extract the piece \a p as a gsGeometry pointer
    memory::unique_ptr<gsGeometry<T> > extractPiece(const index_t p) const
    {
        if ( const gsBasis<T> * b = dynamic_cast<const gsBasis<T>*>(&_u.source().piece(p)) )
        {
            gsMatrix<T> cf;
            extract(cf, p);
            return b->makeGeometry(give(cf));
        }
        GISMO_ERROR("gsFeSolution: Extraction error");
    }

    // insert g-coefficients to the solution vector
    void insert(const gsGeometry<T> & g, const index_t p = 0) const
    {
        const index_t dim = _u.dim();
        const gsMatrix<T> & cf = g.coefs();
        gsMatrix<T> & sol = *_Sv;
        //gsMatrix<T> & fixedPart = _u.fixedPart();
        const gsDofMapper & mapper = _u.mapper();
        for (index_t c = 0; c!=_u.dim(); c++) // for all components
        {
            for (index_t i = 0; i != cf.rows(); ++i)
            {
                const index_t ii = mapper.index(i, p, c);
                if ( mapper.is_free_index(ii) ) // DoF value is in the solVector
                    sol.at(ii) = cf(i, c);
                /*
                  else
                  {
                  fixedPart.row(m_sd->mapper.global_to_bindex(ii)) = cf.row(i);
                  }
                */
            }
        }
    }
};

/*
  Expression for the transpose of an expression
*/
template<class E, bool cw>
class tr_expr : public _expr<tr_expr<E,cw> >
{
    typename E::Nested_t _u;

public:

    typedef typename E::Scalar Scalar;

    tr_expr(_expr<E> const& u)
    : _u(u) { }

public:
    enum {ColBlocks = E::ColBlocks, ScalarValued=E::ScalarValued};
    enum {Space = cw?E::Space:(E::Space==1?2:(E::Space==2?1:E::Space))};

    mutable Temporary_t res;
    const Temporary_t & eval(const index_t k) const
    {
        if (E::ColBlocks)
            res = _u.eval(k).blockTranspose( _u.cardinality() );
        else
            res = _u.eval(k).transpose();
        return res;
    }

    index_t rows() const { return _u.cols(); }

    index_t cols() const { return _u.rows(); }

    void parse(gsExprHelper<Scalar> & evList) const
    { _u.parse(evList); }

    const gsFeSpace<Scalar> & rowVar() const { return cw?_u.rowVar():_u.colVar(); }
    const gsFeSpace<Scalar> & colVar() const { return cw?_u.colVar():_u.rowVar(); }

    index_t cardinality_impl() const { return _u.cardinality_impl(); }

    void print(std::ostream &os) const { os<<"("; _u.print(os); os <<")\u1D40"; }
private:
/*
  template<class U> EIGEN_STRONG_INLINE MatExprType
  eval_impl(const U k, typename util::enable_if<1==ColBlocks,U>::type* = nullptr)
  { return _u.eval(k).blockTranspose(_u.cols()/_u.rows()); }

  template<class U> EIGEN_STRONG_INLINE MatExprType
  eval_impl(const U k, typename util::enable_if<0==ColBlocks,U>::type* = nullptr)
  { return _u.eval(k).transpose(); }
*/
};

/*
  Expression to make an expression colblocks
*/
template<class E>
class cb_expr : public _expr<cb_expr<E> >
{
    typename E::Nested_t _u;

public:

    typedef typename E::Scalar Scalar;

    cb_expr(_expr<E> const& u)
    : _u(u) { }

public:
    enum {ColBlocks = 1, ScalarValued=E::ScalarValued};
    enum {Space = E::Space};

    mutable gsMatrix<Scalar> ev, res;

    const gsMatrix<Scalar> & eval(const index_t k) const
    {
        //return _u.eval(k).transpose();
        // /*
        ev = _u.eval(k);
        if (E::ColBlocks)
        {
            return ev;
        }
        else
        {
            res = _u.eval(k);

            GISMO_ASSERT(res.rows() % _u.rows() == 0 && res.cols() % _u.cols() == 0,"Result is not a multiple of the space dimensions?");

            index_t cardinality;
            if ( (cardinality = res.rows() / _u.rows()) >= 1 && res.cols() / _u.cols() == 1 ) // stored in rows
            {
                res.resize(_u.rows(), cardinality * _u.cols());
                for (index_t r = 0; r!=cardinality; r++)
                    res.block(0 , r * _u.cols(), _u.rows(), _u.cols()) = ev.block( r * _u.rows(), 0, _u.rows(), _u.cols() );
            }
            else if ( (cardinality = res.rows() / _u.rows()) == 1 && res.cols() / _u.cols() >= 1 ) // stored in cols ----->>>> This is already colBlocks???
            {
                res.resize(_u.rows(), cardinality * _u.cols());
                for (index_t r = 0; r!=cardinality; r++)
                    res.block(0 , r * _u.cols(), _u.rows(), _u.cols()) = ev.block( 0, r * _u.cols(), _u.rows(), _u.cols() );
            }
        }
        return res;
    }

    index_t rows() const { return _u.rows(); }

    index_t cols() const { return _u.cols(); }

    void parse(gsExprHelper<Scalar> & evList) const
    { _u.parse(evList); }

    const gsFeSpace<Scalar> & rowVar() const { return _u.rowVar(); }
    const gsFeSpace<Scalar> & colVar() const { return _u.colVar(); }

    index_t cardinality_impl() const
    {
        res = _u.eval(0);
        index_t cardinality;
        if ( res.rows() / _u.rows() >= 1 && res.cols() / _u.cols() == 1 ) // stored in rows
            cardinality = res.rows() / _u.rows();
        else if ( res.rows() / _u.rows() == 1 && res.cols() / _u.cols() >= 1 )
            cardinality = res.cols() / _u.cols();
        else
            GISMO_ERROR("Cardinality for cb_expr cannot be determined.");

        return cardinality;
    }

    void print(std::ostream &os) const { os<<"{"; _u.print(os); os <<"}"; }
};


/*
  Expression for an evaluation of the (sub-)expression in temporary memory
*/
template<class E>
class temp_expr : public _expr<temp_expr<E> >
{
    typename E::Nested_t _u;
    typedef typename E::Scalar Scalar;
    mutable gsMatrix<Scalar> tmp;

public:
    temp_expr(_expr<E> const& u)
    : _u(u) { }

public:
    enum {Space = E::Space, ScalarValued = E::ScalarValued,
        ColBlocks = E::ColBlocks};

    // template<bool S  = ColBlocks>
    // typename util::enable_if<S,MatExprType>::type
    const gsMatrix<Scalar> & eval(const index_t k) const
    {
        tmp = _u.eval(k);
        return tmp;
    }

    index_t rows() const { return _u.rows(); }
    index_t cols() const { return _u.cols(); }
    void parse(gsExprHelper<Scalar> & evList) const { _u.parse(evList); }
    const gsFeSpace<Scalar> & rowVar() const { return _u.rowVar(); }
    const gsFeSpace<Scalar> & colVar() const { return _u.colVar(); }

    void print(std::ostream &os) const { _u.print(os); }
};

/*
  Expression for the trace of a (matrix) expression
*/
template<class E>
class trace_expr  : public _expr<trace_expr<E> >
{
public:
    typedef typename E::Scalar Scalar;
    enum {ScalarValued = 0, Space = E::Space, ColBlocks= 0};

private:
    typename E::Nested_t _u;
    mutable gsMatrix<Scalar> res;

public:
    trace_expr(_expr<E> const& u) : _u(u)
    {
        // gcc 4.8.4: invalid read due to _u.rows() using gsFuncData
        //GISMO_ASSERT(0== _u.cols()%_u.rows(), "Expecting square-block expression, got " << _u.rows() <<" x "<< _u.cols() );
    }

    // choose if ColBlocks
    const gsMatrix<Scalar> & eval(const index_t k) const
    {
        auto tmp = _u.eval(k);
        const index_t cb = _u.rows();
        const index_t r  = _u.cardinality();
        if (Space==1)
            res.resize(r, 1);
        else
            res.resize(1, r);

        for (index_t i = 0; i!=r; ++i)
            res.at(i) = tmp.middleCols(i*cb,cb).trace();
        return res;
    }

    // choose if !ColBlocks
    //todo: Scalar eval(const index_t k) const

    index_t rows() const { return _u.cols() / _u.rows(); } //_u.cardinality()?
    index_t cols() const { return 1; }

    index_t cardinality_impl() const { return _u.cardinality(); }

    void parse(gsExprHelper<Scalar> & evList) const
    { _u.parse(evList); }

    const gsFeSpace<Scalar> & rowVar() const { return _u.rowVar(); }
    const gsFeSpace<Scalar> & colVar() const { return _u.colVar(); }

    void print(std::ostream &os) const { os << "trace("; _u.print(os); os<<")"; }
};

/*
  Expression for the adjugate of a (matrix) expression
*/
template<class E>
class adjugate_expr  : public _expr<adjugate_expr<E> >
{
public:
    typedef typename E::Scalar Scalar;
    enum {ScalarValued = 0, ColBlocks = E::ColBlocks};
    enum {Space = E::Space};
private:
    typename E::Nested_t _u;
    mutable gsMatrix<Scalar> res;

public:
    adjugate_expr(_expr<E> const& u) : _u(u)
    {
        // gcc 4.8.4: invalid read due to _u.rows() using gsFuncData
        //GISMO_ASSERT(0== _u.cols()%_u.rows(), "Expecting square-block expression, got " << _u.rows() <<" x "<< _u.cols() );
    }

    // choose if ColBlocks
    const gsMatrix<Scalar> & eval(const index_t k) const
    {
        auto tmp = _u.eval(k);
        const index_t cb = _u.rows();
        const index_t r  = _u.cols() / cb;
        res.resize(_u.rows(),_u.cols());
        for (index_t i = 0; i!=r; ++i){
            res.middleCols(i*cb,cb) = tmp.middleCols(i*cb,cb).adjugate();
        }
        return res;
    }

    // choose if !ColBlocks
    //todo: Scalar eval(const index_t k) const

    index_t rows() const { return _u.rows(); }
    index_t cols() const { return _u.cols(); }

    void parse(gsExprHelper<Scalar> & evList) const
    { _u.parse(evList); }

    const gsFeSpace<Scalar> & rowVar() const { return _u.rowVar(); }
    const gsFeSpace<Scalar> & colVar() const { return _u.colVar(); }

    void print(std::ostream &os) const { os << "adj("; _u.print(os); os<<")"; }
};

template<class E>
class reshape_expr  : public _expr<reshape_expr<E> >
{
public:
    typedef typename E::Scalar Scalar;
    enum {ScalarValued = 0, ColBlocks = E::ColBlocks};
    enum {Space = E::Space};
private:
    typename E::Nested_t _u;
    index_t _n, _m;
    mutable gsMatrix<Scalar> tmp;

public:

    //the reshaping is done column-wise
    reshape_expr(_expr<E> const& u, index_t n, index_t m) : _u(u), _n(n), _m(m)
    {
        //GISMO_ASSERT( _u.rows()*_u.cols() == _n*_m, "Wrong dimension"); //
    }

    const gsAsConstMatrix<Scalar> eval(const index_t k) const
    {
        // Note: this assertion would fail in the constructor!
        GISMO_ASSERT( _u.rows()*_u.cols() == _n*_m, "Wrong dimension "
                      << _u.rows() << " x "<<_u.cols() << "!=" << _n << " * "<< _m );
        tmp = _u.eval(k);
        return gsAsConstMatrix<Scalar>(tmp.data(),_n,_m);
    }

    index_t rows() const { return _n; }
    index_t cols() const { return _m; }

    void parse(gsExprHelper<Scalar> & evList) const
    { _u.parse(evList); }

    const gsFeSpace<Scalar> & rowVar() const { return _u.rowVar(); }
    const gsFeSpace<Scalar> & colVar() const { return _u.colVar(); }

    void print(std::ostream &os) const { os << "reshape("; _u.print(os); os<<","<<_n<<","<<_m<<")"; }
};

/// Reshape an expression
template <typename E> EIGEN_STRONG_INLINE
reshape_expr<E> const reshape(E const & u, index_t n, index_t m)
{ return reshape_expr<E>(u, n, m); }

template<class E>
class replicate_expr  : public _expr<replicate_expr<E> >
{
public:
    typedef typename E::Scalar Scalar;
    enum {ScalarValued = 0, Space = E::Space, ColBlocks= E::ColBlocks};
private:
    typename E::Nested_t _u;
    index_t _n, _m;
    mutable gsMatrix<Scalar> tmp;

public:

    //the replicate is done nxm times
    replicate_expr(_expr<E> const& u, index_t n, index_t m) : _u(u), _n(n), _m(m)
    {
    }

    auto eval(const index_t k) const -> decltype(tmp.replicate(_n,_m))
    {
        tmp = _u.eval(k);
        return tmp.replicate(_n,_m);
    }

    index_t rows() const { return _n*_u.rows(); }
    index_t cols() const { return _m*_u.cols(); }

    void parse(gsExprHelper<Scalar> & evList) const
    { _u.parse(evList); }

    const gsFeSpace<Scalar> & rowVar() const { return _u.rowVar(); }
    const gsFeSpace<Scalar> & colVar() const { return _u.colVar(); }
    index_t cardinality_impl() const { return _u.cardinality_impl(); }

    void print(std::ostream &os) const { os << "replicate("; _u.print(os); os<<","<<_n<<","<<_m<<")"; }
};

/// Replicate an expression
template <typename E> EIGEN_STRONG_INLINE
replicate_expr<E> const replicate(E const & u, index_t n, index_t m = 1)
{ return replicate_expr<E>(u, n, m); }

/**
   Transforms a matrix expression into a vector expression by computing the vector
   [ a b c+d]^T
   for each matrix block
   [ a d ]
   [ c b ]
*/
template<class E>
class flat_expr  : public _expr<flat_expr<E> >
{
public:
    typedef typename E::Scalar Scalar;
    enum {ScalarValued = 0, Space = E::Space, ColBlocks= 0}; // to do: ColBlocks
private:
    typename E::Nested_t _u;
    mutable gsMatrix<Scalar> tmp;

public:

    flat_expr(_expr<E> const& u) : _u(u)
    {
        //GISMO_ASSERT( _u.rows()*_u.cols() == _n*_m, "Wrong dimension"); //
    }

    const gsMatrix<Scalar> & eval(const index_t k) const
    {
        tmp = _u.eval(k);
        const index_t numActives = _u.cardinality();

        for (index_t i = 0; i<numActives; ++i)
        {
            tmp(0,2*i+1) += tmp(1,2*i);
            std::swap(tmp(1,2*i), tmp(1,2*i+1));
        }

        tmp.resize(4,numActives);
        tmp.conservativeResize(3,numActives);

        if ( 1==Space )
            tmp.transposeInPlace();
        else if (2!=Space) // if not colSpan and not rowSpan
            tmp.transposeInPlace();

        return tmp;
    }

    index_t rows() const { return 1; }
    index_t cols() const { return 3; }

    void parse(gsExprHelper<Scalar> & evList) const
    { _u.parse(evList); }

    const gsFeSpace<Scalar> & rowVar() const { return _u.rowVar(); }
    const gsFeSpace<Scalar> & colVar() const { return _u.colVar(); }
    index_t cardinality_impl() const { return _u.cardinality_impl(); }

    void print(std::ostream &os) const { os << "flat("; _u.print(os); os<<")"; }
};

/// Make a matrix 2x2 expression "flat"
template <typename E> EIGEN_STRONG_INLINE
flat_expr<E> const flat(E const & u)
{ return flat_expr<E>(u); }


/*
  Expression for the diagonal(s) of a (matrix) expression
*/
  template<class E>
  class diag_expr  : public _expr<diag_expr<E> >
  {
    public:
        typedef typename E::Scalar Scalar;
        enum {ScalarValued = 0};
    private:
        typename E::Nested_t _u;
        mutable gsMatrix<Scalar> res;

    public:
        diag_expr(_expr<E> const& u) : _u(u)
        { 
            GISMO_ASSERT(0== _u.cols()%_u.rows(), "Expecting square-block expression, got "
            << _u.rows() <<" x "<< _u.cols() ); 
        }

        // choose if ColBlocks
        const gsMatrix<Scalar> & eval(const index_t k) const
        {
            // Assume mat ??
            MatExprType tmp = _u.eval(k);
            const index_t cb = _u.rows();
            const index_t r  = _u.cols() / cb;
            res.resize(r, cb);
            for (index_t i = 0; i!=r; ++i)
                res.row(i) = tmp.middleCols(i*cb,cb).diagonal();
            return res;
        }

        // choose if !ColBlocks
        //todo: Scalar eval(const index_t k) const

        index_t rows() const { return _u.cols() / _u.rows(); }
        index_t cols() const { return 1; }

        void parse(gsExprHelper<Scalar> & evList) const
        { _u.parse(evList); }

        const gsFeSpace<Scalar> & rowVar() const { return _u.rowVar(); }
        const gsFeSpace<Scalar> & colVar() const { return _u.colVar(); }


  void print(std::ostream &os) const { os << "diag("; _u.print(os); os<<")"; }
  };

/// Get diagonal elements of matrix as a vector
template <typename E> EIGEN_STRONG_INLINE
diag_expr<E> const diagonal(E const & u)
{ return diag_expr<E>(u); }

#define GISMO_EXPR_VECTOR_EXPRESSION(name, mname, isSv)                 \
    template<class E> class name##_##expr  : public _expr<name##_##expr<E> > { \
        typename E::Nested_t _u;                                        \
    public:                                                             \
    typedef typename E::Scalar Scalar;                                  \
    enum {Space= E::Space, ScalarValued= isSv, ColBlocks= E::ColBlocks}; \
    name##_##expr(_expr<E> const& u) : _u(u) { }                        \
    mutable Temporary_t tmp;                                            \
    const Temporary_t & eval(const index_t k) const {                   \
        tmp = _u.eval(k).mname(); return tmp; }                         \
    index_t rows() const { return isSv ? 0 : _u.rows(); }               \
    index_t cols() const { return isSv ? 0 : _u.cols(); }               \
    void parse(gsExprHelper<Scalar> & evList) const { _u.parse(evList); } \
    const gsFeSpace<Scalar> & rowVar() const {return gsNullExpr<Scalar>::get();} \
    const gsFeSpace<Scalar> & colVar() const {return gsNullExpr<Scalar>::get();} \
    void print(std::ostream &os) const                                  \
        { os << #name <<"("; _u.print(os); os <<")"; }                  \
    };

/// Eucledian Norm
GISMO_EXPR_VECTOR_EXPRESSION(norm,norm,1);
/// Squared Eucledian Norm
GISMO_EXPR_VECTOR_EXPRESSION(sqNorm,squaredNorm,1);
/// Normalization of a vector to unit measure
GISMO_EXPR_VECTOR_EXPRESSION(normalized,normalized,0);
/// Inverse of a matrix expression
GISMO_EXPR_VECTOR_EXPRESSION(inv,cramerInverse,0);
// GISMO_EXPR_VECTOR_EXPRESSION(cwSqr,array().square,0)
// GISMO_EXPR_VECTOR_EXPRESSION(sum,array().sum,1)
// GISMO_EXPR_VECTOR_EXPRESSION(sqrt,array().sqrt,0)
//GISMO_EXPR_VECTOR_EXPRESSION(abs,array().abs,0)

//Determinant
GISMO_EXPR_VECTOR_EXPRESSION(det,determinant,1);

//GISMO_EXPR_VECTOR_EXPRESSION(replicate,replicate,0);

#undef GISMO_EXPR_VECTOR_EXPRESSION

/**
   Expression for turning a vector into a diagonal matrix
*/
template<class E>
class asdiag_expr : public _expr<asdiag_expr<E> >
{
public:
    typedef typename E::Scalar Scalar;
private:
    typename E::Nested_t _u;
    mutable gsMatrix<Scalar> res;

public:
    enum{Space = E::Space, ScalarValued= 0, ColBlocks= E::ColBlocks};

    asdiag_expr(_expr<E> const& u) : _u(u) { }

public:

    const gsMatrix<Scalar> & eval(const index_t k) const
    {
        auto m = _u.eval(k);
        const index_t r = m.rows();
        const index_t c = m.cols();
        res.resize(r,r*c);
        for (index_t i = 0; i!=c; ++i)
            res.middleCols(i*r,r) = m.col(i).asDiagonal();
        return res;
    }

    const gsFeSpace<Scalar> & rowVar() const { return _u.rowVar(); }
    const gsFeSpace<Scalar> & colVar() const { return _u.colVar(); }

    index_t cardinality_impl() const { return _u.cardinality_impl(); }

    index_t rows() const { return _u.rows(); }
    index_t cols() const { return _u.rows() * _u.cols(); }
    void parse(gsExprHelper<Scalar> & evList) const
    { _u.parse(evList); }

    void print(std::ostream &os) const { os << "diag("; _u.print(os); os <<")";}
};

// Takes the max of a vector
template<class E>
class max_expr  : public _expr<max_expr<E> >
{
public:
    typedef typename E::Scalar Scalar;
    enum {ScalarValued = 0, Space = E::Space, ColBlocks = 1};
private:
    typename E::Nested_t _u;
    mutable gsMatrix<Scalar> tmp;
    mutable gsMatrix<Scalar> res;

public:

    max_expr(_expr<E> const& u) : _u(u)
    {
        //GISMO_ASSERT( _u.rows()*_u.cols() == _n*_m, "Wrong dimension"); //
    }

    const gsMatrix<Scalar> & eval(const index_t k) const {return eval_impl(_u,k); }

    index_t rows() const { return 1; }
    index_t cols() const { return 1; }
    void setFlag() const { _u.setFlag(); }

    void parse(gsExprHelper<Scalar> & evList) const
    { _u.parse(evList); }

    const gsFeSpace<Scalar> & rowVar() const { return _u.rowVar(); }
    const gsFeSpace<Scalar> & colVar() const { return _u.colVar(); }
    index_t cardinality_impl() const { return _u.cardinality_impl(); }

    void print(std::ostream &os) const { os << "max("; _u.print(os); os<<")"; }
private:
    template<class U> inline
    typename util::enable_if< util::is_same<U,gsFeSpace<Scalar> >::value, const gsMatrix<Scalar> & >::type
    eval_impl(const U & u, const index_t k)  const
    {
        tmp = u.eval(k);

        res.resize(1,u.cardinality());
        if (E::ColBlocks)
            for (index_t c=0; c!=_u.cardinality(); c++)
                res(0,c) = tmp.block(0,c*u.cols(),u.rows(),u.cols()).maxCoeff();
        else
            for (index_t c=0; c!=_u.rows(); c++)
                res(0,c) = tmp.block(c*u.rows(),0,u.rows(),u.cols()).maxCoeff();
        return res;
    }


    template<class U> inline
    typename util::enable_if< !util::is_same<U,gsFeSpace<Scalar> >::value, const gsMatrix<Scalar> & >::type
    eval_impl(const U & u, const index_t k)  const
    {
        res = u.eval(k).colwise().maxCoeff();
        return res;
    }
};

template<class E>
class rowsum_expr  : public _expr<rowsum_expr<E> >
{
public:
    typedef typename E::Scalar Scalar;
    enum {ScalarValued = 0, Space = E::Space, ColBlocks = E::ColBlocks};
private:
    typename E::Nested_t _u;
    mutable gsMatrix<Scalar> tmp;

public:

    rowsum_expr(_expr<E> const& u) : _u(u)
    {
        //GISMO_ASSERT( _u.rows()*_u.cols() == _n*_m, "Wrong dimension"); //
    }

    const gsMatrix<Scalar> & eval(const index_t k) const
    {
        tmp = _u.eval(k).rowwise().sum();
        return tmp;
    }

    index_t rows() const { return _u.rows(); }
    index_t cols() const { return 1; }
    void setFlag() const { _u.setFlag(); }

    void parse(gsExprHelper<Scalar> & evList) const
    { _u.parse(evList); }

    const gsFeSpace<Scalar> & rowVar() const { return _u.rowVar(); }
    const gsFeSpace<Scalar> & colVar() const { return _u.colVar(); }
    index_t cardinality_impl() const { return _u.cardinality_impl(); }

    void print(std::ostream &os) const { os << "rowsum("; _u.print(os); os<<")"; }
};

template<class E>
class colsum_expr  : public _expr<colsum_expr<E> >
{
public:
    typedef typename E::Scalar Scalar;
    enum {ScalarValued = 0, Space = E::Space, ColBlocks = E::ColBlocks};
private:
    typename E::Nested_t _u;
    mutable gsMatrix<Scalar> tmp;

public:

    colsum_expr(_expr<E> const& u) : _u(u)
    {
        //GISMO_ASSERT( _u.rows()*_u.cols() == _n*_m, "Wrong dimension"); //
    }

    const gsMatrix<Scalar> & eval(const index_t k) const
    {
        tmp = _u.eval(k).colwise().sum();
        return tmp;
    }

    index_t rows() const { return _u.rows(); }
    index_t cols() const { return 1; }
    void setFlag() const { _u.setFlag(); }

    void parse(gsExprHelper<Scalar> & evList) const
    { _u.parse(evList); }

    const gsFeSpace<Scalar> & rowVar() const { return _u.rowVar(); }
    const gsFeSpace<Scalar> & colVar() const { return _u.colVar(); }
    index_t cardinality_impl() const { return _u.cardinality_impl(); }

    void print(std::ostream &os) const { os << "colsum("; _u.print(os); os<<")"; }
};

/**
   Expression for the identity matrix
*/
class idMat_expr : public _expr<idMat_expr >
{
public:
    typedef real_t Scalar;
    enum {Space = 0, ScalarValued = 0, ColBlocks = 0};
private:
    index_t _dim;

public:
    idMat_expr(const index_t dim) : _dim(dim) { }

public:

    gsMatrix<Scalar>::IdentityReturnType eval(const index_t) const
    {
        return gsMatrix<Scalar>::Identity(_dim,_dim);
    }

    index_t rows() const { return _dim; }
    index_t cols() const { return  _dim; }
    void parse(gsExprHelper<Scalar> & ) const {  }

    const gsFeSpace<Scalar> & rowVar() const {return gsNullExpr<Scalar>::get();}
    const gsFeSpace<Scalar> & colVar() const {return gsNullExpr<Scalar>::get();}

    void print(std::ostream &os) const { os << "id("<<_dim <<")";}
};

/**
   Wrapper expression for constant matrices
*/
class constMat_expr : public _expr<constMat_expr >
{
public:
    typedef real_t Scalar;
    enum {Space = 0, ScalarValued = 0, ColBlocks = 0};
private:
    gsMatrix<Scalar> _mat;

public:
    constMat_expr(const gsMatrix<Scalar> mat) : _mat(mat) { }

public:

    gsMatrix<Scalar> eval(const index_t) const
    {
        return _mat;
    }

    index_t rows() const { return _mat.rows(); }
    index_t cols() const { return  _mat.cols(); }
    void parse(gsExprHelper<Scalar> & ) const {  }

    const gsFeSpace<Scalar> & rowVar() const {return gsNullExpr<Scalar>::get();}
    const gsFeSpace<Scalar> & colVar() const {return gsNullExpr<Scalar>::get();}

    void print(std::ostream &os) const { os << "constMat";}
};

/**
   Expression for the sign of another expression
*/
template<class E>
class sign_expr : public _expr<sign_expr<E> >
{
    typename E::Nested_t _u;
    typename E::Scalar _tol;
public:
    typedef typename E::Scalar Scalar;
    enum {ScalarValued = 1, Space = E::Space, ColBlocks= 0};

    sign_expr(_expr<E> const& u, Scalar tolerance = 0.0) : _u(u),_tol(tolerance){ 
        GISMO_ASSERT( _tol >= 0, "Tolerance for sign_expr should be a positive number.");
    }

    Scalar eval(const index_t k) const
    {
        const Scalar v = _u.val().eval(k);
        return ( v>_tol ? 1 : ( v<-_tol ? -1 : 0 ) );
    }

    static index_t rows() { return 0; }
    static index_t cols() { return 0; }

    void parse(gsExprHelper<Scalar> & el) const
    { _u.parse(el); }

    static bool isScalar() { return true; }

    const gsFeSpace<Scalar> & rowVar() const {return gsNullExpr<Scalar>::get();}
    const gsFeSpace<Scalar> & colVar() const {return gsNullExpr<Scalar>::get();}

    void print(std::ostream &os) const { os<<"sgn("; _u.print(os); os <<")"; }
};

/**
   Expression for the component-wise positive part
*/
template<class E>
class ppart_expr : public _expr<ppart_expr<E> >
{
public:
    typedef typename E::Scalar Scalar;
    enum {ScalarValued = E::ScalarValued, Space = E::Space, ColBlocks= E::ColBlocks};
private:
    typename E::Nested_t _u;
    mutable gsMatrix<Scalar> res;
public:

    ppart_expr(_expr<E> const& u) : _u(u) { }

    const gsMatrix<Scalar> & eval(index_t k) const
    {
        res = _u.eval(k).cwiseMax(0.0); // component-wise maximum with zero
        return res;
    }


    const index_t rows() const { return _u.rows(); }
    const index_t cols() const { return _u.cols(); }

    void parse(gsExprHelper<Scalar> & el) const
    { _u.parse(el); }

    const gsFeSpace<Scalar> & rowVar() const {return _u.rowVar();}
    const gsFeSpace<Scalar> & colVar() const {return _u.colVar();}

    void print(std::ostream &os) const { os<<"posPart("; _u.print(os); os <<")"; }
};


template<class E>
class pow_expr : public _expr<pow_expr<E> >
{
    typename E::Nested_t _u;

public:
    typedef typename E::Scalar Scalar;
    enum {ScalarValued = 1, Space = E::Space, ColBlocks= E::ColBlocks};

    Scalar _q;// power

    pow_expr(_expr<E> const& u, Scalar q) : _u(u), _q(q) { }

    Scalar eval(const index_t k) const
    {
        const Scalar v = _u.val().eval(k);
        return math::pow(v,_q);
    }

    static index_t rows() { return 0; }
    static index_t cols() { return 0; }

    void parse(gsExprHelper<Scalar> & el) const
    { _u.parse(el); }

    static bool isScalar() { return true; }

    const gsFeSpace<Scalar> & rowVar() const {return gsNullExpr<Scalar>::get();}
    const gsFeSpace<Scalar> & colVar() const {return gsNullExpr<Scalar>::get();}

    void print(std::ostream &os) const { os<<"pow("; _u.print(os); os <<")"; }
};

/**
   computes outer products of a matrix by a space of dimension > 1
   [Jg Jg Jg] * Jb ..
   (d x d^2)  * (d^2 x N*d)  --> (d x N*d)
*/
template <typename E1, typename E2>
class matrix_by_space_expr  : public _expr<matrix_by_space_expr<E1,E2> >
{
public:
    typedef typename E1::Scalar Scalar;
    enum {ScalarValued = 0, ColBlocks = 1};
    enum {Space = E2::Space};

private:
    typename E1::Nested_t _u;
    typename E2::Nested_t _v;
    mutable gsMatrix<Scalar> res;

public:
    matrix_by_space_expr(E1 const& u, E2 const& v) : _u(u), _v(v) { }


    // choose if ColBlocks
    const gsMatrix<Scalar> & eval(const index_t k) const
    {
        const index_t r   = _u.rows();
        const index_t N  = _v.cols() / (r*r);

        const auto uEv  = _u.eval(k);
        const auto vEv  = _v.eval(k);

        res.resize(r, N*r*r);
        // gsDebugVar(res.cols());
        for (index_t s = 0; s!=r; ++s)
            for (index_t i = 0; i!=N; ++i)
            {
                res.middleCols((s*N + i)*r,r).noalias() =
                    uEv.col(s) * vEv.middleCols((s*N + i)*r,r).row(s);
                //uEv*vEv.middleCols((s*N + i)*r,r);
            }
        //meaning: [Jg Jg Jg] * Jb ..
        return res;
    }

    index_t rows() const { return _u.cols(); }
    index_t cols() const { return _v.cols(); }

    void parse(gsExprHelper<Scalar> & evList) const
    { _u.parse(evList); _v.parse(evList); }

    const gsFeSpace<Scalar> & rowVar() const { return _v.rowVar(); }
    const gsFeSpace<Scalar> & colVar() const { return _v.colVar(); }

    void print(std::ostream &os) const { os << "matrix_by_space("; _u.print(os); os<<")"; }
};

/**
   computes outer products of a matrix by a space of dimension > 1
   [Jg Jg Jg] * Jb ..
   (d x d^2)  * (d^2 x N*d)  --> (d x N*d)
*/
template <typename E1, typename E2>
class matrix_by_space_expr_tr  : public _expr<matrix_by_space_expr_tr<E1,E2> >
{
public:
    typedef typename E1::Scalar Scalar;
    enum {ScalarValued = 0, ColBlocks = 1};
    enum {Space = E2::Space};

private:
    typename E1::Nested_t _u;
    typename E2::Nested_t _v;
    mutable gsMatrix<Scalar> res;

public:
    matrix_by_space_expr_tr(E1 const& u, E2 const& v) : _u(u), _v(v) { }


    // choose if ColBlocks
    const gsMatrix<Scalar> & eval(const index_t k) const
    {
        const index_t r  = _u.rows();
        const index_t N  = _v.cols() / (r*r);

        const auto uEv  = _u.eval(k);
        const auto vEv  = _v.eval(k);

        res.resize(r, N*r*r);
        for (index_t s = 0; s!=r; ++s)
            for (index_t i = 0; i!=N; ++i)
            {
                res.middleCols((s*N + i)*r,r).noalias() =
                    uEv.transpose()*vEv.middleCols((s*N + i)*r,r).transpose();
            }
        //meaning: [Jg Jg Jg] * Jb ..
        return res;
    }

    index_t rows() const { return _u.cols(); }
    index_t cols() const { return _v.cols(); }

    void parse(gsExprHelper<Scalar> & evList) const
    { _u.parse(evList); _v.parse(evList); }

    const gsFeSpace<Scalar> & rowVar() const { return _v.rowVar(); }
    const gsFeSpace<Scalar> & colVar() const { return _v.colVar(); }

    void print(std::ostream &os) const { os << "matrix_by_space_tr("; _u.print(os); os<<")"; }
};

/*
  Adaptor for scalar-valued expression
*/
template<class E>
class value_expr  : public _expr<value_expr<E> >
{
    typename E::Nested_t _u;

public:
    typedef typename E::Scalar Scalar;
    value_expr(_expr<E> const& u) : _u(u)
    {
        // rows/cols not known at construction time
        //GISMO_ASSERT(u.rows()*u.cols()<=1, "Expression\n"<<u<<"is not a scalar.");
    }

public:
    enum {Space= 0, ScalarValued= 1, ColBlocks= 0};

    Scalar eval(const index_t k) const { return eval_impl(_u,k); }

    // enables expr.val().val()
    inline value_expr<E> val() const { return *this; }
    index_t rows() const { return 0; }
    index_t cols() const { return 0; }
    void parse(gsExprHelper<Scalar> & evList) const
    { _u.parse(evList); }

    static bool isScalar() { return true; }

    const gsFeSpace<Scalar> & rowVar() const {return gsNullExpr<Scalar>::get();}
    const gsFeSpace<Scalar> & colVar() const {return gsNullExpr<Scalar>::get();}

    void print(std::ostream &os) const { _u.print(os); }

    // Math functions. eg
    // sqrt_mexpr<T> sqrt() { return sqrt_mexpr<T>(*this); }
private:
    template<class U> static inline
    typename util::enable_if<U::ScalarValued,Scalar>::type
    eval_impl(const U & u, const index_t k) { return u.eval(k); }

    template<class U> static inline
    typename util::enable_if<!U::ScalarValued,Scalar>::type
    eval_impl(const U & u, const index_t k) { return u.eval(k).value(); }
};

template<class E>
class abs_expr  : public _expr<abs_expr<E> >
{
    typename E::Nested_t _u;

public:
    typedef typename E::Scalar Scalar;
    explicit abs_expr(_expr<E> const& u) : _u(u) { }

public:
    enum {Space= 0, ScalarValued= 1, ColBlocks= 0};

    Scalar eval(const index_t k) const { return abs_expr::eval_impl(_u,k); }

    index_t rows() const { return _u.rows(); }
    index_t cols() const { return _u.cols(); }
    void parse(gsExprHelper<Scalar> & evList) const
    { _u.parse(evList); }

    static bool isScalar() { return true; }

    const gsFeSpace<Scalar> & rowVar() const {return gsNullExpr<Scalar>::get();}
    const gsFeSpace<Scalar> & colVar() const {return gsNullExpr<Scalar>::get();}

    void print(std::ostream &os) const { _u.print(os); }

    // Math functions. eg
    // sqrt_mexpr<T> sqrt() { return sqrt_mexpr<T>(*this); }
private:
    template<class U> static inline
    typename util::enable_if<U::ScalarValued,Scalar>::type
    eval_impl(const U & u, const index_t k) {return math::abs(u.eval(k)); }
    template<class U> static inline
    typename util::enable_if<!U::ScalarValued,gsMatrix<Scalar> >::type
    eval_impl(const U & u, const index_t k) { return u.eval(k).cwiseAbs(); }
};

/*
  Expression for the gradient of a finite element variable

  Transposed gradient vectors are returned as a matrix
*/
template<class E>
class grad_expr : public _expr<grad_expr<E> >
{
    typename E::Nested_t _u;
public:
    enum {Space = E::Space, ScalarValued= 0, ColBlocks= 0};

    typedef typename E::Scalar Scalar;
    mutable gsMatrix<Scalar> tmp;

    grad_expr(const E & u) : _u(u)
    { GISMO_ASSERT(1==u.dim(),"grad(.) requires 1D variable, use jac(.) instead.");}

    const gsMatrix<Scalar> & eval(const index_t k) const
    {
        // Assumes: derivatives are in _u.data().values[1]
        // gsExprHelper acounts for compositions/physical expressions
        // so that derivs are directly computed
        tmp = _u.data().values[1].reshapeCol(k, cols(), cardinality_impl()).transpose();
        return tmp;
    }

    index_t rows() const { return 1 /*==u.dim()*/; }

    index_t cols() const { return _u.source().domainDim(); }

    index_t cardinality_impl() const
    { return _u.data().values[1].rows() / cols(); }

    void parse(gsExprHelper<Scalar> & evList) const
    {
        evList.add(_u);
        _u.data().flags |= NEED_GRAD;
    }

    const gsFeSpace<Scalar> & rowVar() const { return _u.rowVar(); }
    const gsFeSpace<Scalar> & colVar() const
    {return gsNullExpr<Scalar>::get();}

    void print(std::ostream &os) const { os << "\u2207("; _u.print(os); os <<")"; }
private:

    template<class U> static inline
    typename util::enable_if<util::is_same<U,gsComposition<Scalar> >::value,
                             const gsMatrix<Scalar> &>::type
    eval_impl(const U & u, const index_t k)
    {
        return u.eval(k);
    }
};

/*
  \brief Expression for the gradient of a finite element variable

  Transposed gradient vectors are returned as a matrix.
  This specialization is for a gsFeSolution object
*/

template<class T>
class grad_expr<gsFeSolution<T> > : public _expr<grad_expr<gsFeSolution<T> > >
{
protected:
    const gsFeSolution<T> _u;

public:
    typedef T Scalar;
    enum {Space = 0, ScalarValued= 0, ColBlocks= 0};

    explicit grad_expr(const gsFeSolution<T> & u) : _u(u) { }

    mutable gsMatrix<T> res;
    const gsMatrix<T> & eval(index_t k) const
    {
        GISMO_ASSERT(1==_u.data().actives.cols(), "Single actives expected");

        res.setZero(_u.dim(), _u.parDim());
        const gsDofMapper & map = _u.mapper();
        for (index_t c = 0; c!= _u.dim(); c++)
        {
            for (index_t i = 0; i!=_u.data().actives.size(); ++i)
            {
                const index_t ii = map.index(_u.data().actives.at(i), _u.data().patchId,c);
                if ( map.is_free_index(ii) ) // DoF value is in the solVector
                {
                    res.row(c) += _u.coefs().at(ii) *
                        _u.data().values[1].col(k).segment(i*_u.parDim(), _u.parDim()).transpose();
                }
                else
                {
                    res.row(c) +=
                        _u.fixedPart().at( map.global_to_bindex(ii) ) *
                        _u.data().values[1].col(k).segment(i*_u.parDim(), _u.parDim()).transpose();
                }
            }
        }
        return res;
    }

    index_t rows() const {return _u.dim();}
    index_t cols() const {return _u.parDim(); }

    const gsFeSpace<Scalar> & rowVar() const
    {return gsNullExpr<Scalar>::get();}
    const gsFeSpace<Scalar> & colVar() const
    {return gsNullExpr<Scalar>::get();}

    void parse(gsExprHelper<Scalar> & evList) const
    {
        _u.parse(evList);                         // add symbol
        evList.add(_u.space());
        _u.data().flags |= NEED_GRAD|NEED_ACTIVE; // define flags
    }

    void print(std::ostream &os) const { os << "\u2207(s)"; }
};

/*
  Expression for the derivative of the jacobian of a spline geometry map,
  with respect to the coordinate c.

  It returns a matrix with the gradient of u in row d.
*/
template<class E>
class dJacdc_expr : public _expr<dJacdc_expr<E> >
{
    typename E::Nested_t _u;
public:
    enum{ Space = E::Space, ScalarValued = 0, ColBlocks = (1==E::Space?1:0)};

    typedef typename E::Scalar Scalar;

    mutable gsMatrix<Scalar> res;
    index_t _c;

    dJacdc_expr(const E & u, index_t c) : _u(u), _c(c)
    { GISMO_ASSERT(1==u.dim(),"grad(.) requires 1D variable, use jac(.) instead.");}

    const gsMatrix<Scalar> & eval(const index_t k) const
    {
        index_t dd = _u.source().domainDim();
        index_t n = _u.rows();
        res.setZero(dd, dd*n);

        gsMatrix<Scalar> grad = _u.data().values[1].reshapeCol(k, dd, n);
        for(index_t i = 0; i < n; i++){
            res.row(_c).segment(i*dd,dd) = grad.col(i);
        }
        return res;
    }

    index_t rows() const { return _u.source().domainDim(); }

    index_t cols() const { return _u.source().domainDim()*_u.rows(); }

    void parse(gsExprHelper<Scalar> & evList) const
    {
        evList.add(_u);
        _u.data().flags |= NEED_GRAD;
    }

    const gsFeSpace<Scalar> & rowVar() const { return _u.rowVar(); }
    const gsFeSpace<Scalar> & colVar() const
    {return gsNullExpr<Scalar>::get();}

    void print(std::ostream &os) const { os << "dJacdc("; _u.print(os); os <<")"; }
};


/*
  Expression for the nabla (\f$\nabla\f$) of a finite element variable,
*/
template<class T>
class nabla_expr : public _expr<nabla_expr<T> >
{
    typename gsFeVariable<T>::Nested_t u;

public:
    typedef T Scalar;
    enum{Space = 1};

    /* // todo
       nabla_expr(const gsGeometryMap<T> & G)
       : m_data(G.data()) { }
    */

    nabla_expr(const gsFeVariable<T> & _u) : u(_u)
    {
        //GISMO_ASSERT(u.parDim()==u.dim(),"nabla(.) requires tarDim==parDim:"
        //             << u.parDim() <<"!="<< u.dim() <<"\n" );
    }

    mutable gsMatrix<Scalar> res;

    const gsMatrix<Scalar> & eval(const index_t k) const
    {
        const index_t d = u.cols();
        const index_t n = rows() / d;
        res.setZero(rows(), d);

        for (index_t i = 0; i!=d; ++i)
            res.col(i).segment(i*n,n) = u.data().values[1].reshapeCol(k, d, n).row(i);
        return res;
    }

    index_t rows() const { return u.rows(); }
    index_t cols() const { return u.cols(); }

    void parse(gsExprHelper<Scalar> & evList) const
    {
        evList.add(u);
        u.data().flags |= NEED_GRAD;
    }

    const gsFeSpace<T> & rowVar() const { return u.rowVar(); }
    const gsFeSpace<T> & colVar() const
    {return gsNullExpr<Scalar>::get();}

    void print(std::ostream &os) const { os << "nabla("; u.print(os); os <<")"; }
};

/*
  Expression for the nabla2 (\f$\nabla^2\f$ or Del2) of a finite element variable,
  see also https://en.wikipedia.org/wiki/Del

  Transposed pure second derivatives are returned as a matrix
*/
template<class T>
class nabla2_expr : public _expr<nabla2_expr<T> >
{
    typename gsFeVariable<T>::Nested_t u;

public:
    typedef T Scalar;
    enum{Space = 1};

    /* // todo
       nabla2_expr(const gsGeometryMap<T> & G)
       : m_data(G.data()) { }
    */

    nabla2_expr(const gsFeVariable<T> & _u)
    : u(_u)
    { }

    MatExprType eval(const index_t k) const
    {
        // numActive x parDim
        return u.data().values[2]
            .reShapeCol(k, u.data().values[2].rows()/u.cSize(), u.cSize() )
            .topRows(u.parDim()).transpose();
    }

    index_t rows() const { return u.rows();   }
    index_t cols() const { return u.parDim(); }

    void parse(gsExprHelper<Scalar> & evList) const
    {
        evList.add(u);
        u.data().flags |= NEED_DERIV2;
    }

    const gsFeSpace<T> & rowVar() const { return u.rowVar(); }
    const gsFeSpace<T> & colVar() const
    {return gsNullExpr<T>::get();}
};

/// The nabla2 (\f$\nabla^2\f$) of a finite element variable
template<class T>
nabla2_expr<T> nabla2(const gsFeVariable<T> & u) { return nabla2_expr<T>(u); }
// #define lapl(x) nabla2(x).sum() // assume tarDim==1

/**
   Expression for the outer pointing normal of a geometry map. This
   expression is valid only at the boundaries of a geometric patch
*/
template<class T>
class onormal_expr : public _expr<onormal_expr<T> >
{
    typename gsGeometryMap<T>::Nested_t _G;

public:
    typedef T Scalar;
    enum {Space = 0, ScalarValued= 0, ColBlocks= 0};

    onormal_expr(const gsGeometryMap<T> & G) : _G(G) { }

    auto eval(const index_t k) const -> decltype(_G.data().outNormals.col(k))
    { return _G.data().outNormals.col(k); }

    index_t rows() const { return _G.data().dim.second; }
    index_t cols() const { return 1; }

    const gsFeSpace<T> & rowVar() const {return gsNullExpr<T>::get();}
    const gsFeSpace<T> & colVar() const {return gsNullExpr<T>::get();}

    void parse(gsExprHelper<Scalar> & evList) const
    {
        evList.add(_G);
        _G.data().flags |= NEED_OUTER_NORMAL;
    }

    void print(std::ostream &os) const { os << "nv("; _G.print(os); os <<")"; }
};

/**
   Expression for the out of plane surface normal of a geometry map.
   The expression is valid for a surface or hypersurface.
*/
template<class T>
class normal_expr : public _expr<normal_expr<T> >
{
    typename gsGeometryMap<T>::Nested_t _G;

public:
    typedef T Scalar;
    enum {Space = 0, ScalarValued= 0, ColBlocks= 0};

    normal_expr(const gsGeometryMap<T> & G) : _G(G) { }

    auto eval(const index_t k) const -> decltype(_G.data().normals.col(k))
    { return _G.data().normals.col(k); }

    index_t rows() const { return _G.data().dim.second; }
    index_t cols() const { return 1; }

    const gsFeSpace<T> & rowVar() const {return gsNullExpr<T>::get();}
    const gsFeSpace<T> & colVar() const {return gsNullExpr<T>::get();}

    void parse(gsExprHelper<Scalar> & evList) const
    {
        evList.add(_G);
        _G.data().flags |= NEED_NORMAL;
    }

    void print(std::ostream &os) const { os << "sn("; _G.print(os); os <<")"; }
};

/**
   Expression for the tangent vector of a geometry map. This
   expression is valid only at the boundaries of a geometric patch
*/
template<class T>
class tangent_expr : public _expr<tangent_expr<T> >
{
    typename gsGeometryMap<T>::Nested_t _G;

public:
    typedef T Scalar;
    enum {Space = 0, ScalarValued= 0, ColBlocks= 0};

    tangent_expr(const gsGeometryMap<T> & G) : _G(G) { }

    mutable gsVector<Scalar> res;
    const gsVector<Scalar> & eval(const index_t k) const
    {
        if (_G.targetDim()==2)
        {
            res = _G.data().outNormals.col(k);//2x1
            std::swap( res(0,0), res(1,0) );
            res(0,0) *= -1;
            return res;
        }
        else if (_G.targetDim()==3)
        {
            res.resize(3);
            res.col3d(0) = _G.data().normals.col3d(k)
                .cross( _G.data().outNormals.col3d(k) );
            return res;
        }
        else
            GISMO_ERROR("Function not implemented for dimension"<<_G.targetDim());

    }

    index_t rows() const { return _G.data().dim.second; }
    index_t cols() const { return 1; }

    static const gsFeSpace<Scalar> & rowVar() {return gsNullExpr<Scalar>::get();}
    static const gsFeSpace<Scalar> & colVar() {return gsNullExpr<Scalar>::get();}

    void parse(gsExprHelper<Scalar> & evList) const
    {
        evList.add(_G);
        _G.data().flags |= NEED_NORMAL;
        _G.data().flags |= NEED_OUTER_NORMAL;
    }

    void print(std::ostream &os) const { os << "tv("; _G.print(os); os <<")"; }
};

/**
   Expression for the Laplacian of a finite element variable
*/
template<class E>
class lapl_expr : public _expr<lapl_expr<E> >
{
    typename E::Nested_t _u;

public:
    typedef typename E::Scalar Scalar;
    enum {Space = E::Space, ScalarValued= 0, ColBlocks= 0};

    lapl_expr(const E & u) : _u(u) { }

    auto eval(const index_t k) const -> decltype(_u.data().laplacians.col(k))
    {
        // numActive x 1
        return _u.data().laplacians.col(k);
        //todo: replace by
        // NEED_DERIV2
        // ..nabla2.sum()
    }

    index_t rows() const { return _u.data().laplacians.rows(); }
    index_t cols() const { return 1; }

    index_t cardinality_impl() const { return _u.cardinality_impl(); }

    void parse(gsExprHelper<Scalar> & evList) const
    {
        evList.add(_u);
        _u.data().flags |= NEED_LAPLACIAN;
    }

    static const gsFeSpace<Scalar> & rowVar() {return E::rowVar();}
    static const gsFeSpace<Scalar> & colVar() {return gsNullExpr<Scalar>::get();}

    void print(std::ostream &os) const { os << "\u2206("; _u.print(os); os <<")"; } //or \u0394
};

/*
  Expression for the Laplacian of a finite element solution
*/
template<class T>
class lapl_expr<gsFeSolution<T> > : public _expr<lapl_expr<gsFeSolution<T> > >
{
protected:
    const gsFeSolution<T> _u;

public:
    typedef T Scalar;
    enum {Space = 0, ScalarValued= 0, ColBlocks= 0};

    lapl_expr(const gsFeSolution<T> & u) : _u(u) { }

    mutable gsMatrix<T> res;
    const gsMatrix<T> & eval(const index_t k) const
    {
        GISMO_ASSERT(1==_u.data().actives.cols(), "Single actives expected");

        res.setZero(_u.dim(), 1); //  scalar, but per component
        const gsDofMapper & map = _u.mapper();

        index_t numActs = _u.data().values[0].rows();
        index_t numDers = _u.parDim() * (_u.parDim() + 1) / 2;
        gsMatrix<T> deriv2;

        for (index_t c = 0; c!= _u.dim(); c++)
            for (index_t i = 0; i!=numActs; ++i)
            {
                const index_t ii = map.index(_u.data().actives.at(i), _u.data().patchId,c);
                deriv2 = _u.data().values[2].block(i*numDers,k,_u.parDim(),1); // this only takes d11, d22, d33 part. For all the derivatives [d11, d22, d33, d12, d13, d23]: col.block(i*numDers,k,numDers,1)
                if ( map.is_free_index(ii) ) // DoF value is in the solVector
                    res.at(c) += _u.coefs().at(ii) * deriv2.sum();
                else
                    res.at(c) +=_u.fixedPart().at( map.global_to_bindex(ii) ) * deriv2.sum();
            }
        return res;
    }

    index_t rows() const { return _u.dim(); }
    index_t cols() const { return 1; }

    void parse(gsExprHelper<Scalar> & evList) const
    {
        evList.add(_u.space());
        _u.data().flags |= NEED_ACTIVE | NEED_DERIV2;
    }

    const gsFeSpace<Scalar> & rowVar() const {return gsNullExpr<T>::get();}
    const gsFeSpace<Scalar> & colVar() const {return gsNullExpr<T>::get();}

    void print(std::ostream &os) const { os << "\u2206(s)"; }
};

/*
  Expression for the (precomputed) second fundamental form of a surface
*/
template<class T>
class fform2nd_expr  : public _expr<fform2nd_expr<T> >
{
    typename gsGeometryMap<T>::Nested_t _G;
public:
    typedef T Scalar;
    enum {Space = 0, ScalarValued = 0, ColBlocks = 0};

    fform2nd_expr(const gsGeometryMap<T> & G) : _G(G) { }

    const gsAsConstMatrix<Scalar> eval(const index_t k) const
    {
        return gsAsConstMatrix<Scalar>(_G.data().fundForms.col(k).data(),rows(),cols());
    }

    index_t rows() const { return _G.data().dim.first ; }
    index_t cols() const { return _G.data().dim.first ; }

    void parse(gsExprHelper<Scalar> & evList) const
    {
        evList.add(_G);
        _G.data().flags |= NEED_2ND_FFORM;
    }

    const gsFeSpace<Scalar> & rowVar() const {return gsNullExpr<T>::get();}
    const gsFeSpace<Scalar> & colVar() const {return gsNullExpr<T>::get();}

    void print(std::ostream &os) const { os << "fform2nd("; _G.print(os); os <<")"; }
};

/*
  Expression for the (precomputed) inverse of the Jacobian matrix of
  a geometry map
*/
template<class T>
class jacInv_expr  : public _expr<jacInv_expr<T> >
{
    typename gsGeometryMap<T>::Nested_t _G;
public:
    typedef T Scalar;
    enum {Space = 0, ScalarValued = 0, ColBlocks = 0};

    jacInv_expr(const gsGeometryMap<T> & G) : _G(G)
    {
        // Note: for non-square Jacobian matrices, generalized inverse, i.e.: (J^t J)^{-t} J^t
        //GISMO_ASSERT(rows() == cols(), "The Jacobian matrix is not square");
    }

    MatExprType eval(const index_t k) const { return _G.data().jacInvTr.reshapeCol(k,cols(),rows()).transpose(); }

    index_t rows() const { return _G.source().domainDim(); }
    index_t cols() const { return _G.source().targetDim(); }

    void parse(gsExprHelper<Scalar> & evList) const
    {
        evList.add(_G);
        _G.data().flags |= NEED_GRAD_TRANSFORM;
    }

    const gsFeSpace<Scalar> & rowVar() const {return gsNullExpr<T>::get();}
    const gsFeSpace<Scalar> & colVar() const {return gsNullExpr<T>::get();}

    // todo mat_expr ?
    // tr() const --> _G.data().fundForm(k)

    void print(std::ostream &os) const { os << "jacInv("; _G.print(os); os <<")"; }
};

/*
  Expression for the Jacobian matrix of a FE variable
*/
template<class E>
class jac_expr : public _expr<jac_expr<E> >
{
    typename E::Nested_t _u;
public:
    enum {ColBlocks = (1==E::Space?1:0) };
    enum {Space = E::Space, ScalarValued= 0 };

    typedef typename E::Scalar Scalar;

    mutable gsMatrix<Scalar> res;

    jac_expr(const E & _u_)
    : _u(_u_) { }

    MatExprType eval(const index_t k) const
    {
        if (0!=Space)
        {
            // Dim x (numActive*Dim)
            res = _u.data().values[1].col(k).transpose().blockDiag(_u.dim());
        }
        else
        {
            res = _u.data().values[1]
                .reshapeCol(k, _u.parDim(), _u.targetDim()).transpose()
                .blockDiag(_u.dim());
        }
        return res;
    }

    const gsFeSpace<Scalar> & rowVar() const { return _u.rowVar(); }
    //const gsFeSpace<Scalar> & rowVar() const { return rowVar_impl<E>(); }
    const gsFeSpace<Scalar> & colVar() const { return gsNullExpr<Scalar>::get(); }

    index_t rows() const { return rows_impl(_u); }
    index_t cols() const { return cols_impl(_u); }

    // index_t rows() const { return _u.dim(); }
    // index_t cols() const { return _u.source().domainDim(); }

    index_t cardinality_impl() const
    {
        return _u.dim() * _u.data().actives.rows();
    }

    void parse(gsExprHelper<Scalar> & evList) const
    {
        evList.add(_u);
        _u.data().flags |= NEED_DERIV|NEED_ACTIVE;
        //note: cardinality() depends on actives
    }

    void print(std::ostream &os) const { os << "\u2207("; _u.print(os);os <<")"; }

private:

    // The jacobian is different for gsFeVariable, gsFeSolution and gsFeSpace
    // gsFeSolution: Does not work
    // gsFeVariable: dim()=1 and source().targetDim()=d
    // gsFeSpace: dim()=d and source().targetDim()=1
    template<class U> inline
    typename util::enable_if<!(util::is_same<U,gsFeSpace<Scalar> >::value), index_t >::type  // What about solution??
    rows_impl(const U & u)  const
    {
        return u.source().targetDim();
    }

    template<class U> inline
    typename util::enable_if< (util::is_same<U,gsFeSpace<Scalar> >::value), index_t >::type
    rows_impl(const U & u) const
    {
        return u.dim();
    }

    template<class U> inline
    typename util::enable_if<!(util::is_same<U,gsFeSpace<Scalar> >::value), index_t >::type
    cols_impl(const U & u)  const
    {
        return u.source().domainDim();
    }

    template<class U> inline
    typename util::enable_if< (util::is_same<U,gsFeSpace<Scalar> >::value), index_t >::type
    cols_impl(const U & u) const
    {
        return u.source().domainDim();
    }

    // The jacobian is different for gsFeVariable, gsFeSolution and gsFeSpace
    // gsFeSolution: Does not work
    // gsFeVariable: rowVar = NULL
    // gsFeSpace: rowVar = u
    template<class U> inline
    typename util::enable_if<!(util::is_same<U,gsFeSpace<Scalar> >::value), const gsFeSpace<Scalar> &  >::type
    rowVar_impl() const
    {
        return gsNullExpr<Scalar>::get();
    }

    template<class U> inline
    typename util::enable_if<(util::is_same<U,gsFeSpace<Scalar> >::value), const gsFeSpace<Scalar> &  >::type
    rowVar_impl() const
    {
        return _u;
    }
};

/*
  Expression for the Jacobian matrix of a geometry map
*/
template<class T>
class jac_expr<gsGeometryMap<T> > : public _expr<jac_expr<gsGeometryMap<T> > >
{
    typename gsGeometryMap<T>::Nested_t _G;

public:
    typedef T Scalar;
    enum {Space = 0, ScalarValued= 0, ColBlocks= 0};

    jac_expr(const gsGeometryMap<T> & G) : _G(G) { }
    MatExprType eval(const index_t k) const
    {
        // TarDim x ParDim
        return _G.data().values[1]
            .reshapeCol(k, _G.data().dim.first, _G.data().dim.second).transpose();
    }

    index_t rows() const { return _G.source().targetDim(); }

    index_t cols() const { return _G.source().domainDim(); }

    static const gsFeSpace<Scalar> & rowVar() { return gsNullExpr<Scalar>::get(); }
    static const gsFeSpace<Scalar> & colVar() { return gsNullExpr<Scalar>::get(); }

    void parse(gsExprHelper<Scalar> & evList) const
    {
        evList.add(_G);
        _G.data().flags |= NEED_DERIV;
    }

    meas_expr<T> absDet() const
    {
        GISMO_ASSERT(rows() == cols(), "The Jacobian matrix is not square");
        return meas_expr<T>(_G);
    }

    jacInv_expr<T> inv() const
    {
        GISMO_ASSERT(rows() == cols(), "The Jacobian matrix is not square");
        return jacInv_expr<T>(_G);
    }

    /// The generalized Jacobian matrix inverse, i.e.: (J^t J)^{-t} J^t
    jacInv_expr<T> ginv() const { return jacInv_expr<T>(_G); }

    void print(std::ostream &os) const { os << "\u2207("; _G.print(os); os <<")"; }
};

template<class E>
class hess_expr : public _expr<hess_expr<E> >
{
public:
    typedef typename E::Scalar Scalar;
private:
    typename E::Nested_t _u;
    mutable gsMatrix<Scalar> res;
public:
    enum {ScalarValued = 0, ColBlocks = (1==E::Space?1:0) };
    enum {Space = E::Space };

public:
    hess_expr(const E & u) : _u(u)
    {
        //gsInfo << "\n-expression is space ? "<<E::Space <<"\n"; _u.print(gsInfo);
        //GISMO_ASSERT(1==_u.dim(),"hess(.) requires 1D variable");
    }

    const gsMatrix<Scalar> & eval(const index_t k) const
    {
        const gsFuncData<Scalar> & dd = _u.data();
        const index_t sz = cardinality_impl();
        res.resize(dd.dim.first, sz*dd.dim.first);
        secDerToHessian(dd.values[2].col(k), dd.dim.first, res);
        res.resize(dd.dim.first, res.cols()*dd.dim.first);
        // Note: auto returns by value here,
        // in C++11 we may add in -> decltype(res) &
        return res;
    }

    index_t rows() const { return _u.data().dim.first; }
    index_t cols() const
    {   return rows();
        //return 2*_u.data().values[2].rows() / (1+_u.data().dim.first);
    }

    index_t cardinality_impl() const
    {
        return 2*_u.data().values[2].rows()/
            (_u.data().dim.first*(1+_u.data().dim.first));
        //gsDebugVar(_u.data().values.front().rows());//empty!
    }

    void parse(gsExprHelper<Scalar> & evList) const
    {
        evList.add(_u);
        _u.data().flags |= NEED_2ND_DER;
    }

    const gsFeSpace<Scalar> & rowVar() const { return _u.rowVar(); }
    const gsFeSpace<Scalar> & colVar() const { return gsNullExpr<Scalar>::get(); }

    void print(std::ostream &os) const
    //    { os << "hess("; _u.print(os);os <<")"; }
    { os << "\u210D(U)"; }
};

template<class T>
class hess_expr<gsFeSolution<T> > : public _expr<hess_expr<gsFeSolution<T> > >
{
protected:
    const gsFeSolution<T> _u;

public:
    typedef T Scalar;
    enum{Space = 0, ScalarValued = 0, ColBlocks = 0 };

    hess_expr(const gsFeSolution<T> & u) : _u(u) { }

    mutable gsMatrix<T> res;
    const gsMatrix<T> & eval(const index_t k) const
    {
        GISMO_ASSERT(1==_u.data().actives.cols(), "Single actives expected. Actives: \n"<<_u.data().actives);

        const gsDofMapper & map = _u.mapper();

        const index_t numActs = _u.data().values[0].rows();
        const index_t pdim = _u.parDim();
        index_t numDers = pdim*(pdim+1)/2;
        gsMatrix<T> deriv2;

        // In the scalar case, the hessian is returned as a pdim x pdim matrix
        if (1==_u.dim())
        {
            res.setZero(numDers,1);
            for (index_t i = 0; i!=numActs; ++i)
            {
                const index_t ii = map.index(_u.data().actives.at(i), _u.data().patchId,0);
                deriv2 = _u.data().values[2].block(i*numDers,k,numDers,1);
                if ( map.is_free_index(ii) ) // DoF value is in the solVector
                    res += _u.coefs().at(ii) * deriv2;
                else
                    res +=_u.fixedPart().at( map.global_to_bindex(ii) ) * deriv2;
            }
            secDerToHessian(res, pdim, deriv2);
            res.swap(deriv2);
            res.resize(pdim,pdim);
        }
        // In the vector case, the hessian is returned as a matrix where each row corresponds to the component of the solution and contains the derivatives in the columns
        else
        {
            res.setZero(rows(), numDers);
            for (index_t c = 0; c != _u.dim(); c++)
                for (index_t i = 0; i != numActs; ++i) {
                    const index_t ii = map.index(_u.data().actives.at(i), _u.data().patchId, c);
                    deriv2 = _u.space().data().values[2].block(i * numDers, k, numDers,
                                                               1).transpose(); // start row, start col, rows, cols
                    if (map.is_free_index(ii)) // DoF value is in the solVector
                        res.row(c) += _u.coefs().at(ii) * deriv2;
                    else
                        res.row(c) += _u.fixedPart().at(map.global_to_bindex(ii)) * deriv2;
                }
        }
        return res;
    }

    index_t rows() const
    {
        if (1==_u.dim())
            return _u.parDim();
        else
            return _u.dim(); //  number of components
    }
    index_t cols() const
    {
        if (1==_u.dim())
            return _u.parDim();
        // second derivatives in the columns; i.e. [d11, d22, d33, d12, d13, d23]
        else
            return _u.parDim() * (_u.parDim() + 1) / 2;
    }

    const gsFeSpace<Scalar> & rowVar() const { return gsNullExpr<Scalar>::get(); }
    const gsFeSpace<Scalar> & colVar() const { return gsNullExpr<Scalar>::get(); }

    void parse(gsExprHelper<Scalar> & evList) const
    {
        _u.parse(evList);                         // add symbol
        evList.add(_u.space());
        _u.data().flags |= NEED_ACTIVE | NEED_VALUE | NEED_DERIV2;
    }

    void print(std::ostream &os) const { os << "\u210D(s)"; }
};


/*
  Expression for the partial derivative (matrices) of the Jacobian
  matrix of the geometry map
*/
template<class T>
class dJacG_expr : public _expr<dJacG_expr<T> >
{
    typename gsGeometryMap<T>::Nested_t _G;

    mutable gsMatrix<T> res;
public:
    typedef T Scalar;

    dJacG_expr(const gsGeometryMap<T> & G) : _G(G) { }

    MatExprType eval(const index_t k) const
    {
        const index_t sz = _G.data().values[0].rows();
        const index_t s = _G.data().derivSize(); //dim.first*(_G.data().dim.first+1)/2;
        (void)s;
        res.resize(_G.data().dim.second, sz*_G.data().dim.first);
        res.setOnes();//_G.data().values[2].segment(i*k,k); // todo
        return res;
    }

    index_t rows() const { return _G.data().dim.second; }
    index_t cols() const { return _G.data().dim.first; }

    void parse(gsExprHelper<Scalar> & evList) const
    {
        evList.add(_G);
        _G.data().flags |= NEED_2ND_DER;
    }
};


/*
  Expression for the curl
*/
template<class T>
class curl_expr : public _expr<curl_expr<T> >
{
public:
    typedef T Scalar;
private:
    typename gsFeVariable<T>::Nested_t _u;
    mutable gsMatrix<Scalar> res;
public:
    enum{ Space = 1, ScalarValued= 0, ColBlocks= 0};

    curl_expr(const gsFeVariable<T> & u) : _u(u)
    { GISMO_ASSERT(3==u.dim(),"curl(.) requires 3D variable."); }

    const gsMatrix<T> & eval(const index_t k) const
    {
        res.setZero( rows(), _u.dim());
        const index_t na = _u.data().values[0].rows();
        gsAsConstMatrix<T, Dynamic, Dynamic> pd =
            _u.data().values[1].reshapeCol(k, cols(), na);

        res.col(0).segment(na  ,na) = -pd.row(2);
        res.col(0).segment(2*na,na) =  pd.row(1);
        res.col(1).segment(0   ,na) =  pd.row(2);
        res.col(1).segment(2*na,na) = -pd.row(0);
        res.col(2).segment(0   ,na) = -pd.row(1);
        res.col(2).segment(na  ,na) =  pd.row(0);
        return res;
    }

    index_t rows() const { return _u.dim() * _u.data().values[0].rows(); }
    index_t cols() const { return _u.data().dim.first; }

    void parse(gsExprHelper<Scalar> & evList) const
    {
        evList.add(_u);
        _u.data().flags |= NEED_GRAD;
    }

    const gsFeSpace<T> & rowVar() const { return _u.rowVar(); }
    const gsFeSpace<T> & colVar() const {return gsNullExpr<T>::get();}

    void print(std::ostream &os) const { os << "curl("; _u.print(os); os <<")"; }
};

/*
  Expression for multiplication operation (first version)

  First argument E1 has ColBlocks = false

  Partial specialization for (right) blockwise multiplication

  B * [A1 A2 A3] = [B*A1  B*A2  B*A3]

*/
template <typename E1, typename E2>
class mult_expr<E1,E2,false> : public _expr<mult_expr<E1, E2, false> >
{
    typename E1::Nested_t _u;
    typename E2::Nested_t _v;

public:
    enum {ScalarValued = E1::ScalarValued && E2::ScalarValued,
        ColBlocks = E2::ColBlocks};
    enum {Space = (int)E1::Space + (int)E2::Space };

    typedef typename E1::Scalar Scalar;

    mult_expr(_expr<E1> const& u,
              _expr<E2> const& v)
    : _u(u), _v(v) { }

    mutable Temporary_t tmp;
    const Temporary_t & eval(const index_t k) const
    {
        GISMO_ASSERT(0==_u.cols()*_v.rows() || _u.cols() == _v.rows(),
                     "Wrong dimensions "<<_u.cols()<<"!="<<_v.rows()<<" in * operation:\n"
                     << _u <<" times \n" << _v );

        // Note: a * b * c --> (a*b).eval()*c
        tmp = _u.eval(k) * _v.eval(k);
        return tmp; // assumes result is not scalarvalued
    }

    index_t rows() const { return E1::ScalarValued ? _v.rows()  : _u.rows(); }
    index_t cols() const { return E2::ScalarValued ? _u.cols()  : _v.cols(); }
    void parse(gsExprHelper<Scalar> & evList) const
    { _u.parse(evList); _v.parse(evList); }


    index_t cardinality_impl() const
    { return 0==E1::Space ? _v.cardinality(): _u.cardinality(); }

    const gsFeSpace<Scalar> & rowVar() const
    { return 0==E1::Space ? _v.rowVar() : _u.rowVar(); }
    const gsFeSpace<Scalar> & colVar() const
    { return 0==E2::Space ? _u.colVar() : _v.colVar(); }

    void print(std::ostream &os) const { _u.print(os); os<<"*"; _v.print(os); }
};

/*
  Expression for multiplication operation (second version)

  First argument E1 has ColBlocks = true

  Partial specialization for (right) blockwise multiplication
  [A1 A2 A3] * B = [A1*B  A2*B  A3*B]

  as well as

  both are ColBlocks: [A1 A2 A3] * [B1 B2 B3] = [A1*B1  A2*B2  A3*B3]
                                                [A2*B1 ..           ]
                                                [                   ]
*/
template <typename E1, typename E2>
class mult_expr<E1, E2, true> : public _expr<mult_expr<E1, E2, true> >
{
public:
    typedef typename E2::Scalar Scalar;
private:
    typename E1::Nested_t _u;
    typename E2::Nested_t _v;

    mutable gsMatrix<Scalar> res;
public:
    enum {ScalarValued = 0, ColBlocks = E1::ColBlocks}; //(!)
    enum {Space = (int)E1::Space + (int)E2::Space };

    mult_expr(_expr<E1> const& u,
              _expr<E2> const& v)
    : _u(u), _v(v)
    {

    }

    const gsMatrix<Scalar> & eval(const index_t k) const
    {
        const index_t uc = _u.cols();
        const index_t ur = _u.rows();
        const index_t nb = _u.cardinality();
        const auto tmpA = _u.eval(k);
        const auto tmpB = _v.eval(k);

        const index_t vc = _v.cols();

        // either _v.cardinality()==1 or _v.cardinality()==_u.cardinality()
        if (  1 == _v.cardinality() ) //second is not ColBlocks
        {
            res.resize(ur, vc*nb);
            GISMO_ASSERT(tmpA.cols()==uc*nb, "Dimension error.. "<< tmpA.cols()<<"!="<<uc*nb );
            GISMO_ASSERT(1==_v.cardinality(), "Dimension error");
            //gsInfo<<"cols = "<<res.cols()<<"; rows = "<<res.rows()<<"\n";
            for (index_t i = 0; i!=nb; ++i)
                res.middleCols(i*vc,vc).noalias()
                    = tmpA.middleCols(i*uc,uc) * tmpB;
        }
        // both are ColBlocks: [A1 A2 A3] * [B1 B2 B3] = [A1*B1  A2*B2  A3*B3]
        //                                               [A2*B1 ..           ]
        //                                               [                   ]
        else
        {
            const index_t nbv = _v.cardinality();
            res.resize(ur*nb, vc*nbv);
            for (index_t i = 0; i!=nb; ++i)
                for (index_t j = 0; j!=nbv; ++j)
                {
                    res.block(i*ur,j*vc,ur,vc).noalias() =
                        tmpA.middleCols(i*uc,uc) * tmpB.middleCols(j*vc,vc);
                    // res.middleCols(i*vc,vc).noalias()
                    //     = tmpA.middleCols(i*uc,uc) * tmpB.middleCols(i*vc,vc);
                }
        }
        return res;
    }

    index_t rows() const {
        return _u.rows();
    }
    index_t cols() const {
        // DEBUG changed by asgl, perhaps there was a bug here?
        //return _v.cols() * (_u.cols()/_u.rows());
        return _u.cols();
    }

    void parse(gsExprHelper<Scalar> & evList) const
    { _u.parse(evList); _v.parse(evList); }


    index_t cardinality_impl() const { return  _u.cardinality(); }

    const gsFeSpace<Scalar> & rowVar() const { return _u.rowVar(); }
    const gsFeSpace<Scalar> & colVar() const
    {
        if ( 1 == _v.cardinality() )
            return _u.colVar();
        else
            return _v.colVar();
    }

    void print(std::ostream &os) const
    { os << "("; _u.print(os);os <<"*";_v.print(os);os << ")"; }
};

/*
  Expression for multiplication operation (third version)

  Scalar multiplication
*/
template <typename E2>
class mult_expr<typename E2::Scalar, E2, false>
    : public _expr<mult_expr<typename E2::Scalar, E2, false> >
// template <typename E> class scmult_expr : public _expr<scmult_expr<E> >
{
public:
    typedef typename E2::Scalar Scalar;
private:
    Scalar const _c;
    typename E2::Nested_t _v;

    //mult_expr(const mult_expr&);
public:
    enum {ScalarValued = E2::ScalarValued, ColBlocks = E2::ColBlocks};
    enum {Space = E2::Space};

    mult_expr(Scalar const & c, _expr<E2> const& v)
    : _c(c), _v(v) { }

    EIGEN_STRONG_INLINE AutoReturn_t eval(const index_t k) const
    {
        return ( _c * _v.eval(k) );

    }

    index_t rows() const { return _v.rows(); }
    index_t cols() const { return _v.cols(); }

    void parse(gsExprHelper<Scalar> & evList) const
    { _v.parse(evList); }

    index_t cardinality_impl() const
    { return _v.cardinality(); }

    const gsFeSpace<Scalar> & rowVar() const { return _v.rowVar(); }
    const gsFeSpace<Scalar> & colVar() const { return _v.colVar(); }

    void print(std::ostream &os) const { os << _c <<"*";_v.print(os); }
};

/*
  Expression for multiplication operation (fourth version)

  Multiplication by gsMatrix
*/
template <typename E2, bool rmult>
class mmult_expr
    : public _expr<mmult_expr<E2,rmult> >
{
public:
    typedef typename E2::Scalar Scalar;
private:
    const gsMatrix<Scalar> & _c;
    typename E2::Nested_t _v;

public:
    enum {ScalarValued = 0, ColBlocks = E2::ColBlocks};
    enum {Space = E2::Space};

    mmult_expr(gsMatrix<Scalar> const & c, _expr<E2> const& v)
    : _c(c), _v(v) { }

    EIGEN_STRONG_INLINE AutoReturn_t eval(const index_t k) const
    {
        return rmult ? ( _v.eval(k) * _c ) : ( _c * _v.eval(k) );
    }

    index_t rows() const { return _c.rows(); }
    index_t cols() const { return _v.cols(); }

    void parse(gsExprHelper<Scalar> & evList) const
    { _v.parse(evList); }

    index_t cardinality_impl() const
    { return _v.cardinality(); }

    const gsFeSpace<Scalar> & rowVar() const { return _v.rowVar(); }
    const gsFeSpace<Scalar> & colVar() const { return _v.colVar(); }

    void print(std::ostream &os) const { os << "M*";_v.print(os); }
};

template <typename E1, typename E2>
class collapse_expr : public _expr<collapse_expr<E1, E2> >
{
    typename E1::Nested_t _u;
    typename E2::Nested_t _v;

public:
    enum {ScalarValued = 0, ColBlocks = 0};
    enum { Space = (int)E1::Space + (int)E2::Space };

    typedef typename E1::Scalar Scalar;

    mutable gsMatrix<Scalar> res;

    collapse_expr(_expr<E1> const& u,
                  _expr<E2> const& v)
    : _u(u), _v(v) { }

    //EIGEN_STRONG_INLINE MatExprType
    const gsMatrix<Scalar> &
    eval(const index_t k) const
    {
        const index_t nb = rows();
        const auto tmpA = _u.eval(k);
        const auto tmpB = _v.eval(k);

        if (E1::ColBlocks)
        {
            const index_t ur = _v.rows();
            res.resize(nb, ur);
            for (index_t i = 0; i!=nb; ++i)
            {
                res.row(i).transpose().noalias() = tmpA.middleCols(i*ur,ur) * tmpB;
            }
        }
        else if (E2::ColBlocks)
        {
            const index_t ur = _u.cols();
            res.resize(nb, ur);
            for (index_t i = 0; i!=nb; ++i)
            {
                res.row(i).noalias() = tmpA * tmpB.middleCols(i*ur,ur);
            }
        }

        return res;
    }

    index_t rows() const { return E1::ColBlocks ? _u.cols() / _v.rows() : _v.cols() / _u.cols() ; }
    index_t cols() const { return E1::ColBlocks ? _v.rows()  : _u.cols(); }

    void parse(gsExprHelper<Scalar> & evList) const
    { _u.parse(evList); _v.parse(evList); }

    const gsFeSpace<Scalar> & rowVar() const
    { return E1::ColBlocks ? _u.rowVar() : _v.rowVar(); }
    const gsFeSpace<Scalar> & colVar() const
    {
        GISMO_ERROR("none");
    }

    void print(std::ostream &os) const { _u.print(os); os<<"~"; _v.print(os); }
};

// Multi-matrix collapsed by a vector
template <typename E1, typename E2> //EIGEN_STRONG_INLINE
//collapse_expr<E1,E2> const  operator&(<E1> const& u, _expr<E2> const& v)
collapse_expr<E1,E2> collapse( _expr<E1> const& u, _expr<E2> const& v)
{ return collapse_expr<E1, E2>(u, v); }


/*
  Expression for the Frobenius matrix (or double dot) product (first
  version) Also block-wise

  [A1 A2 A3] . [B1 B2 B3]
  =
  [ A1.B1  A1.B2  A1.B3 ]
  [ A2.B1  A2.B2  A2.B3 ]
  [ A3.B1  A3.B2  A3.B3 ]
*/
template <typename E1, typename E2, bool = E2::ColBlocks>
class frprod_expr : public _expr<frprod_expr<E1, E2> >
{
public:
    typedef typename E1::Scalar Scalar;
    enum {ScalarValued = 0, ColBlocks=E2::ColBlocks};
    enum { Space = (int)E1::Space + (int)E2::Space };
    // E1 E2 this (16 cases..)
    // 0  0  0
    // 1  1
    // 2  2
    // 3  3

private:
    typename E1::Nested_t _u;
    typename E2::Nested_t _v;

    mutable gsMatrix<Scalar> res;

public:

    frprod_expr(_expr<E1> const& u, _expr<E2> const& v)
    : _u(u), _v(v)
    {
        //todo: add check() functions, which will evaluate expressions on an empty matrix (no points) to setup initial dimensions ???
        //GISMO_ASSERT(_u.rows() == _v.rows(),
        //             "Wrong dimensions "<<_u.rows()<<"!="<<_v.rows()<<" in % operation");
        //GISMO_ASSERT(_u.cols() == _v.cols(),
        //             "Wrong dimensions "<<_u.cols()<<"!="<<_v.cols()<<" in % operation");
    }

    const gsMatrix<Scalar> & eval(const index_t k) const //todo: specialize for nb==1
    {
        // assert _u.size()==_v.size()
        const index_t rb = _u.rows();
        const index_t nb = _u.cardinality();
        auto A = _u.eval(k);
        auto B = _v.eval(k);
        res.resize(nb, nb);
        for (index_t i = 0; i!=nb; ++i) // all with all
            for (index_t j = 0; j!=nb; ++j)
                res(i,j) =
                    (A.middleCols(i*rb,rb).array() * B.middleCols(j*rb,rb).array()).sum();
        return res;
    }

    index_t rows() const { return _u.cols() / _u.rows(); }
    index_t cols() const { return _u.cols() / _u.rows(); }

    void parse(gsExprHelper<Scalar> & evList) const
    { _u.parse(evList); _v.parse(evList); }

    const gsFeSpace<Scalar> & rowVar() const { return _u.rowVar(); }
    const gsFeSpace<Scalar> & colVar() const { return _v.colVar(); }

    void print(std::ostream &os) const
    { os << "("; _u.print(os); os<<" % "; _v.print(os); os<<")";}
};

/*

  Expression for the Frobenius matrix (or double dot) product (second
  version), When left hand only side is block-wise

  [A1 A2 A3] : B = [A1:B  A2:B  A3:B]
*/
template <typename E1, typename E2>
class frprod_expr<E1,E2,false> : public _expr<frprod_expr<E1, E2,false> >
{
public:
    typedef typename E1::Scalar Scalar;
    enum {ScalarValued = 0, Space = E1::Space, ColBlocks= E1::ColBlocks};

private:
    typename E1::Nested_t _u;
    typename E2::Nested_t _v;

    mutable gsMatrix<Scalar> res;

public:

    frprod_expr(_expr<E1> const& u, _expr<E2> const& v)
    : _u(u), _v(v)
    {
        // gsInfo << "expression is space ? "<<E1::Space <<"\n"; _u.print(gsInfo);
        // GISMO_ASSERT(_u.rows() == _v.rows(),
        //              "Wrong dimensions "<<_u.rows()<<"!="<<_v.rows()<<" in % operation");
        // GISMO_ASSERT(_u.cols() == _v.cols(),
        //              "Wrong dimensions "<<_u.cols()<<"!="<<_v.cols()<<" in % operation");
    }

    const gsMatrix<Scalar> & eval(const index_t k) const //todo: specialize for nb==1
    {
        // assert _u.size()==_v.size()
        auto A = _u.eval(k);
        auto B = _v.eval(k);
        const index_t rb = A.rows(); //==cb
        const index_t nb = _u.cardinality();
        res.resize(nb, 1);
        for (index_t i = 0; i!=nb; ++i) // all with all
            res(i,0) =
                (A.middleCols(i*rb,rb).array() * B.array()).sum();
        return res;
    }

    index_t rows() const { return _u.cols() / _u.rows(); }
    index_t cols() const { return 1; }

    void parse(gsExprHelper<Scalar> & evList) const
    { _u.parse(evList); _v.parse(evList); }


    const gsFeSpace<Scalar> & rowVar() const { return _u.rowVar(); }
    const gsFeSpace<Scalar> & colVar() const { return _v.rowVar(); }

    void print(std::ostream &os) const
    { os << "("; _u.print(os); os<<" % "; _v.print(os); os<<")";}
};

/*
  Expression for scalar division operation (first version)
*/
template <typename E1, typename E2>
class divide_expr : public _expr<divide_expr<E1,E2> >
{
    typename E1::Nested_t _u;
    typename E2::Nested_t _v;

public:
    typedef typename E1::Scalar Scalar;

public:
    enum {ScalarValued = E1::ScalarValued, ColBlocks= E2::ColBlocks};
    enum {Space = E1::Space}; // The denominator E2 has to be scalar.

    divide_expr(_expr<E1> const& u, _expr<E2> const& v)
    : _u(u), _v(v)
    {
        GISMO_STATIC_ASSERT(E2::ScalarValued, "The denominator needs to be scalar valued.");
    }

    AutoReturn_t eval(const index_t k) const
    { return ( _u.eval(k) / _v.eval(k) ); }

    index_t rows() const { return _u.rows(); }
    index_t cols() const { return _u.cols(); }

    void parse(gsExprHelper<Scalar> & evList) const
    { _u.parse(evList); _v.parse(evList); }


    const gsFeSpace<Scalar> & rowVar() const { return _u.rowVar(); }
    const gsFeSpace<Scalar> & colVar() const { return _u.colVar(); }

    void print(std::ostream &os) const
    { os << "("; _u.print(os);os <<" / ";_v.print(os);os << ")"; }
};

/*
  Division specialization (second version) for constant value denominator
*/
template <typename E1>
class divide_expr<E1,typename E1::Scalar>
    : public _expr<divide_expr<E1,typename E1::Scalar> >
{
public:
    typedef typename E1::Scalar Scalar;

private:
    typename E1::Nested_t _u;
    Scalar  const   _c;

public:
    enum {Space= E1::Space, ScalarValued = E1::ScalarValued, ColBlocks= E1::ColBlocks};

    divide_expr(_expr<E1> const& u, Scalar const  c)
    : _u(u), _c(c) { }

    AutoReturn_t eval(const index_t k) const
    { return ( _u.eval(k) / _c ); }

    index_t rows() const { return _u.rows(); }
    index_t cols() const { return _u.cols(); }

    void parse(gsExprHelper<Scalar> & evList) const
    { _u.parse(evList); }


    const gsFeSpace<Scalar> & rowVar() const { return _u.rowVar(); }
    const gsFeSpace<Scalar> & colVar() const { return _u.colVar(); }

    void print(std::ostream &os) const
    { os << "("; _u.print(os);os <<"/"<< _c << ")"; }
};

/*
  Division specialization (third version) for constant value
  numerator
*/
template <typename E2>
class divide_expr<typename E2::Scalar,E2>
    : public _expr<divide_expr<typename E2::Scalar,E2> >
{
public:
    typedef typename E2::Scalar Scalar;

private:
    Scalar  const   _c;
    typename E2::Nested_t _u;
public:
    enum {Space= 0, ScalarValued = 1, ColBlocks= 0};

    divide_expr(Scalar const c, _expr<E2> const& u)
    : _c(c), _u(u)
    { GISMO_STATIC_ASSERT(E2::ScalarValued, "The denominator needs to be scalar valued."); }

    Scalar eval(const index_t k) const
    { return ( _c / _u.val().eval(k) ); }

    index_t rows() const { return 0; }
    index_t cols() const { return 0; }

    void parse(gsExprHelper<Scalar> & evList) const
    { _u.parse(evList); }


    const gsFeSpace<Scalar> & rowVar() const { return _u.rowVar(); }
    const gsFeSpace<Scalar> & colVar() const { return _u.colVar(); }

    void print(std::ostream &os) const
    { os << "("<< _c <<"/";_u.print(os);os << ")";}
};

/*
  Expression for addition operation
*/
template <typename E1, typename E2>
class add_expr : public _expr<add_expr<E1, E2> >
{
    typename E1::Nested_t _u;
    typename E2::Nested_t _v;

public:
    enum {ScalarValued = E1::ScalarValued && E2::ScalarValued,
        ColBlocks = E1::ColBlocks || E2::ColBlocks };
    enum {Space = E1::Space}; // == E2::Space

    typedef typename E1::Scalar Scalar;

    add_expr(_expr<E1> const& u, _expr<E2> const& v)
    : _u(u), _v(v)
    {
        GISMO_ENSURE((int)E1::Space == (int)E2::Space &&
                     _u.rowVar()==_v.rowVar() && _u.colVar()==_v.colVar(),
                     "Error: adding apples and oranges (use comma instead),"
                     " namely:\n" << _u <<"\n"<<_v<<
                     " \nvars:\n" << _u.rowVar().id()<<"!="<<_v.rowVar().id() <<", "<< _u.colVar().id()<<"!="<<_v.colVar().id()<<
                     " \nspaces:\n" << (int)E1::Space<< "!="<< (int)E2::Space
            );
    }

    mutable Temporary_t res;
    const Temporary_t & eval(const index_t k) const
    {
        GISMO_ASSERT(_u.rows() == _v.rows(),
                     "Wrong dimensions "<<_u.rows()<<"!="<<_v.rows()<<" in + operation:\n"
                     << _u <<" plus \n" << _v );
        GISMO_ASSERT(_u.cols() == _v.cols(),
                     "Wrong dimensions "<<_u.cols()<<"!="<<_v.cols()<<" in + operation:\n"
                     << _u <<" plus \n" << _v );
        res = _u.eval(k) + _v.eval(k);
        return res;
    }

    index_t rows() const { return _u.rows(); }
    index_t cols() const { return _u.cols(); }

    void parse(gsExprHelper<Scalar> & evList) const
    { _u.parse(evList); _v.parse(evList); }


    index_t cardinality_impl() const { return _u.cardinality_impl(); }

    const gsFeSpace<Scalar> & rowVar() const { return _u.rowVar(); }
    const gsFeSpace<Scalar> & colVar() const { return _v.colVar(); }

    void print(std::ostream &os) const
    { os << "("; _u.print(os);os <<" + ";_v.print(os);os << ")"; }
};

/*
  lincom_expr (lc) ?
  Expression for (square) matrix summation operation

  M [r x r*k] is a list of matrices
  Summation is done over k,
  [M1 M2 .. Mk]

  u [s x k] is a list of vectors

  Computed quantity is of size [r x r*s] and contains
  [ ... sum_k(Mk * u(s,k) ) ... ]_s
*/
template <typename E1, typename E2>
class summ_expr : public _expr<summ_expr<E1,E2> >
{
public:
    typedef typename E1::Scalar Scalar;

    enum {Space = E1::Space, ScalarValued= 0, ColBlocks= E2::ColBlocks};

    summ_expr(E1 const& u, E2 const& M) : _u(u), _M(M) { }

    const gsMatrix<Scalar> & eval(const index_t k) const
    {
        auto sl   = _u.eval(k);
        const index_t sr = sl.rows();
        auto ml   = _M.eval(k);
        const index_t mr = ml.rows();
        const index_t mb = _M.cardinality();

        GISMO_ASSERT(_M.cols()==_M.rows(),"Matrix must be square: "<< _M.rows()<<" x "<< _M.cols() << " expr: "<< _M );
        GISMO_ASSERT(mb==_u.cols(),"cardinality must match vector, but card(M)="<<_M.cardinality()<<" and cols(u)="<<_u.cols());

        res.setZero(mr, sr * mr);
        for (index_t i = 0; i!=sr; ++i)
            for (index_t t = 0; t!=mb; ++t) // lc
                res.middleCols(i*mr,mr) += sl(i,t) * ml.middleCols(t*mr,mr);
        return res;
    }

    index_t rows() const { return _M.rows(); }
    index_t cols() const { return _M.rows(); } //_u.rows()

    void parse(gsExprHelper<Scalar> & evList) const
    { _u.parse(evList); _M.parse(evList); }

    const gsFeSpace<Scalar> & rowVar() const { return _u.rowVar(); }
    const gsFeSpace<Scalar> & colVar() const { return gsNullExpr<Scalar>::get(); }

    index_t cardinality_impl() const
    { GISMO_ERROR("Something went terribly wrong"); }

    void print(std::ostream &os) const
    { os << "sum("; _M.print(os); os<<","; _u.print(os); os<<")"; }

private:
    typename E1::Nested_t _u;
    typename E2::Nested_t _M;

    mutable gsMatrix<Scalar> res;
};


/*
  Expression for subtraction operation
*/
template <typename E1, typename E2>
class sub_expr : public _expr<sub_expr<E1, E2> >
{
    typename E1::Nested_t _u;
    typename E2::Nested_t _v;

public:
    enum {ScalarValued = E1::ScalarValued && E2::ScalarValued,
        ColBlocks = E1::ColBlocks || E2::ColBlocks };
    enum {Space = E1::Space}; // == E2::Space

    typedef typename E1::Scalar Scalar;

    sub_expr(_expr<E1> const& u, _expr<E2> const& v)
    : _u(u), _v(v)
    {
        GISMO_ENSURE((int)E1::Space == (int)E2::Space &&
                     _u.rowVar()==_v.rowVar() && _u.colVar()==_v.colVar(),
                     "Error: substracting apples from oranges (use comma instead),"
                     " namely:\n" << _u <<"\n"<<_v);
    }

    mutable Temporary_t res;
    const Temporary_t & eval(const index_t k) const
    {
        // GISMO_ASSERT(_u.rowVar().id()==_v.rowVar().id() && _u.rowVar().isAcross()==_v.rowVar().isAcross(),
        //     "The row spaces are not split compatibly.");
        // GISMO_ASSERT(_u.colVar().id()==_v.colVar().id() && _u.colVar().isAcross()==_v.colVar().isAcross(),
        //     "The col spaces are not split compatibly.");
        GISMO_ASSERT(_u.rows() == _v.rows(),
                     "Wrong dimensions "<<_u.rows()<<"!="<<_v.rows()<<" in - operation:\n" << _u <<" minus \n" << _v );
        GISMO_ASSERT(_u.cols() == _v.cols(),
                     "Wrong dimensions "<<_u.cols()<<"!="<<_v.cols()<<" in - operation:\n" << _u <<" minus \n" << _v );
        GISMO_ASSERT(_u.cardinality() == _u.cardinality(),
                     "Cardinality "<< _u.cardinality()<<" != "<< _v.cardinality());
        //return (_u.eval(k) - _v.eval(k) ).eval();
        //return (_u.eval(k) - _v.eval(k) ); // any temporary matrices eval(.) will leak mem.
        res = _u.eval(k) - _v.eval(k);
        return res;
    }

    index_t rows() const { return _u.rows(); }
    index_t cols() const { return _u.cols(); }

    void parse(gsExprHelper<Scalar> & evList) const
    { _u.parse(evList); _v.parse(evList); }

    const gsFeSpace<Scalar> & rowVar() const { return _u.rowVar(); }
    const gsFeSpace<Scalar> & colVar() const { return _v.colVar(); }

    index_t cardinality_impl() const
    {
        GISMO_ASSERT(_u.cardinality() == _u.cardinality(),
                     "Cardinality "<< _u.cardinality()<<" != "<< _v.cardinality());
        return _u.cardinality();
    }

    void print(std::ostream &os) const
    { os << "("; _u.print(os); os<<" - ";_v.print(os); os << ")";}
};

/*
  Expression for symmetrization operation
*/
template <typename E>
class symm_expr : public _expr<symm_expr<E> >
{
    typename E::Nested_t _u;

    mutable gsMatrix<typename E::Scalar> tmp;
public:
    typedef typename E::Scalar Scalar;

    enum { Space = (0==E::Space ? 0 : E::Space), ScalarValued= E::ScalarValued, ColBlocks= E::ColBlocks };

    symm_expr(_expr<E> const& u)
    : _u(u) { }

    MatExprType eval(const index_t k) const
    {
        //const MatExprType tmp = _u.eval(k);
        tmp = _u.eval(k);
        // todo: avoid temporary or not ?
        return tmp * tmp.transpose();
    }

    index_t rows() const { return _u.rows(); }
    index_t cols() const { return _u.rows(); }

    void parse(gsExprHelper<Scalar> & evList) const
    { _u.parse(evList); }

    const gsFeSpace<Scalar> & rowVar() const { return _u.rowVar(); }
    const gsFeSpace<Scalar> & colVar() const { return _u.rowVar(); }

    void print(std::ostream &os) const { os << "symm("; _u.print(os); os <<")"; }
};

template <typename E>
class symmetrize_expr : public _expr<symmetrize_expr<E> >
{
    typename E::Nested_t _u;

    mutable gsMatrix<typename E::Scalar> tmp;
public:
    enum { Space = (0==E::Space ? 0 : 3), ScalarValued=E::ScalarValued, ColBlocks= E::ColBlocks };
    typedef typename E::Scalar Scalar;

    symmetrize_expr(_expr<E> const& u)
    : _u(u) { }

    MatExprType eval(const index_t k) const
    {
        //const MatExprType tmp = _u.eval(k);
        tmp = _u.eval(k);
        // todo: avoid temporary or not ?
        return tmp + tmp.transpose();
    }

    index_t rows() const { return _u.rows(); }
    index_t cols() const { return _u.rows(); }

    void parse(gsExprHelper<Scalar> & evList) const
    { _u.parse(evList); }

    const gsFeSpace<Scalar> & rowVar() const { return _u.rowVar(); }
    const gsFeSpace<Scalar> & colVar() const { return _u.rowVar(); }
    index_t cardinality_impl() const { return _u.cardinality_impl(); }

    void print(std::ostream &os) const { os << "symmetrize("; _u.print(os); os <<")"; }
};

/* Symmetrization operation
   template <typename E> symm_expr<E> const
   symm(_expr<E> const& u) { return symm_expr<E>(u);}
*/

#undef MatExprType
#undef AutoReturn_t
//----------------------------------------------------------------------------------

/// The identity matrix of dimension \a dim
EIGEN_STRONG_INLINE idMat_expr id(const index_t dim) { return idMat_expr(dim); }

EIGEN_STRONG_INLINE constMat_expr ones(const index_t dim) { 
    gsMatrix<real_t> ones(dim, dim);
    ones.fill(1);
    return constMat_expr(ones); 
    }

EIGEN_STRONG_INLINE constMat_expr mat(const gsMatrix<real_t> mat) { return constMat_expr(mat); }

// Returns the unit as an expression
//EIGEN_STRONG_INLINE _expr<real_t> one() { return _expr<real_t,true>(1); }


/// Absolute value
template<class E> EIGEN_STRONG_INLINE
abs_expr<E> abs(const E & u) { return abs_expr<E>(u); }

/// The gradient of a variable
template<class E> EIGEN_STRONG_INLINE
grad_expr<E> grad(const E & u) { return grad_expr<E>(u); }

/// The derivative of the jacobian of a geometry map with respect to a coordinate.
template<class E> EIGEN_STRONG_INLINE
dJacdc_expr<E> dJacdc(const E & u, index_t c) { return dJacdc_expr<E>(u,c); }

/// The curl of a finite element variable
template<class T> EIGEN_STRONG_INLINE
curl_expr<T> curl(const gsFeVariable<T> & u) { return curl_expr<T>(u); }

/// The nabla (\f$\nabla\f$) of a finite element variable
template<class T> EIGEN_STRONG_INLINE
nabla_expr<T> nabla(const gsFeVariable<T> & u) { return nabla_expr<T>(u); }

/// The (outer pointing) boundary normal of a geometry map
template<class T> EIGEN_STRONG_INLINE
onormal_expr<T> nv(const gsGeometryMap<T> & u) { return onormal_expr<T>(u); }

template<class T> EIGEN_STRONG_INLINE
normal_expr<T> sn(const gsGeometryMap<T> & u) { return normal_expr<T>(u); }

/// The tangent boundary vector of a geometry map in 2D
template<class T> EIGEN_STRONG_INLINE
tangent_expr<T> tv(const gsGeometryMap<T> & u) { return tangent_expr<T>(u); }

template<class E> EIGEN_STRONG_INLINE
lapl_expr<E> lapl(const symbol_expr<E> & u) { return lapl_expr<E>(u); }

template<class T> EIGEN_STRONG_INLINE
lapl_expr<gsFeSolution<T> > lapl(const gsFeSolution<T> & u)
{ return lapl_expr<gsFeSolution<T> >(u); }

/// The second fundamental form of \a G
template<class T> EIGEN_STRONG_INLINE fform2nd_expr<T> fform2nd(const gsGeometryMap<T> & G)
{ return fform2nd_expr<T>(G); }

/// The Jacobian matrix of a FE variable
template<class E> EIGEN_STRONG_INLINE
jac_expr<E> jac(const symbol_expr<E> & u) { return jac_expr<E>(u); }

/// The Jacobian matrix of a geometry map
template<class T> EIGEN_STRONG_INLINE
jac_expr<gsGeometryMap<T> > jac(const gsGeometryMap<T> & G) {return jac_expr<gsGeometryMap<T> >(G);}

/// Jacobian matrix for a solution expression
template<class T> EIGEN_STRONG_INLINE
grad_expr<gsFeSolution<T> > jac(const gsFeSolution<T> & s) {return grad_expr<gsFeSolution<T> >(s);}

template<class E> EIGEN_STRONG_INLINE
hess_expr<E> hess(const symbol_expr<E> & u) { return hess_expr<E>(u); }

/// The hessian of a geometry map
template<class T> EIGEN_STRONG_INLINE
hess_expr<gsGeometryMap<T> > hess(const gsGeometryMap<T> & u) { return hess_expr<gsGeometryMap<T> >(u); }

/// The hessian of a solution variable
template<class T> EIGEN_STRONG_INLINE
hess_expr<gsFeSolution<T> > hess(const gsFeSolution<T> & u) { return hess_expr<gsFeSolution<T> >(u); }

/// The partial derivatives of the Jacobian matrix of a geometry map
template<class T> EIGEN_STRONG_INLINE
dJacG_expr<T> dJac(const gsGeometryMap<T> & G) { return dJacG_expr<T>(G); }

/// The measure of a geometry map
template<class T> EIGEN_STRONG_INLINE
meas_expr<T> meas(const gsGeometryMap<T> & G) { return meas_expr<T>(G); }

/// Multiplication operator for expressions
template <typename E1, typename E2> EIGEN_STRONG_INLINE
mult_expr<E1,E2> const operator*(_expr<E1> const& u, _expr<E2> const& v)
{ return mult_expr<E1, E2>(u, v); }

template <typename E2> EIGEN_STRONG_INLINE
mult_expr<typename E2::Scalar,E2,false> const
operator*(typename E2::Scalar const& u, _expr<E2> const& v)
{ return mult_expr<typename E2::Scalar, E2, false>(u, v); }

template <typename E1> EIGEN_STRONG_INLINE
mult_expr<typename E1::Scalar,E1,false> const
operator*(_expr<E1> const& v, typename E1::Scalar const& u)
{ return mult_expr<typename E1::Scalar,E1, false>(u, v); }

template <typename E1> EIGEN_STRONG_INLINE
mult_expr<typename E1::Scalar,E1,false> const
operator-(_expr<E1> const& u)
{ return mult_expr<typename E1::Scalar,E1, false>(-1, u); }

template <typename E2> mmult_expr<E2,false> const
operator*(gsMatrix<typename E2::Scalar> const& u, _expr<E2> const& v)
{ return mmult_expr<E2, false>(u, v); }

template <typename E1> mmult_expr<E1,true> const
operator*(_expr<E1> const& v, gsMatrix<typename E1::Scalar> const& u)
{ return mmult_expr<E1, true>(u, v); }

/// Frobenious product (also known as double dot product) operator for expressions
template <typename E1, typename E2> EIGEN_STRONG_INLINE
frprod_expr<E1,E2> const  operator%(_expr<E1> const& u, _expr<E2> const& v)
{ return frprod_expr<E1, E2>(u, v); }

/// Scalar division operator for expressions
template <typename E1, typename E2> EIGEN_STRONG_INLINE
divide_expr<E1,E2> const operator/(_expr<E1> const& u, _expr<E2> const& v)
{ return divide_expr<E1,E2>(u, v); }

template <typename E> EIGEN_STRONG_INLINE
divide_expr<E,typename E::Scalar> const
operator/(_expr<E> const& u, const typename E::Scalar v)
{ return divide_expr<E,typename E::Scalar>(u, v); }

template <typename E> EIGEN_STRONG_INLINE
divide_expr<typename E::Scalar,E> const
operator/(const typename E::Scalar u, _expr<E> const& v)
{ return divide_expr<typename E::Scalar,E>(u, v); }

/// Addition operator for expressions
template <typename E1, typename E2> EIGEN_STRONG_INLINE
add_expr<E1,E2> const operator+(_expr<E1> const& u, _expr<E2> const& v)
{ return add_expr<E1, E2>(u, v); }

/// Addition operator for expressions and numbers
template <typename E> EIGEN_STRONG_INLINE
add_expr< E, _expr<typename E::Scalar, true> >
operator+(_expr<E> const& u, const typename E::Scalar v)
{ return add_expr<E,_expr<typename E::Scalar>>(u, _expr<typename E::Scalar,true>(v)); }

/// Addition operator for expressions and numbers
template <typename E> EIGEN_STRONG_INLINE
add_expr< E, _expr<typename E::Scalar, true> >
operator+(const typename E::Scalar v, _expr<E> const& u)
{ return add_expr<E,_expr<typename E::Scalar>>(u, _expr<typename E::Scalar,true>(v)); }

/// Matrix-summation operator for expressions
template <typename E1, typename E2> EIGEN_STRONG_INLINE
summ_expr<E1,E2> const summ(E1 const & u, E2 const& M)
{ return summ_expr<E1,E2>(u, M); }

/// Matrix by space TODO: find better name and/or description? And is this the best place?
/// [Jg Jg Jg] * Jb ..
template <typename E1, typename E2> EIGEN_STRONG_INLINE
matrix_by_space_expr<E1,E2> const matrix_by_space(E1 const & u, E2 const& v)
{ return matrix_by_space_expr<E1,E2>(u, v); }

/// Matrix by space TODO: find better name and/or description? And is this the best place?
/// [Jg Jg Jg] * Jb ..
template <typename E1, typename E2> EIGEN_STRONG_INLINE
matrix_by_space_expr_tr<E1,E2> const matrix_by_space_tr(E1 const & u, E2 const& v)
{ return matrix_by_space_expr_tr<E1,E2>(u, v); }

/// Subtraction operator for expressions
template <typename E1, typename E2> EIGEN_STRONG_INLINE
sub_expr<E1,E2> const operator-(_expr<E1> const& u, _expr<E2> const& v)
{ return sub_expr<E1, E2>(u, v); }

template <typename E2> EIGEN_STRONG_INLINE
sub_expr<_expr<typename E2::Scalar>,E2> const
operator-(typename E2::Scalar const& s, _expr<E2> const& v)
{
    // assert E2::ScalarValued
    return sub_expr<_expr<typename E2::Scalar>, E2>(_expr<typename E2::Scalar>(s), v);
}


// Shortcuts for common quantities, for instance function
// transformations by the geometry map \a G
#define GISMO_SHORTCUT_VAR_EXPRESSION(name,impl) template<class E> EIGEN_STRONG_INLINE \
    auto name(const E & u) -> decltype(impl) { return impl; }
#define GISMO_SHORTCUT_MAP_EXPRESSION(name,impl) template<class T> EIGEN_STRONG_INLINE \
    auto name(const gsGeometryMap<T> & G)  -> decltype(impl) { return impl; }
#define GISMO_SHORTCUT_PHY_EXPRESSION(name,impl) template<class E> EIGEN_STRONG_INLINE \
    auto name(const E & u, const gsGeometryMap<typename E::Scalar> & G)  -> decltype(impl) { return impl; }

// Divergence
GISMO_SHORTCUT_VAR_EXPRESSION(  div, jac(u).trace() )
GISMO_SHORTCUT_PHY_EXPRESSION( idiv, ijac(u,G).trace()    )

// The unit (normalized) boundary (outer pointing) normal
GISMO_SHORTCUT_MAP_EXPRESSION(unv, nv(G).normalized()   )
// The unit (normalized) boundary (surface) normal
GISMO_SHORTCUT_MAP_EXPRESSION(usn, sn(G).normalized()   )

GISMO_SHORTCUT_PHY_EXPRESSION(igrad, grad(u)*jac(G).ginv() ) // transpose() problem ??
GISMO_SHORTCUT_VAR_EXPRESSION(igrad, grad(u) ) // u is presumed to be defined over G

GISMO_SHORTCUT_PHY_EXPRESSION( ijac, jac(u) * jac(G).ginv())

// note and todo: does this work for non-scalar solutions?
GISMO_SHORTCUT_PHY_EXPRESSION(ihess,
                              jac(G).ginv().tr()*( hess(u) - summ(igrad(u,G),hess(G)) ) * jac(G).ginv() )
GISMO_SHORTCUT_VAR_EXPRESSION(ihess, hess(u) )

GISMO_SHORTCUT_PHY_EXPRESSION(ilapl, ihess(u,G).trace()   )
GISMO_SHORTCUT_VAR_EXPRESSION(ilapl, hess(u).trace() )

GISMO_SHORTCUT_VAR_EXPRESSION(fform, jac(u).tr()*jac(u) )

#undef GISMO_SHORTCUT_PHY_EXPRESSION
#undef GISMO_SHORTCUT_VAR_EXPRESSION
#undef GISMO_SHORTCUT_MAP_EXPRESSION

} // namespace expr

} //namespace gismo<|MERGE_RESOLUTION|>--- conflicted
+++ resolved
@@ -997,13 +997,8 @@
             {
                 const int ii = m_sd->mapper.index(i, p, c);
                 if ( m_sd->mapper.is_free_index(ii) ) // DoF value is in the solVector
-<<<<<<< HEAD
-                    // result.row(i) = solVector.row(ii);
-                    result(i,c) = solVector.at(ii);
-=======
                   for(index_t s = 0; s != solVector.cols(); ++s )
                     result(i,c+s) = solVector(ii,s); //assume dim==1 xor solVector.cols()==1
->>>>>>> 8d939f50
                 else // eliminated DoF: fill with Dirichlet data
                 {
                     result(i,c) =  m_sd->fixedDofs.at( m_sd->mapper.global_to_bindex(ii) );
