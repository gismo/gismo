/** @file gsExpressions.h

    @brief Defines different expressions

    This file is part of the G+Smo library.

    This Source Code Form is subject to the terms of the Mozilla Public
    License, v. 2.0. If a copy of the MPL was not distributed with this
    file, You can obtain one at http://mozilla.org/MPL/2.0/.

    Author(s): A. Mantzaflaris
*/

#pragma once

#include <gsCore/gsFuncData.h>
#include <gsAssembler/gsDirichletValues.h>
#include <gsMSplines/gsMappedBasis.h>


namespace gismo
{

// Adaptor to compute Hessian
template<typename T>
void secDerToHessian(typename gsMatrix<T>::constRef & secDers,
                     const index_t dim,
                     Eigen::Matrix<T,Dynamic,Dynamic> & hessian)
{
    const index_t sz = dim*(dim+1)/2;
    const gsAsConstMatrix<T> ders(secDers.data(), sz, secDers.size() / sz );
    hessian.resize(dim*dim, ders.cols() );

    switch ( dim )
    {
    case 1:
        hessian = secDers.transpose(); //==ders
        break;
    case 2:
        hessian.row(0)=ders.row(0);//0,0
        hessian.row(1)=//1,0
            hessian.row(2)=ders.row(2);//0,1
        hessian.row(3)=ders.row(1);//1,1
        break;
    case 3:
        hessian.row(0)=ders.row(0);//0,0
        hessian.row(3)=//0,1
            hessian.row(1)=ders.row(3);//1,0
        hessian.row(6)=//0,2
            hessian.row(2)=ders.row(4);//2,0
        hessian.row(4)=ders.row(1);//1,1
        hessian.row(7)=//1,2
            hessian.row(5)=ders.row(5);//2,1
        hessian.row(8)=ders.row(2);//2,2
        break;
    default:
        break;
    }
}

/// Struct containing information for matrix assembly
template<class T> struct gsFeSpaceData
{
    gsFeSpaceData(const gsFunctionSet<T> & _fs, index_t _dim, index_t _id):
    fs(&_fs), dim(give(_dim)), id(give(_id)) { }

    const gsFunctionSet<T> * fs;
    index_t dim, id;
    gsDofMapper mapper;
    gsMatrix<T> fixedDofs;
    index_t cont; //int. coupling

    bool valid() const
    {
        GISMO_ASSERT(nullptr!=fs, "Invalid pointer.");
        return static_cast<size_t>(fs->size()*dim)==mapper.mapSize();
    }

    void init()
    {
        GISMO_ASSERT(nullptr!=fs, "Invalid pointer.");
        if (const gsMultiBasis<T> * mb =
            dynamic_cast<const gsMultiBasis<T>*>(fs) )
            mapper = gsDofMapper(*mb, dim );
        else if (const gsBasis<T> * b =
                 dynamic_cast<const gsBasis<T>*>(fs) )
            mapper = gsDofMapper(*b, dim );
        mapper.finalize();
        fixedDofs.clear();
        cont = -1;
    }
};

// Forward declaration in gismo namespace
template<class T> class gsExprHelper;

/** @namespace gismo::expr

    @brief
    This namespace contains expressions used for FE computations

    \ingroup Assembler
*/
namespace expr
{

template <class E> struct is_arithmetic{enum{value=0};};
template <> struct is_arithmetic<real_t>{enum{value=1};};
template <typename E, bool = is_arithmetic<E>::value >
class _expr {using E::GISMO_ERROR_expr;};

template<class T> class gsFeSpace;
template<class T> class gsFeVariable;
template<class T> class gsFeSolution;
template<class E> class symm_expr;
template<class E> class symmetrize_expr;
template<class E> class trace_expr;
template<class E> class integral_expr;
template<class E> class adjugate_expr;
template<class E> class norm_expr;
template<class E> class sqNorm_expr;
template<class E> class det_expr;
template<class E> class value_expr;
template<class E> class asdiag_expr;
template<class E> class rowsum_expr;
template<class E> class colsum_expr;
template<class E> class col_expr;
template<class T> class meas_expr;
template<class E> class inv_expr;
template<class E> class tr_expr;
template<class E> class cb_expr;
template<class E> class abs_expr;
template<class E> class pow_expr;
template<class E> class sign_expr;
template<class T> class cdiam_expr;
template<class E> class temp_expr;
template<class E1, class E2, bool = E1::ColBlocks> class mult_expr
{using E1::GISMO_ERROR_mult_expr_has_invalid_template_arguments;};

// Call as pow(a,b)
template<class E> pow_expr<E>
pow(_expr<E> const& u, real_t q) { return pow_expr<E>(u,q); }

/*
  Traits class for expressions
*/
template <typename E> struct expr_traits
{
public:
//    typedef typename E::Scalar Scalar;
    typedef real_t Scalar;//todo
    typedef const E Nested_t;
};

#  define Temporary_t typename util::conditional<ScalarValued,Scalar,   \
        typename gsMatrix<Scalar>::Base >::type
#if __cplusplus >= 201402L || _MSVC_LANG >= 201402L // c++14
#  define MatExprType  auto
#  define AutoReturn_t auto
//note: in c++11 auto-return requires -> decltype(.)
#else // 199711L, 201103L
#  define MatExprType typename gsMatrix<real_t>::constRef
#  define AutoReturn_t typename util::conditional<ScalarValued,real_t,MatExprType>::type
#endif

/**
   \brief Base class for all expressions
*/
template <typename E>
class _expr<E, false>
{
protected://private:
    _expr(){}
    _expr(const _expr&) { }
public:
    // Defined in derived classes: enum { Space, ScalarValued, ColBlocks }
    // - ScalarValued: 0 is a scalar (must have Space=0),1 one denotes gsMatrix
    // - ColBlocks: the expression stacks matrices per basis function
    // - Space: 0: not a trial nor a test object (eg. normal vector, force function)
    //          1: a test object  (essentially a right-hand side vector expression)
    //          2: a trial object
    //          3: a trial+trial object (essentially a matrix expression)

    typedef typename expr_traits<E>::Nested_t Nested_t;
    typedef typename expr_traits<E>::Scalar   Scalar;

    /// Prints the expression as a string to \a os
    void print(std::ostream &os) const
    {
        //gsInfo<<"\n Space="<<E::Space<<", ScV="<<E::ScalarValued<<", ColBlocks="<<E::ColBlocks<<"\n";
        static_cast<E const&>(*this).print(os);
        /*
          std::string tmp(__PRETTY_FUNCTION__);
          tmp.erase(0,74);
          tmp.erase(tmp.size()-42,42);
          size_t pos = 0;
          while((pos=tmp.find(", false",0))!=std::string::npos) tmp.erase(pos,7);
          while((pos=tmp.find(", true",0))!=std::string::npos) tmp.erase(pos,6);
          while((pos=tmp.find("gismo::expr::",0))!=std::string::npos) tmp.erase(pos,13);
          while((pos=tmp.find("_expr",0))!=std::string::npos) tmp.erase(pos,5);
          while((pos=tmp.find("<double>",0))!=std::string::npos) tmp.erase(pos,8);
          // while((pos=tmp.find("<long double>",0))!=std::string::npos) tmp.erase(pos,13);
          // while((pos=tmp.find("<float>",0))!=std::string::npos) tmp.erase(pos,7);
          tmp.erase(std::remove_if(tmp.begin(),tmp.end(),::isspace),tmp.end());
          os<<tmp<<"\n";
        */
    }

    std::ostream & printDetail(std::ostream &os) const
    {
        os << (isVectorTr() ? "VectorTr " :
               (isVector() ? "Vector " :
                (isMatrix() ? "Matrix " :
                 "Scalar ") ) )
           <<"expression of size "<< rows() // bug: this might be invalid if unparsed
           << " x "<<cols()<<"\n";
        print(os);
        return os;
    }

    /// Evaluates the expression at evaluation point indexed by \a k
    MatExprType eval(const index_t k) const
    { return static_cast<E const&>(*this).eval(k); }

    /// Returns the transpose of the expression
    tr_expr<E> tr() const
    { return tr_expr<E>(static_cast<E const&>(*this)); }

    /// Returns the puts the expression to colBlocks
    cb_expr<E> cb() const
    { return cb_expr<E>(static_cast<E const&>(*this)); }

    /// Returns the sign of the expression
    sign_expr<E> sgn() const
    { return sign_expr<E>(static_cast<E const&>(*this)); }

    /// Returns an evaluation of the (sub-)expression in temporary memory
    temp_expr<E> temp() const
    { return temp_expr<E>(static_cast<E const&>(*this)); }

    /// Returns the inverse of the expression (for matrix-valued expressions)
    inv_expr<E> const inv() const
    { return inv_expr<E>(static_cast<E const&>(*this)); }

    /// Returns the trace of the expression (for matrix-valued expressions)
    trace_expr<E> trace() const
    { return trace_expr<E>(static_cast<E const&>(*this)); }

    /// Returns the adjugate of the expression (for matrix-valued expressions)
    adjugate_expr<E> adj() const
    { return adjugate_expr<E>(static_cast<E const&>(*this)); }

    /// Returns the Euclidean norm of the expression
    norm_expr<E> norm() const
    { return norm_expr<E>(static_cast<E const&>(*this)); }

    /// Returns the determinant of the expression
    det_expr<E> det() const
    { return det_expr<E>(static_cast<E const&>(*this)); }

    /// Returns the squared Euclidean norm of the expression
    sqNorm_expr<E> sqNorm() const
    { return sqNorm_expr<E>(static_cast<E const&>(*this)); }

    /// Returns the square root of the expression (component-wise)
    mult_expr<E,E,0> (sqr)() const { return (*this)*(*this); }

    symm_expr<E> symm() const
    { return symm_expr<E>(static_cast<E const&>(*this)); }

    symmetrize_expr<E> symmetrize() const
    { return symmetrize_expr<E>(static_cast<E const&>(*this)); }

    /// For matrix-valued expressions which are actually 1x1 matrix,
    /// returns a scalar valued expression
    value_expr<E> val() const
    { return value_expr<E>(static_cast<E const&>(*this)); }

    /// Returns a diagonal matrix expression of the vector expression
    asdiag_expr<E> asDiag() const
    { return asdiag_expr<E>(static_cast<E const&>(*this)); }

    /// Returns the rowSum of a matrix
    rowsum_expr<E> rowSum() const
    { return rowsum_expr<E>(static_cast<E const&>(*this)); }

    /// Returns the colSum of a matrix
    colsum_expr<E> colSum() const
    { return colsum_expr<E>(static_cast<E const&>(*this)); }

    col_expr<E> operator[](const index_t i) const
    { return col_expr<E>(static_cast<E const&>(*this),i); }

    /// Returns the row-size of the expression
    index_t rows() const
    { return static_cast<E const&>(*this).rows(); }

    /// Returns the column-size of the expression
    index_t cols() const
    { return static_cast<E const&>(*this).cols(); }

    index_t cardinality() const
    { return static_cast<E const&>(*this).cardinality_impl(); }

    static index_t cardinality_impl() { return 1; }

    ///\brief Returns true iff the expression is scalar-valued.
    /// \note This is a runtime check, for compile-time check use E::ScalarValued
    bool isScalar() const { return rows()*cols()<=1; } //!rowSpan && !colSpan

    static bool isVector  () { return 1==E::Space; }
    static bool isVectorTr() { return 2==E::Space; }
    static bool isMatrix  () { return 3==E::Space; }

    ///\brief Parse the expression and discover the list of evaluation
    ///sources, also sets the required evaluation flags
    void parse(gsExprHelper<Scalar> & evList) const
    { static_cast<E const&>(*this).parse(evList); }

    template<class op> void apply(op & _op) const
    { static_cast<E const&>(*this).apply(_op); }

    /// Returns the space that is found on the left-most of the
    /// expression
    const gsFeSpace<Scalar> & rowVar() const
    {
        // assert ValueType!=0
        return static_cast<E const&>(*this).rowVar();
    }

    /// Returns the space that is found on the right-most of
    /// the expression
    const gsFeSpace<Scalar> & colVar() const
    {
        // assert ValueType==2
        return static_cast<E const&>(*this).colVar();
    }

    // Overload conversions, eg. converts _expr<mult_expr> to
    // mult_expr.
    operator E&()             { return static_cast<      E&>(*this); }
    operator E const&() const { return static_cast<const E&>(*this); }

    E const & derived() const { return static_cast<const E&>(*this); }
};

/// Stream operator for expressions
template <typename E>
std::ostream &operator<<(std::ostream &os, const _expr<E> & b)
{b.print(os); return os; }

/*
  Null expression is a compatibility expression invalid at runtime
*/
template<class T>
class gsNullExpr : public _expr<gsNullExpr<T> >
{
public:

    operator const gsFeSpace<T> & () const
    {
        static gsFeSpace<T> vv(-1);
        return vv;
    }

    typedef T Scalar;
    gsMatrix<T> eval(const index_t) const { GISMO_ERROR("gsNullExpr"); }
    inline index_t rows() const { GISMO_ERROR("gsNullExpr"); }
    inline index_t cols() const { GISMO_ERROR("gsNullExpr"); }
    void parse(gsExprHelper<T> &) const { }

    const gsFeSpace<T> & rowVar() const { GISMO_ERROR("gsNullExpr"); }
    const gsFeSpace<T> & colVar() const { GISMO_ERROR("gsNullExpr"); }

    void print(std::ostream &os) const { os << "NullExpr"; }

    static const gsNullExpr & get()
    {
        static gsNullExpr o;
        return o;
    }
//private:
    gsNullExpr() {}
};


template<class E>
class symbol_expr : public _expr<E>
{
public:
    typedef typename expr_traits<E>::Scalar Scalar;

    friend class gismo::gsExprHelper<Scalar>;
protected:
    const gsFunctionSet<Scalar> * m_fs; ///< Evaluation source for this FE variable
    const gsFuncData<Scalar>    * m_fd; ///< Temporary variable storing flags and evaluation data
    index_t m_d;                   ///< Dimension of this (scalar or vector) variable
    bool m_isAcross; ///< true when this expression is evaluated across an interface

public:

    /// Returns whether this expression is evaluated across an interface
    bool isAcross() const { return m_isAcross; }
    
    E right() const
    {
        E ac(this->derived());
        ac.m_fs = m_fs;//needed?
        ac.m_isAcross = true;
        return ac;
    }

    E left() const
    {
        E ac(this->derived());
        ac.m_fs = m_fs;
        ac.m_isAcross = false;
        return ac;
    }

    /// Returns the function source
    const gsFunctionSet<Scalar> & source() const {return *m_fs;}

    /// Returns the function data
    const gsFuncData<Scalar> & data() const
    {
        GISMO_ASSERT(NULL!=m_fd, "FuncData member not registered "<<this<<"/"<< m_fs);
        return *m_fd;
    }

    // used by FeSpace, FeVariable, ..
    void parse(gsExprHelper<Scalar> & evList) const
    {
        evList.add(*this);
        this->m_fd->flags |= NEED_VALUE | NEED_ACTIVE;
    }

    index_t cardinality_impl() const
    {
        GISMO_ASSERT(this->data().actives.rows()!=0,"Cardinality depends on the NEED_ACTIVE flag");
        return m_d * this->data().actives.rows();
    }

    //public for now due to Bc
    void setSource(const gsFunctionSet<Scalar> & fs) { m_fs = &fs;}

private:
    void setData(const gsFuncData<Scalar> & val) { m_fd = &val;}
    void setDim(index_t _d) { m_d = _d; }
    void clear() { m_fs = NULL; }

protected:
    explicit symbol_expr(index_t _d)
    : m_fs(NULL), m_fd(NULL), m_d(_d), m_isAcross(false) { }

public:
    bool isValid() const { return NULL!=m_fd && NULL!=m_fs; }

    // component
    // expr comp(const index_t i) const { return comp_expr<Scalar>(*this,i); }
    // eval(k).col(i)

    // The evaluation return rows for (basis) functions and columns
    // for (coordinate) components
    MatExprType eval(const index_t k) const
    { return m_fd->values[0].col(k).blockDiag(m_d); } //!!
    //{ return m_fd->values[0].col(k); }

    const gsFeSpace<Scalar> & rowVar() const {return gsNullExpr<Scalar>::get();}
    const gsFeSpace<Scalar> & colVar() const {return gsNullExpr<Scalar>::get();}

    index_t rows() const
    {
        GISMO_ASSERT(NULL!=m_fs, "FeVariable: Function source not registered");
        return m_fs->targetDim();
    }

    index_t cols() const { return m_d; }

    void print(std::ostream &os) const { os << "u"; }

public:

    /// Returns the vector dimension of the FE variable
    index_t dim() const { return m_d;}

    /// Returns the target dimension of the FE variable
    /// before vector-replication
    index_t targetDim() const { return m_fs->targetDim(); }

    /// Returns the parameter domain dimension the FE variable
    index_t parDim() const { return m_fs->domainDim(); }

    index_t cSize()  const
    {
        GISMO_ASSERT(0!=m_fd->values[0].size(),"Probable error.");
        return m_fd->values[0].rows();
    } // coordinate size
};

/*
  Column expression
*/
template<class E>
class col_expr : public _expr<col_expr<E> >
{
    typename E::Nested_t _c;
    const index_t _i;
public:
    typedef typename E::Scalar Scalar;
    typedef const col_expr<E> Nested_t;

    enum { Space = E::Space, ScalarValued = 0, ColBlocks = 0 };

    col_expr(const E & c, const index_t i) : _c(c), _i(i) { }

public:

    //ConstColXpr
    inline MatExprType eval(const index_t k) const { return _c.eval(k).col(_i); }

    index_t rows() const { return _c.rows(); }
    index_t cols() const { return 1; }
    void parse(gsExprHelper<Scalar> & evList) const { _c.parse(evList); }

    const gsFeSpace<Scalar> & rowVar() const { return _c.rowVar(); }
    const gsFeSpace<Scalar> & colVar() const { return _c.colVar(); }

    void print(std::ostream &os) const { os<<_c<<"["<<_i<<"]"; }
};

/*
  Expression for a constant value
*/
template<class T>
class _expr<T, true> : public _expr<_expr<T> >
{
    const T _c;
public:
    typedef T Scalar;
    typedef const _expr<T> Nested_t;

    _expr(Scalar c) : _c(give(c)) { }

public:
    enum {Space = 0, ScalarValued = 1, ColBlocks= 0};

    inline Scalar eval(const index_t ) const { return _c; }

    inline _expr val() const { return *this; }
    index_t rows() const { return 0; }
    index_t cols() const { return 0; }
    void parse(gsExprHelper<Scalar> &) const { }

    const gsFeSpace<T> & rowVar() const { return gsNullExpr<T>::get(); }
    const gsFeSpace<T> & colVar() const { return gsNullExpr<T>::get(); }

    void print(std::ostream &os) const { os<<_c; }
};

/*
  Geometry map expression
*/
template<class T>
class gsGeometryMap : public _expr<gsGeometryMap<T> >
{
    const gsFunctionSet<T> * m_fs; ///< Evaluation source for this geometry map
    const gsMapData<T>     * m_fd; ///< Temporary variable storing flags and evaluation data
    //index_t d, n;

    bool m_isAcross; ///< true when the patch evaluated is across an interface

public:
    enum {Space = 0, ScalarValued= 0, ColBlocks= 0};

    bool isAcross() const { return m_isAcross; }

    gsGeometryMap right() const
    {
        gsGeometryMap ac;
        ac.m_fs = m_fs;
        ac.m_isAcross = true;
        return ac;
    }

    gsGeometryMap left() const
    {
        gsGeometryMap ac;
        ac.m_fs = m_fs;
        ac.m_isAcross = false;
        return ac;
    }

    /// Returns the function source
    const gsFunctionSet<T> & source() const {return *m_fs;}

    /// Returns the function data
    const gsMapData<T> & data() const
    {
        GISMO_ASSERT(NULL!=m_fd, "gsGeometryMap: invalid data "<< m_fs <<","<<m_fd);
        return *m_fd;
    }

    index_t targetDim() const { return m_fs->targetDim();}
public:
    typedef T Scalar;

    friend class gismo::gsExprHelper<Scalar>;

    void print(std::ostream &os) const { os << "G"; }

    auto eval(const index_t k) const -> decltype(m_fd->values[0].col(k))
    { return m_fd->values[0].col(k); }

protected:

    gsGeometryMap() : m_fs(NULL), m_fd(NULL), m_isAcross(false) { }

    void setSource(const gsFunctionSet<Scalar> & fs) { m_fs = &fs;}
    void setData(const gsMapData<Scalar> & val) { m_fd = &val;}

public:

    index_t rows() const { return m_fs->targetDim(); }
    index_t cols() const { return 1; }

    const gsFeSpace<T> & rowVar() const { return gsNullExpr<T>::get(); }
    const gsFeSpace<T> & colVar() const { return gsNullExpr<T>::get(); }

    void parse(gsExprHelper<Scalar> & evList) const
    {
        evList.add(*this);
        m_fd->flags |= NEED_VALUE;
    }
};

// Traits for gsGeometryMap
template <typename T>  struct expr_traits<gsGeometryMap<T> >
{
    typedef T Scalar;
    typedef const gsGeometryMap<T> Nested_t; // nesting without ref!
};

/*
  Expression for the measure of a geometry map
*/
template<class T>
class meas_expr : public _expr<meas_expr<T> >
{
    typename gsGeometryMap<T>::Nested_t _G;

public:
    enum {Space = 0, ScalarValued = 1, ColBlocks = 0};

    typedef T Scalar;

    meas_expr(const gsGeometryMap<T> & G) : _G(G) { }

    T eval(const index_t k) const
    {
        return _G.data().measures.at(k);
    }

    index_t rows() const { return 0; }
    index_t cols() const { return 0; }
    void parse(gsExprHelper<Scalar> & evList) const
    {
        evList.add(_G);
        _G.data().flags |= NEED_MEASURE;
    }

    const gsFeSpace<T> & rowVar() const { return gsNullExpr<T>::get(); }
    const gsFeSpace<T> & colVar() const { return gsNullExpr<T>::get(); }

    void print(std::ostream &os) const { os << "meas("; _G.print(os); os <<")"; }
};


/*
  An element object collecting relevant expressions
*/
template<class T>
class gsFeElement
{
    friend class cdiam_expr<T>;

    const gsDomainIterator<T> * m_di; ///< Pointer to the domain iterator

    const gsVector<T> * m_weights;
    //const gsMatrix<T> * m_points;

    gsFeElement(const gsFeElement &);
public:
    typedef T Scalar;

    gsFeElement() : m_di(NULL), m_weights(nullptr) { }

    void set(const gsDomainIterator<T> & di, const gsVector<T> & weights)
    { m_di = &di, m_weights = &weights; }

    bool isValid() const { return nullptr!=m_weights; }

    const gsVector<T> & weights() const {return *m_weights;}
    
    template<class E>
    integral_expr<E> integral(const _expr<E>& ff) const
    { return integral_expr<E>(*this,ff); }

    typedef integral_expr<T> AreaRetType;
    AreaRetType area() const
    { return integral(_expr<T,true>(1)); }

    typedef integral_expr<meas_expr<T> > PHAreaRetType;
    /// The diameter of the element on the physical space
    PHAreaRetType area(const gsGeometryMap<Scalar> & _G) const
    { return integral(meas_expr<T>(_G)); }

    typedef pow_expr<integral_expr<T> > DiamRetType;
    /// The diameter of the element (on parameter space)
    DiamRetType diam() const //-> int(1)^(1/d)
    { return pow(integral(_expr<T,true>(1)),(T)(1)/(T)(2)); }

    typedef pow_expr<integral_expr<meas_expr<T> > > PHDiamRetType;
    /// The diameter of the element on the physical space
    PHDiamRetType diam(const gsGeometryMap<Scalar> & _G) const
    { return pow(integral(meas_expr<T>(_G)),(T)(1)/(T)(2)); }

    //const gsMatrix<T> points() const {return pts;}

    //index_t dim() { return di->
        
    void print(std::ostream &os) const { os << "e"; }

    void parse(gsExprHelper<T> & evList) const
    {
        GISMO_ERROR("EL");
        evList.add(*this);
        this->data().flags |= NEED_VALUE;
    }
};

/**
   An expression of the element diameter
*/
template<class E>
class integral_expr : public _expr<integral_expr<E> >
{
public:
    //typedef typename E::Scalar Scalar;
    typedef real_t Scalar;
    mutable Scalar m_val;
private:
    const gsFeElement<Scalar> & _e; ///<Reference to the element
    typename _expr<E>::Nested_t _ff;
public:
    enum {Space= 0, ScalarValued= 1, ColBlocks = 0};

    integral_expr(const gsFeElement<Scalar> & el, const _expr<E> & u)
    : m_val(-1), _e(el), _ff(u) { }

    const Scalar & eval(const index_t k) const
    {
        GISMO_ENSURE(_e.isValid(), "Element is valid within integrals only.");
        // if (0==k)
        {
            const Scalar * w = _e.weights().data();
            m_val = (*w) * _ff.val().eval(0);
            for (index_t j = 1; j != _e.weights().rows(); ++j)
                m_val += (*(++w)) * _ff.val().eval(j);
        }
        return m_val;
    }

    inline const integral_expr<E> & val() const { return *this; }
    inline index_t rows() const { return 0; }
    inline index_t cols() const { return 0; }
    void parse(gsExprHelper<Scalar> & evList) const
    {
        _ff.parse(evList);
    }

    const gsFeSpace<Scalar> & rowVar() const { return gsNullExpr<Scalar>::get(); }
    const gsFeSpace<Scalar> & colVar() const { return gsNullExpr<Scalar>::get(); }

    void print(std::ostream &os) const
    { os << "integral(.)"; }
};

/*
  template<class T>
  class parNv_expr : public _expr<parNv_expr<T> >
  {
  const gsFeElement<T> & _e;
  public:
  typedef T Scalar;

  enum {ScalarValued = 1};

  explicit parNv_expr(const gsFeElement<T> & el) : _e(el) { }

  T eval(const index_t k) const { return _e.m_di->getCellSize(); }

  inline cdiam_expr<T> val() const { return *this; }
  inline index_t rows() const { return 0; }
  inline index_t cols() const { return 0; }
  void parse(gsExprHelper<Scalar> &) const { }
  const gsFeVariable<T> & rowVar() const { gsNullExpr<Scalar>::get(); }
  const gsFeVariable<T> & colVar() const { gsNullExpr<Scalar>::get(); }

  void print(std::ostream &os) const
  { os << "diam(e)"; }
  };
*/

template <typename T>
struct expr_traits<gsFeVariable<T> >
{
    typedef T Scalar;
    typedef const gsFeVariable<T> Nested_t;
};

/**
   Expression for finite element variables or PDE coefficient functionals.
   This can be e.g. a diffusion coefficient, or an isogeometric function.
*/
template<class T>
class gsFeVariable  : public symbol_expr< gsFeVariable<T> >
{
    friend class gismo::gsExprHelper<T>;
    typedef symbol_expr< gsFeVariable<T> > Base;
protected:
    explicit gsFeVariable(index_t _d = 1) : Base(_d) { }
public:
    enum {Space = 0, ScalarValued = 0, ColBlocks = 0};
};

template<class T>
class gsComposition : public symbol_expr< gsComposition<T> >
{ //comp(f,G)
    friend class gismo::gsExprHelper<T>;
    typedef symbol_expr< gsComposition<T> > Base;
    typename gsGeometryMap<T>::Nested_t _G;
protected:
    explicit gsComposition(const gsGeometryMap<T> & G, index_t _d = 1)
    : Base(_d), _G(G) { }
public:
    enum {Space = 0, ScalarValued= 0, ColBlocks= 0};

    typename gsMatrix<T>::constColumn
    eval(const index_t k) const { return this->m_fd->values[0].col(k); }

    const gsGeometryMap<T> & inner() const { return _G;};

    void parse(gsExprHelper<T> & evList) const
    {
        //evList.add(_G); //done in gsExprHelper
        evList.add(*this);
        this->data().flags |= NEED_VALUE;
        //_G.data().flags  |= NEED_VALUE; //done in gsExprHelper
    }
};


/**
   Expression for finite element variable in an isogeometric function
   space

   This corresponds to an FE variable that
   belongs to an isogeometric function space
*/
template<class T>
class gsFeSpace :public symbol_expr< gsFeSpace<T> >
{
    friend class gsNullExpr<T>;

protected:
    typedef symbol_expr< gsFeSpace<T> > Base;

    // contains id, mapper, fixedDofs, etc
    gsFeSpaceData<T> * m_sd;

public:
    enum{Space = 1, ScalarValued=0, ColBlocks=0};// test space

    typedef const gsFeSpace Nested_t; //no ref

    typedef T Scalar;

    const gsFeSpace<T> & rowVar() const {return *this;}

    gsDofMapper & mapper()
    {
        GISMO_ASSERT(NULL!=m_sd, "Space/mapper not properly initialized.");
        return m_sd->mapper;
    }

    const gsDofMapper & mapper() const
    {return const_cast<gsFeSpace*>(this)->mapper();}

    inline const gsMatrix<T> & fixedPart() const {return m_sd->fixedDofs;}
    gsMatrix<T> & fixedPart() {return m_sd->fixedDofs;}

    index_t   id() const { return (m_sd ? m_sd->id : -1); }
    void setSpaceData(gsFeSpaceData<T>& sd) {m_sd = &sd;}

    index_t   interfaceCont() const {return m_sd->cont;}
    index_t & setInterfaceCont(const index_t _r) const
    {
        GISMO_ASSERT(_r>-2 && _r<1, "Invalid or not implemented (r="<<_r<<").");
        return m_sd->cont = _r;
    }
    
    gsFeSolution<T> function(const gsMatrix<T>& solVector) const
    { return gsFeSolution<T>(*this); }

    void getCoeffs(const gsMatrix<T>& solVector, gsMatrix<T> & result,
                   const index_t p = 0) const
    {
        const index_t dim = this->dim();

        const gsMultiBasis<T> & mb = static_cast<const gsMultiBasis<T>&>(this->source());
        GISMO_ASSERT( dynamic_cast<const gsMultiBasis<T>*>(&this->source()), "error");

        // Reconstruct solution coefficients on patch p
        const index_t sz  = mb[p].size();
        result.resize(sz, dim); // (!)

        for (index_t c = 0; c!=dim; c++) // for all components
        {
            // loop over all basis functions (even the eliminated ones)
            for (index_t i = 0; i < sz; ++i)
            {
                const int ii = m_sd->mapper.index(i, p, c);
                if ( m_sd->mapper.is_free_index(ii) ) // DoF value is in the solVector
                    result(i,c) = solVector.at(ii);
                else // eliminated DoF: fill with Dirichlet data
                {
                    result(i,c) =  m_sd->fixedDofs.at( m_sd->mapper.global_to_bindex(ii) );
                }
            }
        }
    }

    // space restrictTo(boundaries);
    // space restrictTo(bcRefList domain);

    void setupMapper(gsDofMapper dofsMapper) const
    {
        GISMO_ASSERT( dofsMapper.isFinalized(), "The provided dof-mapper is not finalized.");
        GISMO_ASSERT( dofsMapper.mapSize()==static_cast<size_t>(this->source().size()), "The dof-mapper is not consistent.");
        m_sd->mapper = give(dofsMapper);
    }

    void setup(const index_t _icont = -1) const
    {
        this->setInterfaceCont(_icont);
        m_sd->mapper = gsDofMapper();

        if (const gsMultiBasis<T> * mb =
            dynamic_cast<const gsMultiBasis<T>*>(&this->source()) )
        {
            m_sd->mapper = gsDofMapper(*mb, this->dim() );
            //m_mapper.init(*mb, this->dim()); //bug
            if ( 0==this->interfaceCont() ) // Conforming boundaries ?
            {
                for ( gsBoxTopology::const_iiterator it = mb->topology().iBegin();
                      it != mb->topology().iEnd(); ++it )
                {
                    mb->matchInterface(*it, m_sd->mapper);
                }
            }
        }

        if (const gsMappedBasis<2,T> * mb =
            dynamic_cast<const gsMappedBasis<2,T>*>(&this->source()) )
        {
            m_sd->mapper.setIdentity(mb->nPatches(), mb->size() , this->dim());
        }

        m_sd->mapper.finalize();
    }

    void setup(const gsBoundaryConditions<T> & bc, const index_t dir_values,
               const index_t _icont = -1) const
    {
        this->setInterfaceCont(_icont);
        m_sd->mapper = gsDofMapper();
        const gsMultiBasis<T> *mb = dynamic_cast<const gsMultiBasis<T> *>(&this->source());
        if (mb != nullptr)
        {
            m_sd->mapper = gsDofMapper(*mb, this->dim());
            //m_mapper.init(*mb, this->dim()); //bug
            if (0 == this->interfaceCont()) // Conforming boundaries ?
            {
                for (gsBoxTopology::const_iiterator it = mb->topology().iBegin();
                     it != mb->topology().iEnd(); ++it) {
                    mb->matchInterface(*it, m_sd->mapper);
                }
            }

            // Strong Dirichlet conditions
            gsMatrix<index_t> bnd;
            for (typename gsBoundaryConditions<T>::const_iterator
                     it = bc.begin("Dirichlet"); it != bc.end("Dirichlet"); ++it)
            {
                const index_t cc = it->unkComponent();
                GISMO_ASSERT(static_cast<size_t>(it->ps.patch) < this->mapper().numPatches(),
                             "Problem: a boundary condition is set on a patch id which does not exist.");

                bnd = mb->basis(it->ps.patch).boundary(it->ps.side());
                m_sd->mapper.markBoundary(it->ps.patch, bnd, cc);
            }
            // Clamped boundary condition (per DoF)
            gsMatrix<index_t> bnd1;
            for (typename gsBoundaryConditions<T>::const_iterator
                     it = bc.begin("Clamped"); it != bc.end("Clamped"); ++it)
            {
                const index_t cc = it->unkComponent();

                GISMO_ASSERT(static_cast<size_t>(it->ps.patch) < this->mapper().numPatches(),
                             "Problem: a boundary condition is set on a patch id which does not exist.");

                bnd = mb->basis(it->ps.patch).boundaryOffset(it->ps.side(), 0);
                bnd1 = mb->basis(it->ps.patch).boundaryOffset(it->ps.side(), 1);
                // Cast to tensor b-spline basis
                if (!it->ps.parameter())
                        bnd.swap(bnd1);
                for (index_t k = 0; k < bnd.size(); ++k)
                    m_sd->mapper.matchDof(it->ps.patch, (bnd)(k, 0),
                                          it->ps.patch, (bnd1)(k, 0), cc);
            }

            // Collapsed
            for (typename gsBoundaryConditions<T>::const_iterator
                     it = bc.begin("Collapsed"); it != bc.end("Collapsed"); ++it)
            {
                const index_t cc = it->unkComponent();

                GISMO_ASSERT(static_cast<size_t>(it->ps.patch) < this->mapper().numPatches(),
                             "Problem: a boundary condition is set on a patch id which does not exist.");

                bnd = mb->basis(it->ps.patch).boundary(it->ps.side());

                // match all DoFs to the first one of the side
                for (index_t k = 0; k < bnd.size() - 1; ++k)
                    m_sd->mapper.matchDof(it->ps.patch, (bnd)(0, 0),
                                          it->ps.patch, (bnd)(k + 1, 0), cc);
            }

            // corners
            for (typename gsBoundaryConditions<T>::const_citerator
                     it = bc.cornerBegin(); it != bc.cornerEnd(); ++it)
            {
                for (index_t r = 0; r!=this->dim(); ++r)
                {
                    if (it->component!=-1 && r!=it->component) continue;

                    //assumes (unk == -1 || it->unknown == unk)
                    GISMO_ASSERT(static_cast<size_t>(it->patch) < mb->nBases(),
                                 "Problem: a corner boundary condition is set on a patch id which does not exist.");
                    m_sd->mapper.eliminateDof(mb->basis(it->patch).functionAtCorner(it->corner),
                                              it->patch, it->component);
                }
            }

        } else if (const gsBasis<T> *b =
                   dynamic_cast<const gsBasis<T> *>(&this->source()))
        {
            m_sd->mapper = gsDofMapper(*b, this->dim() );
            gsMatrix<index_t> bnd;
            for (typename gsBoundaryConditions<T>::const_iterator
                     it = bc.begin("Dirichlet"); it != bc.end("Dirichlet"); ++it) {
                GISMO_ASSERT(it->ps.patch == 0,
                             "Problem: a boundary condition is set on a patch id which does not exist.");

                bnd = b->boundary(it->ps.side());
                m_sd->mapper.markBoundary(0, bnd, it->unkComponent());
            }

            for (typename gsBoundaryConditions<T>::const_iterator
                     it = bc.begin("Clamped"); it != bc.end("Clamped"); ++it) {
                GISMO_ASSERT(it->ps.patch == 0,
                             "Problem: a boundary condition is set on a patch id which does not exist.");

                bnd = b->boundary(it->ps.side());
                //const index_t cc = it->unkComponent();
                // m_sd->mapper.markBoundary(0, bnd, 0);
            }

            m_sd->mapper = gsDofMapper(*b);
            for (typename gsBoundaryConditions<T>::const_iterator
                     it = bc.begin("Collapsed"); it != bc.end("Collapsed"); ++it) {
                GISMO_ASSERT(it->ps.patch == 0,
                             "Problem: a boundary condition is set on a patch id which does not exist.");

                bnd = b->boundary(it->ps.side());
                //const index_t cc = it->unkComponent();
                // m_sd->mapper.markBoundary(0, bnd, 0);
            }
        } else if (const gsMappedBasis<2, T> *mapb =
                   dynamic_cast<const gsMappedBasis<2, T> *>(&this->source())) {
            m_sd->mapper.setIdentity(mapb->nPatches(), mapb->size(), this->dim());

            if (0 == this->interfaceCont()) // C^0 matching interface
            {
                gsMatrix<index_t> int1, int2;
                for (gsBoxTopology::const_iiterator it = mapb->getTopol().iBegin();
                     it != mapb->getTopol().iEnd(); ++it) {
                    int1 = mapb->basis(it->first().patch).boundaryOffset(it->first().side(), 0);
                    int2 = mapb->basis(it->second().patch).boundaryOffset(it->second().side(), 0);

                    m_sd->mapper.matchDofs(it->first().patch, int1, it->second().patch, int2);
                }
            }
            if (1 == this->interfaceCont()) // C^1 matching interface
            {
                GISMO_ERROR("Boundary offset function is not implemented for gsMappedBasis in general.");
            }

            gsMatrix<index_t> bnd;
            for (typename gsBoundaryConditions<T>::const_iterator
                     it = bc.begin("Dirichlet"); it != bc.end("Dirichlet"); ++it) {
                const index_t cc = it->unkComponent();
                GISMO_ASSERT(static_cast<size_t>(it->ps.patch) < this->mapper().numPatches(),
                             "Problem: a boundary condition is set on a patch id which does not exist.");

                bnd = mapb->basis(it->ps.patch).boundary(it->ps.side());
                m_sd->mapper.markBoundary(it->ps.patch, bnd, cc);
            }

            // Clamped boundary condition (per DoF)
            gsMatrix<index_t> bnd1;
            for (typename gsBoundaryConditions<T>::const_iterator
                     it = bc.begin("Clamped"); it != bc.end("Clamped"); ++it) {
                const index_t cc = it->unkComponent();

                GISMO_ASSERT(static_cast<size_t>(it->ps.patch) < this->mapper().numPatches(),
                             "Problem: a boundary condition is set on a patch id which does not exist.");

                bnd = mapb->basis(it->ps.patch).boundaryOffset(it->ps.side(), 0);
                bnd1 = mapb->basis(it->ps.patch).boundaryOffset(it->ps.side(), 1);

                // Cast to tensor b-spline basis
                if (mapb != NULL) // clamp adjacent dofs
                {
                    if (!it->ps.parameter())
                        bnd.swap(bnd1);
                    for (index_t k = 0; k < bnd.size(); ++k)
                        m_sd->mapper.matchDof(it->ps.patch, (bnd)(k, 0),
                                              it->ps.patch, (bnd1)(k, 0), cc);
                } else
                    gsWarn << "Unable to apply clamped condition.\n";
            }

            // COLLAPSED
            for (typename gsBoundaryConditions<T>::const_iterator
                     it = bc.begin("Collapsed"); it != bc.end("Collapsed"); ++it) {
                const index_t cc = it->unkComponent();

                GISMO_ASSERT(static_cast<size_t>(it->ps.patch) < this->mapper().numPatches(),
                             "Problem: a boundary condition is set on a patch id which does not exist.");

                bnd = mapb->basis(it->ps.patch).boundary(it->ps.side());

                // Cast to tensor b-spline basis
                if (mapb != NULL) // clamp adjacent dofs
                {
                    // match all DoFs to the first one of the side
                    for (index_t k = 0; k < bnd.size() - 1; ++k)
                        m_sd->mapper.matchDof(it->ps.patch, (bnd)(0, 0),
                                              it->ps.patch, (bnd)(k + 1, 0), cc);
                }
            }

            // corners
            for (typename gsBoundaryConditions<T>::const_citerator
                     it = bc.cornerBegin(); it != bc.cornerEnd(); ++it) {
                //assumes (unk == -1 || it->unknown == unk)
                GISMO_ASSERT(static_cast<size_t>(it->patch) < mb->nBases(),
                             "Problem: a corner boundary condition is set on a patch id which does not exist.");
                m_sd->mapper.eliminateDof(mapb->basis(it->patch).functionAtCorner(it->corner), it->patch);
            }
        } else
        {
            GISMO_ASSERT(0 == bc.size(), "Problem: BCs are ignored.");
            m_sd->mapper.setIdentity(this->source().nPieces(), this->source().size());
        }

        m_sd->mapper.finalize();

        // Compute Dirichlet node values
        gsDirichletValues(bc, dir_values, *this);

        // corner values (overrides edge BCs)
        gsMatrix<T> & fixedDofs = const_cast<gsMatrix<T> &>(m_sd->fixedDofs);
        for ( typename gsBoundaryConditions<T>::const_citerator
                  it = bc.cornerBegin(); it != bc.cornerEnd(); ++it )
        {
            GISMO_ASSERT(nullptr!=mb, "Assumes a multibasis at this point");
            const int i  = mb->basis(it->patch).functionAtCorner(it->corner);
<<<<<<< HEAD
            const int ii = m_sd->mapper.bindex( i , it->patch, it->unknown );//component=0 for now! Todo.
=======
            const int ii = m_sd->mapper.bindex( i , it->patch, it->unknown ,it->component );
>>>>>>> 7c49c6fe
            fixedDofs.at(ii) = it->value;
        }
    }

    void print(std::ostream &os) const { os << "u"; }

protected:
    friend class gismo::gsExprHelper<Scalar>;
    friend class symbol_expr<gsFeSpace>;
    explicit gsFeSpace(index_t _d = 1) : Base(_d), m_sd(nullptr) { }
};

template<class T> inline bool
operator== (const gsFeSpace<T> & a, const gsFeSpace<T> & b)
{ return a.id()== b.id() && a.isAcross()==b.isAcross(); }

/*
  Expression representing a function given by a vector of
  coefficients in a gsFeSpace.

  Typically it used for accessing the solution of a boundary-value
  problem.
*/
template<class T>
class gsFeSolution : public _expr<gsFeSolution<T> >
{
protected:
    const gsFeSpace<T> _u;
    gsMatrix<T> * _Sv; ///< Pointer to a coefficient vector
    bool m_isAcross; ///< true when this expression is evaluated across an interface

public:
    typedef T Scalar;
    enum {Space = 0, ScalarValued= 0, ColBlocks= 0};

    bool isAcross() const { return m_isAcross; }

    gsFeSolution right() const
    {
        gsFeSolution ac(*this);
        ac.m_isAcross = true;
        return ac;
    }

    gsFeSolution left() const { return gsFeSolution(*this); }

    explicit gsFeSolution(const gsFeSpace<T> & u) : _u(u), _Sv(NULL) { }

    gsFeSolution(const gsFeSpace<T> & u, gsMatrix<T> & Sv) : _u(u), _Sv(&Sv) { }

    const gsFeSpace<T> & space() const {return _u;};

    mutable gsMatrix<T> res;
    const gsMatrix<T> & eval(index_t k) const
    {
        GISMO_ASSERT(1==_u.data().actives.cols(), "Single actives expected");

        res.setZero(_u.dim(), 1);
        const gsDofMapper & map = _u.mapper();
        GISMO_ASSERT(_Sv->size()==map.freeSize(), "The solution vector has wrong dimensions: "<<_Sv->size()<<" != "<<map.freeSize());

        for (index_t c = 0; c!=_u.dim(); c++) // for all components
        {
            for (index_t i = 0; i!=_u.data().actives.size(); ++i)
            {
                const index_t ii = map.index(_u.data().actives.at(i), _u.data().patchId, c);
                if ( map.is_free_index(ii) ) // DoF value is in the solVector
                    res.at(c) += _Sv->at(ii) * _u.data().values[0](i,k);
                else
                    res.at(c) += _u.data().values[0](i,k) *
                        _u.fixedPart().at( map.global_to_bindex(ii) );
            }
        }
        return res;
    }

    //template<class U>
    //linearComb(U & ie){ sum up ie[_u] times the _Sv  }
    // ie.eval(k), _u.data().actives(), fixedPart() - see lapl_expr

    const gsFeSpace<Scalar> & rowVar() const {return gsNullExpr<Scalar>::get();}
    const gsFeSpace<Scalar> & colVar() const {return gsNullExpr<Scalar>::get();}
    
    index_t rows() const {return _u.dim(); }

    static index_t cols() {return 1; }

    void parse(gsExprHelper<Scalar> & evList) const
    {
        evList.add(_u);
        _u.data().flags |= NEED_VALUE | NEED_ACTIVE;
    }

    void print(std::ostream &os) const { os << "s"; }

public:
    index_t dim() const { return _u.dim();}

    index_t parDim() const
    { return _u.source().domainDim(); }

    gsDofMapper & mapper() {return _u.mapper();}
    const gsDofMapper & mapper() const {return _u.mapper();}

    inline const gsMatrix<T> & fixedPart() const {return _u.fixedPart();}
    gsMatrix<T> & fixedPart() {return _u.fixedPart();}

    gsFuncData<T> & data() {return *_u.data();}
    const gsFuncData<T> & data() const {return _u.data();}

    void setSolutionVector(gsMatrix<T>& solVector)
    { _Sv = & solVector; }

    const gsMatrix<T> & coefs() const { return *_Sv; }
    //gsMatrix<T> & coefs() { return *_Sv; } // wd4702 ?

    /// Extract the coefficients of piece \a p
    void extract(gsMatrix<T> & result, const index_t p = 0) const
    { _u.getCoeffs(*_Sv, result, p); }

    /// Extracts ALL the coefficients in a solution vector; including
    /// coupled and boundary DoFs
    void extractFull(gsMatrix<T> & result) const
    {
        index_t offset;
        const index_t dim = _u.dim();
        const size_t totalSz = _u.mapper().mapSize();
        result.resize(totalSz, 1);
        for (size_t p=0; p!=_u.mapper().numPatches(); ++p)
        {
            offset = _u.mapper().offset(p);
            // Reconstruct solution coefficients on patch p

            for (index_t c = 0; c!=dim; c++) // for all components
            {
                const index_t sz  = _u.mapper().patchSize(p,c);

                // loop over all basis functions (even the eliminated ones)
                for (index_t i = 0; i < sz; ++i)
                {
                    //gsDebugVar(i);
                    const int ii = _u.mapper().index(i, p, c);
                    //gsDebugVar(ii);
                    if ( _u.mapper().is_free_index(ii) ) // DoF value is in the solVector
                    {
                        result(i+offset,0) = _Sv->at(ii);
                    }
                    else // eliminated DoF: fill with Dirichlet data
                        result(i+offset,0) =  _u.fixedPart().at( _u.mapper().global_to_bindex(ii) );
                }
                offset += sz;
            }
        }
    }

    /// Extract this variable as a multipatch object
    void extract(gsMultiPatch<T> & result) const
    {
        result.clear();

        if( const gsMultiBasis<T>* basis = dynamic_cast<const gsMultiBasis<T>* >(&_u.source()) )
            for (size_t i = 0; i != basis->nBases(); ++i)
            {
                memory::unique_ptr<gsGeometry<T> > p(this->extractPiece(i));
                result.addPatch(*p);
            }
    }

    /// Extract the piece \a p as a gsGeometry pointer
    memory::unique_ptr<gsGeometry<T> > extractPiece(const index_t p) const
    {
        if ( const gsBasis<T> * b = dynamic_cast<const gsBasis<T>*>(&_u.source().piece(p)) )
        {
            gsMatrix<T> cf;
            extract(cf, p);
            return b->makeGeometry(give(cf));
        }
        GISMO_ERROR("gsFeSolution: Extraction error");
    }

    // insert g-coefficients to the solution vector
    void insert(const gsGeometry<T> & g, const index_t p = 0) const
    {
        const index_t dim = _u.dim();
        const gsMatrix<T> & cf = g.coefs();
        gsMatrix<T> & sol = *_Sv;
        //gsMatrix<T> & fixedPart = _u.fixedPart();
        const gsDofMapper & mapper = _u.mapper();
        for (index_t c = 0; c!=_u.dim(); c++) // for all components
        {
            for (index_t i = 0; i != cf.rows(); ++i)
            {
                const index_t ii = mapper.index(i, p, c);
                if ( mapper.is_free_index(ii) ) // DoF value is in the solVector
                    sol.at(ii) = cf(i, c);
                /*
                  else
                  {
                  fixedPart.row(m_sd->mapper.global_to_bindex(ii)) = cf.row(i);
                  }
                */
            }
        }
    }
};

/*
  Expression for the transpose of an expression
*/
template<class E>
class tr_expr : public _expr<tr_expr<E> >
{
    typename E::Nested_t _u;

public:

    typedef typename E::Scalar Scalar;

    tr_expr(_expr<E> const& u)
    : _u(u) { }

public:
    enum {ColBlocks = E::ColBlocks, ScalarValued=E::ScalarValued};
    enum {Space = (E::Space==1?2:(E::Space==2?1:E::Space))};

    mutable Temporary_t res;
    const Temporary_t & eval(const index_t k) const
    {
        if (E::ColBlocks)
            res = _u.eval(k).blockTranspose( _u.cardinality() );
        else
            res = _u.eval(k).transpose();
        return res;
    }

    index_t rows() const { return _u.cols(); }

    index_t cols() const { return _u.rows(); }

    void parse(gsExprHelper<Scalar> & evList) const
    { _u.parse(evList); }

    const gsFeSpace<Scalar> & rowVar() const { return _u.colVar(); }
    const gsFeSpace<Scalar> & colVar() const { return _u.rowVar(); }

    index_t cardinality_impl() const { return _u.cardinality_impl(); }

    void print(std::ostream &os) const { os<<"("; _u.print(os); os <<")'"; }
private:
/*
  template<class U> EIGEN_STRONG_INLINE MatExprType
  eval_impl(const U k, typename util::enable_if<1==ColBlocks,U>::type* = nullptr)
  { return _u.eval(k).blockTranspose(_u.cols()/_u.rows()); }

  template<class U> EIGEN_STRONG_INLINE MatExprType
  eval_impl(const U k, typename util::enable_if<0==ColBlocks,U>::type* = nullptr)
  { return _u.eval(k).transpose(); }
*/
};

/*
  Expression to make an expression colblocks
*/
template<class E>
class cb_expr : public _expr<cb_expr<E> >
{
    typename E::Nested_t _u;

public:

    typedef typename E::Scalar Scalar;

    cb_expr(_expr<E> const& u)
    : _u(u) { }

public:
    enum {ColBlocks = 1, ScalarValued=E::ScalarValued};
    enum {Space = E::Space};

    mutable gsMatrix<Scalar> ev, res;

    const gsMatrix<Scalar> & eval(const index_t k) const
    {
        //return _u.eval(k).transpose();
        // /*
        ev = _u.eval(k);
        if (E::ColBlocks)
        {
            return res;
        }
        else
        {
            res = _u.eval(k);

            GISMO_ASSERT(res.rows() % _u.rows() == 0 && res.cols() % _u.cols() == 0,"Result is not a multiple of the space dimensions?");

            index_t cardinality;
            if ( (cardinality = res.rows() / _u.rows()) >= 1 && res.cols() / _u.cols() == 1 ) // stored in rows
            {
                res.resize(_u.rows(), cardinality * _u.cols());
                for (index_t r = 0; r!=cardinality; r++)
                    res.block(0 , r * _u.cols(), _u.rows(), _u.cols()) = ev.block( r * _u.rows(), 0, _u.rows(), _u.cols() );
            }
            else if ( (cardinality = res.rows() / _u.rows()) == 1 && res.cols() / _u.cols() >= 1 ) // stored in cols ----->>>> This is already colBlocks???
            {
                res.resize(_u.rows(), cardinality * _u.cols());
                for (index_t r = 0; r!=cardinality; r++)
                    res.block(0 , r * _u.cols(), _u.rows(), _u.cols()) = ev.block( 0, r * _u.cols(), _u.rows(), _u.cols() );
            }
        }
        return res;
    }

    index_t rows() const { return _u.rows(); }

    index_t cols() const { return _u.cols(); }

    void parse(gsExprHelper<Scalar> & evList) const
    { _u.parse(evList); }

    const gsFeSpace<Scalar> & rowVar() const { return _u.rowVar(); }
    const gsFeSpace<Scalar> & colVar() const { return _u.colVar(); }

    index_t cardinality_impl() const
    {
        res = _u.eval(0);
        index_t cardinality;
        if ( res.rows() / _u.rows() >= 1 && res.cols() / _u.cols() == 1 ) // stored in rows
            cardinality = res.rows() / _u.rows();
        else if ( res.rows() / _u.rows() == 1 && res.cols() / _u.cols() >= 1 )
            cardinality = res.cols() / _u.cols();
        else
            GISMO_ERROR("Cardinality for cb_expr cannot be determined.");

        return cardinality;
    }

    void print(std::ostream &os) const { os<<"{"; _u.print(os); os <<"}"; }
};


/*
  Expression for an evaluation of the (sub-)expression in temporary memory
*/
template<class E>
class temp_expr : public _expr<temp_expr<E> >
{
    typename E::Nested_t _u;
    typedef typename E::Scalar Scalar;
    mutable gsMatrix<Scalar> tmp;

public:
    temp_expr(_expr<E> const& u)
    : _u(u) { }

public:
    enum {Space = E::Space, ScalarValued = E::ScalarValued,
        ColBlocks = E::ColBlocks};

    // template<bool S  = ColBlocks>
    // typename util::enable_if<S,MatExprType>::type
    const gsMatrix<Scalar> & eval(const index_t k) const
    {
        tmp = _u.eval(k);
        return tmp;
    }

    index_t rows() const { return _u.rows(); }
    index_t cols() const { return _u.cols(); }
    void parse(gsExprHelper<Scalar> & evList) const { _u.parse(evList); }
    const gsFeSpace<Scalar> & rowVar() const { return _u.rowVar(); }
    const gsFeSpace<Scalar> & colVar() const { return _u.colVar(); }

    void print(std::ostream &os) const { _u.print(os); }
};

/*
  Expression for the trace of a (matrix) expression
*/
template<class E>
class trace_expr  : public _expr<trace_expr<E> >
{
public:
    typedef typename E::Scalar Scalar;
    enum {ScalarValued = 0, Space = E::Space, ColBlocks= E::ColBlocks};

private:
    typename E::Nested_t _u;
    mutable gsMatrix<Scalar> res;

public:
    trace_expr(_expr<E> const& u) : _u(u)
    {
        // gcc 4.8.4: invalid read due to _u.rows() using gsFuncData
        //GISMO_ASSERT(0== _u.cols()%_u.rows(), "Expecting square-block expression, got " << _u.rows() <<" x "<< _u.cols() );
    }

    // choose if ColBlocks
    const gsMatrix<Scalar> & eval(const index_t k) const
    {
        auto tmp = _u.eval(k);
        const index_t cb = _u.rows();
        const index_t r  = _u.cardinality();
        res.resize(r, 1);
        for (index_t i = 0; i!=r; ++i)
            res(i,0) = tmp.middleCols(i*cb,cb).trace();
        return res;
    }

    // choose if !ColBlocks
    //todo: Scalar eval(const index_t k) const

    index_t rows() const { return _u.cols() / _u.rows(); }
    index_t cols() const { return 1; }

    void parse(gsExprHelper<Scalar> & evList) const
    { _u.parse(evList); }

    const gsFeSpace<Scalar> & rowVar() const { return _u.rowVar(); }
    const gsFeSpace<Scalar> & colVar() const { return _u.colVar(); }

    void print(std::ostream &os) const { os << "trace("; _u.print(os); os<<")"; }
};

/*
  Expression for the adjugate of a (matrix) expression
*/
template<class E>
class adjugate_expr  : public _expr<adjugate_expr<E> >
{
public:
    typedef typename E::Scalar Scalar;
    enum {ScalarValued = 0, ColBlocks = E::ColBlocks};
    enum {Space = E::Space};
private:
    typename E::Nested_t _u;
    mutable gsMatrix<Scalar> res;

public:
    adjugate_expr(_expr<E> const& u) : _u(u)
    {
        // gcc 4.8.4: invalid read due to _u.rows() using gsFuncData
        //GISMO_ASSERT(0== _u.cols()%_u.rows(), "Expecting square-block expression, got " << _u.rows() <<" x "<< _u.cols() );
    }

    // choose if ColBlocks
    const gsMatrix<Scalar> & eval(const index_t k) const
    {
        auto tmp = _u.eval(k);
        const index_t cb = _u.rows();
        const index_t r  = _u.cols() / cb;
        res.resize(_u.rows(),_u.cols());
        for (index_t i = 0; i!=r; ++i){
            res.middleCols(i*cb,cb) = tmp.middleCols(i*cb,cb).adjugate();
        }
        return res;
    }

    // choose if !ColBlocks
    //todo: Scalar eval(const index_t k) const

    index_t rows() const { return _u.rows(); }
    index_t cols() const { return _u.cols(); }

    void parse(gsExprHelper<Scalar> & evList) const
    { _u.parse(evList); }

    const gsFeSpace<Scalar> & rowVar() const { return _u.rowVar(); }
    const gsFeSpace<Scalar> & colVar() const { return _u.colVar(); }

    void print(std::ostream &os) const { os << "adj("; _u.print(os); os<<")"; }
};

template<class E>
class reshape_expr  : public _expr<reshape_expr<E> >
{
public:
    typedef typename E::Scalar Scalar;
    enum {ScalarValued = 0, ColBlocks = E::ColBlocks};
    enum {Space = E::Space};
private:
    typename E::Nested_t _u;
    index_t _n, _m;
    mutable gsMatrix<Scalar> tmp;

public:

    //the reshaping is done column-wise
    reshape_expr(_expr<E> const& u, index_t n, index_t m) : _u(u), _n(n), _m(m)
    {
        //GISMO_ASSERT( _u.rows()*_u.cols() == _n*_m, "Wrong dimension"); //
    }

    const gsAsConstMatrix<Scalar> eval(const index_t k) const
    {
        // Note: this assertion would fail in the constructor!
        GISMO_ASSERT( _u.rows()*_u.cols() == _n*_m, "Wrong dimension "
                      << _u.rows() << " x "<<_u.cols() << "!=" << _n << " * "<< _m );
        tmp = _u.eval(k);
        return gsAsConstMatrix<Scalar>(tmp.data(),_n,_m);
    }

    index_t rows() const { return _n; }
    index_t cols() const { return _m; }

    void parse(gsExprHelper<Scalar> & evList) const
    { _u.parse(evList); }

    const gsFeSpace<Scalar> & rowVar() const { return _u.rowVar(); }
    const gsFeSpace<Scalar> & colVar() const { return _u.colVar(); }

    void print(std::ostream &os) const { os << "reshape("; _u.print(os); os<<","<<_n<<","<<_m<<")"; }
};

/// Reshape an expression
template <typename E> EIGEN_STRONG_INLINE
reshape_expr<E> const reshape(E const & u, index_t n, index_t m)
{ return reshape_expr<E>(u, n, m); }

template<class E>
class replicate_expr  : public _expr<replicate_expr<E> >
{
public:
    typedef typename E::Scalar Scalar;
    enum {ScalarValued = 0, Space = E::Space, ColBlocks= E::ColBlocks};
private:
    typename E::Nested_t _u;
    index_t _n, _m;
    mutable gsMatrix<Scalar> tmp;

public:

    //the replicate is done nxm times
    replicate_expr(_expr<E> const& u, index_t n, index_t m) : _u(u), _n(n), _m(m)
    {
    }

    auto eval(const index_t k) const -> decltype(tmp.replicate(_n,_m))
    {
        tmp = _u.eval(k);
        return tmp.replicate(_n,_m);
    }

    index_t rows() const { return _n*_u.rows(); }
    index_t cols() const { return _m*_u.cols(); }

    void parse(gsExprHelper<Scalar> & evList) const
    { _u.parse(evList); }

    const gsFeSpace<Scalar> & rowVar() const { return _u.rowVar(); }
    const gsFeSpace<Scalar> & colVar() const { return _u.colVar(); }
    index_t cardinality_impl() const { return _u.cardinality_impl(); }

    void print(std::ostream &os) const { os << "replicate("; _u.print(os); os<<","<<_n<<","<<_m<<")"; }
};

/// Replicate an expression
template <typename E> EIGEN_STRONG_INLINE
replicate_expr<E> const replicate(E const & u, index_t n, index_t m = 1)
{ return replicate_expr<E>(u, n, m); }

/**
   Transforms a matrix expression into a vector expression by computing the vector
   [ a b c+d]^T
   for each matrix block
   [ a d ]
   [ c b ]
*/
template<class E>
class flat_expr  : public _expr<flat_expr<E> >
{
public:
    typedef typename E::Scalar Scalar;
    enum {ScalarValued = 0, Space = E::Space, ColBlocks= 0}; // to do: ColBlocks
private:
    typename E::Nested_t _u;
    mutable gsMatrix<Scalar> tmp;

public:

    flat_expr(_expr<E> const& u) : _u(u)
    {
        //GISMO_ASSERT( _u.rows()*_u.cols() == _n*_m, "Wrong dimension"); //
    }

    const gsMatrix<Scalar> & eval(const index_t k) const
    {
        tmp = _u.eval(k);
        const index_t numActives = _u.cardinality();

        for (index_t i = 0; i<numActives; ++i)
        {
            tmp(0,2*i+1) += tmp(1,2*i);
            std::swap(tmp(1,2*i), tmp(1,2*i+1));
        }

        tmp.resize(4,numActives);
        tmp.conservativeResize(3,numActives);

        if ( 1==Space )
            tmp.transposeInPlace();
        else if (2!=Space) // if not colSpan and not rowSpan
            tmp.transposeInPlace();

        return tmp;
    }

    index_t rows() const { return 1; }
    index_t cols() const { return 3; }

    void parse(gsExprHelper<Scalar> & evList) const
    { _u.parse(evList); }

    const gsFeSpace<Scalar> & rowVar() const { return _u.rowVar(); }
    const gsFeSpace<Scalar> & colVar() const { return _u.colVar(); }
    index_t cardinality_impl() const { return _u.cardinality_impl(); }

    void print(std::ostream &os) const { os << "flat("; _u.print(os); os<<")"; }
};

/// Make a matrix 2x2 expression "flat"
template <typename E> EIGEN_STRONG_INLINE
flat_expr<E> const flat(E const & u)
{ return flat_expr<E>(u); }


/*
  Expression for the diagonal(s) of a (matrix) expression

  template<class E>
  class diag_expr  : public _expr<diag_expr<E> >
  {
  public:
  typedef typename E::Scalar Scalar;
  enum {ScalarValued = 0};
  private:
  typename E::Nested_t _u;
  mutable gsMatrix<Scalar> res;

  public:
  diag_expr(_expr<E> const& u) : _u(u)
  { GISMO_ASSERT(0== _u.cols()%_u.rows(), "Expecting square-block expression, got "
  << _u.rows() <<" x "<< _u.cols() ); }

  // choose if ColBlocks
  const gsMatrix<Scalar> & eval(const index_t k) const
  {
  // Assume mat ??
  MatExprType tmp = _u.eval(k);
  const index_t cb = _u.rows();
  const index_t r  = _u.cols() / cb;
  res.resize(r, cb);
  for (index_t i = 0; i!=r; ++i)
  res.row(i) = tmp.middleCols(i*cb,cb).diagonal();
  return res;
  }

  // choose if !ColBlocks
  //todo: Scalar eval(const index_t k) const

  index_t rows() const { return _u.cols() / _u.rows(); }
  index_t cols() const { return 1; }

  void parse(gsExprHelper<Scalar> & evList) const
  { _u.parse(evList); }

  const gsFeSpace<Scalar> & rowVar() const { return _u.rowVar(); }
  const gsFeSpace<Scalar> & colVar() const { return _u.colVar(); }


  void print(std::ostream &os) const { os << "trace("; _u.print(os); os<<")"; }
  };
*/

#define GISMO_EXPR_VECTOR_EXPRESSION(name, mname, isSv)                 \
    template<class E> class name##_##expr  : public _expr<name##_##expr<E> > { \
        typename E::Nested_t _u;                                        \
    public:                                                             \
    typedef typename E::Scalar Scalar;                                  \
    enum {Space= E::Space, ScalarValued= isSv, ColBlocks= E::ColBlocks}; \
    name##_##expr(_expr<E> const& u) : _u(u) { }                        \
    mutable Temporary_t tmp;                                            \
    const Temporary_t & eval(const index_t k) const {                   \
        tmp = _u.eval(k).mname(); return tmp; }                         \
    index_t rows() const { return isSv ? 0 : _u.rows(); }               \
    index_t cols() const { return isSv ? 0 : _u.cols(); }               \
    void parse(gsExprHelper<Scalar> & evList) const { _u.parse(evList); } \
    const gsFeSpace<Scalar> & rowVar() const {return gsNullExpr<Scalar>::get();} \
    const gsFeSpace<Scalar> & colVar() const {return gsNullExpr<Scalar>::get();} \
    void print(std::ostream &os) const                                  \
        { os << #name <<"("; _u.print(os); os <<")"; }                  \
    };

/// Eucledian Norm
GISMO_EXPR_VECTOR_EXPRESSION(norm,norm,1);
/// Squared Eucledian Norm
GISMO_EXPR_VECTOR_EXPRESSION(sqNorm,squaredNorm,1);
/// Normalization of a vector to unit measure
GISMO_EXPR_VECTOR_EXPRESSION(normalized,normalized,0);
/// Inverse of a matrix expression
GISMO_EXPR_VECTOR_EXPRESSION(inv,cramerInverse,0);
// GISMO_EXPR_VECTOR_EXPRESSION(cwSqr,array().square,0)
// GISMO_EXPR_VECTOR_EXPRESSION(sum,array().sum,1)
// GISMO_EXPR_VECTOR_EXPRESSION(sqrt,array().sqrt,0)
//GISMO_EXPR_VECTOR_EXPRESSION(abs,array().abs,0)

//Determinant
GISMO_EXPR_VECTOR_EXPRESSION(det,determinant,1);

//GISMO_EXPR_VECTOR_EXPRESSION(replicate,replicate,0);

#undef GISMO_EXPR_VECTOR_EXPRESSION

/**
   Expression for turning a vector into a diagonal matrix
*/
template<class E>
class asdiag_expr : public _expr<asdiag_expr<E> >
{
public:
    typedef typename E::Scalar Scalar;
private:
    typename E::Nested_t _u;
    mutable gsMatrix<Scalar> res;

public:
    enum{Space = E::Space, ScalarValued= 0, ColBlocks= E::ColBlocks};

    asdiag_expr(_expr<E> const& u) : _u(u) { }

public:

    const gsMatrix<Scalar> & eval(const index_t k) const
    {
        auto m = _u.eval(k);
        const index_t r = m.rows();
        const index_t c = m.cols();
        res.resize(r,r*c);
        for (index_t i = 0; i!=c; ++i)
            res.middleCols(i*r,r) = m.col(i).asDiagonal();
        return res;
    }

    const gsFeSpace<Scalar> & rowVar() const { return _u.rowVar(); }
    const gsFeSpace<Scalar> & colVar() const { return _u.colVar(); }

    index_t cardinality_impl() const { return _u.cardinality_impl(); }

    index_t rows() const { return _u.rows(); }
    index_t cols() const { return _u.rows() * _u.cols(); }
    void parse(gsExprHelper<Scalar> & evList) const
    { _u.parse(evList); }

    void print(std::ostream &os) const { os << "diag("; _u.print(os); os <<")";}
};

template<class E>
class rowsum_expr  : public _expr<rowsum_expr<E> >
{
public:
    typedef typename E::Scalar Scalar;
    enum {ScalarValued = 0, Space = E::Space, ColBlocks = E::ColBlocks};
private:
    typename E::Nested_t _u;
    mutable gsMatrix<Scalar> tmp;

public:

    rowsum_expr(_expr<E> const& u) : _u(u)
    {
        //GISMO_ASSERT( _u.rows()*_u.cols() == _n*_m, "Wrong dimension"); //
    }

    const gsMatrix<Scalar> & eval(const index_t k) const
    {
        tmp = _u.eval(k).rowwise().sum();
        return tmp;
    }

    index_t rows() const { return _u.rows(); }
    index_t cols() const { return 1; }
    void setFlag() const { _u.setFlag(); }

    void parse(gsExprHelper<Scalar> & evList) const
    { _u.parse(evList); }

    const gsFeSpace<Scalar> & rowVar() const { return _u.rowVar(); }
    const gsFeSpace<Scalar> & colVar() const { return _u.colVar(); }
    index_t cardinality_impl() const { return _u.cardinality_impl(); }

    void print(std::ostream &os) const { os << "rowsum("; _u.print(os); os<<")"; }
};

template<class E>
class colsum_expr  : public _expr<colsum_expr<E> >
{
public:
    typedef typename E::Scalar Scalar;
    enum {ScalarValued = 0, Space = E::Space, ColBlocks = E::ColBlocks};
private:
    typename E::Nested_t _u;
    mutable gsMatrix<Scalar> tmp;

public:

    colsum_expr(_expr<E> const& u) : _u(u)
    {
        //GISMO_ASSERT( _u.rows()*_u.cols() == _n*_m, "Wrong dimension"); //
    }

    const gsMatrix<Scalar> & eval(const index_t k) const
    {
        tmp = _u.eval(k).colwise().sum();
        return tmp;
    }

    index_t rows() const { return _u.rows(); }
    index_t cols() const { return 1; }
    void setFlag() const { _u.setFlag(); }

    void parse(gsExprHelper<Scalar> & evList) const
    { _u.parse(evList); }

    const gsFeSpace<Scalar> & rowVar() const { return _u.rowVar(); }
    const gsFeSpace<Scalar> & colVar() const { return _u.colVar(); }
    index_t cardinality_impl() const { return _u.cardinality_impl(); }

    void print(std::ostream &os) const { os << "colsum("; _u.print(os); os<<")"; }
};

/**
   Expression for the identity matrix
*/
class idMat_expr : public _expr<idMat_expr >
{
public:
    typedef real_t Scalar;
    enum {Space = 0, ScalarValued = 0, ColBlocks = 0};
private:
    index_t _dim;

public:
    idMat_expr(const index_t dim) : _dim(dim) { }

public:

    gsMatrix<Scalar>::IdentityReturnType eval(const index_t) const
    {
        return gsMatrix<Scalar>::Identity(_dim,_dim);
    }

    index_t rows() const { return _dim; }
    index_t cols() const { return  _dim; }
    void parse(gsExprHelper<Scalar> & ) const {  }

    const gsFeSpace<Scalar> & rowVar() const {return gsNullExpr<Scalar>::get();}
    const gsFeSpace<Scalar> & colVar() const {return gsNullExpr<Scalar>::get();}

    void print(std::ostream &os) const { os << "id("<<_dim <<")";}
};

/**
   Expression for the sign of another expression
*/
template<class E>
class sign_expr : public _expr<sign_expr<E> >
{
    typename E::Nested_t _u;
public:
    typedef typename E::Scalar Scalar;
    enum {ScalarValued = 1, Space = E::Space, ColBlocks= 0};

    sign_expr(_expr<E> const& u) : _u(u) { }

    Scalar eval(const index_t k) const
    {
        const Scalar v = _u.val().eval(k);
        return ( v>0 ? 1 : ( v<0 ? -1 : 0 ) );
    }

    static index_t rows() { return 0; }
    static index_t cols() { return 0; }

    void parse(gsExprHelper<Scalar> & el) const
    { _u.parse(el); }

    static bool isScalar() { return true; }

    const gsFeSpace<Scalar> & rowVar() const {return gsNullExpr<Scalar>::get();}
    const gsFeSpace<Scalar> & colVar() const {return gsNullExpr<Scalar>::get();}

    void print(std::ostream &os) const { os<<"sgn("; _u.print(os); os <<")"; }
};


template<class E>
class pow_expr : public _expr<pow_expr<E> >
{
    typename E::Nested_t _u;

public:
    typedef typename E::Scalar Scalar;
    enum {ScalarValued = 1, Space = E::Space, ColBlocks= E::ColBlocks};

    Scalar _q;// power

    pow_expr(_expr<E> const& u, Scalar q) : _u(u), _q(q) { }

    Scalar eval(const index_t k) const
    {
        const Scalar v = _u.val().eval(k);
        return math::pow(v,_q);
    }

    static index_t rows() { return 0; }
    static index_t cols() { return 0; }

    void parse(gsExprHelper<Scalar> & el) const
    { _u.parse(el); }

    static bool isScalar() { return true; }

    const gsFeSpace<Scalar> & rowVar() const {return gsNullExpr<Scalar>::get();}
    const gsFeSpace<Scalar> & colVar() const {return gsNullExpr<Scalar>::get();}

    void print(std::ostream &os) const { os<<"pow("; _u.print(os); os <<")"; }
};

/**
   computes outer products of a matrix by a space of dimension > 1
   [Jg Jg Jg] * Jb ..
   (d x d^2)  * (d^2 x N*d)  --> (d x N*d)
*/
template <typename E1, typename E2>
class matrix_by_space_expr  : public _expr<matrix_by_space_expr<E1,E2> >
{
public:
    typedef typename E1::Scalar Scalar;
    enum {ScalarValued = 0, ColBlocks = 1};
    enum {Space = E2::Space};

private:
    typename E1::Nested_t _u;
    typename E2::Nested_t _v;
    mutable gsMatrix<Scalar> res;

public:
    matrix_by_space_expr(E1 const& u, E2 const& v) : _u(u), _v(v) { }


    // choose if ColBlocks
    const gsMatrix<Scalar> & eval(const index_t k) const
    {
        const index_t r   = _u.rows();
        const index_t N  = _v.cols() / (r*r);

        const auto uEv  = _u.eval(k);
        const auto vEv  = _v.eval(k);

        res.resize(r, N*r*r);
        // gsDebugVar(res.cols());
        for (index_t s = 0; s!=r; ++s)
            for (index_t i = 0; i!=N; ++i)
            {
                res.middleCols((s*N + i)*r,r).noalias() =
                    uEv.col(s) * vEv.middleCols((s*N + i)*r,r).row(s);
                //uEv*vEv.middleCols((s*N + i)*r,r);
            }
        //meaning: [Jg Jg Jg] * Jb ..
        return res;
    }

    index_t rows() const { return _u.cols(); }
    index_t cols() const { return _v.cols(); }

    void parse(gsExprHelper<Scalar> & evList) const
    { _u.parse(evList); _v.parse(evList); }

    const gsFeSpace<Scalar> & rowVar() const { return _v.rowVar(); }
    const gsFeSpace<Scalar> & colVar() const { return _v.colVar(); }

    void print(std::ostream &os) const { os << "matrix_by_space("; _u.print(os); os<<")"; }
};

/**
   computes outer products of a matrix by a space of dimension > 1
   [Jg Jg Jg] * Jb ..
   (d x d^2)  * (d^2 x N*d)  --> (d x N*d)
*/
template <typename E1, typename E2>
class matrix_by_space_expr_tr  : public _expr<matrix_by_space_expr_tr<E1,E2> >
{
public:
    typedef typename E1::Scalar Scalar;
    enum {ScalarValued = 0, ColBlocks = 1};
    enum {Space = E2::Space};

private:
    typename E1::Nested_t _u;
    typename E2::Nested_t _v;
    mutable gsMatrix<Scalar> res;

public:
    matrix_by_space_expr_tr(E1 const& u, E2 const& v) : _u(u), _v(v) { }


    // choose if ColBlocks
    const gsMatrix<Scalar> & eval(const index_t k) const
    {
        const index_t r  = _u.rows();
        const index_t N  = _v.cols() / (r*r);

        const auto uEv  = _u.eval(k);
        const auto vEv  = _v.eval(k);

        res.resize(r, N*r*r);
        for (index_t s = 0; s!=r; ++s)
            for (index_t i = 0; i!=N; ++i)
            {
                res.middleCols((s*N + i)*r,r).noalias() =
                    uEv.transpose()*vEv.middleCols((s*N + i)*r,r).transpose();
            }
        //meaning: [Jg Jg Jg] * Jb ..
        return res;
    }

    index_t rows() const { return _u.cols(); }
    index_t cols() const { return _v.cols(); }

    void parse(gsExprHelper<Scalar> & evList) const
    { _u.parse(evList); _v.parse(evList); }

    const gsFeSpace<Scalar> & rowVar() const { return _v.rowVar(); }
    const gsFeSpace<Scalar> & colVar() const { return _v.colVar(); }

    void print(std::ostream &os) const { os << "matrix_by_space_tr("; _u.print(os); os<<")"; }
};

/*
  Adaptor for scalar-valued expression
*/
template<class E>
class value_expr  : public _expr<value_expr<E> >
{
    typename E::Nested_t _u;

public:
    typedef typename E::Scalar Scalar;
    value_expr(_expr<E> const& u) : _u(u)
    {
        // rows/cols not known at construction time
        //GISMO_ASSERT(u.rows()*u.cols()<=1, "Expression\n"<<u<<"is not a scalar.");
    }

public:
    enum {Space= 0, ScalarValued= 1, ColBlocks= 0};

    Scalar eval(const index_t k) const { return eval_impl(_u,k); }

    // enables expr.val().val()
    inline value_expr<E> val() const { return *this; }
    index_t rows() const { return 0; }
    index_t cols() const { return 0; }
    void parse(gsExprHelper<Scalar> & evList) const
    { _u.parse(evList); }

    static bool isScalar() { return true; }

    const gsFeSpace<Scalar> & rowVar() const {return gsNullExpr<Scalar>::get();}
    const gsFeSpace<Scalar> & colVar() const {return gsNullExpr<Scalar>::get();}

    void print(std::ostream &os) const { _u.print(os); }

    // Math functions. eg
    // sqrt_mexpr<T> sqrt() { return sqrt_mexpr<T>(*this); }
private:
    template<class U> static inline
    typename util::enable_if<U::ScalarValued,Scalar>::type
    eval_impl(const U & u, const index_t k) { return u.eval(k); }

    template<class U> static inline
    typename util::enable_if<!U::ScalarValued,Scalar>::type
    eval_impl(const U & u, const index_t k) { return u.eval(k).value(); }
};

template<class E>
class abs_expr  : public _expr<abs_expr<E> >
{
    typename E::Nested_t _u;

public:
    typedef typename E::Scalar Scalar;
    explicit abs_expr(_expr<E> const& u) : _u(u) { }

public:
    enum {Space= 0, ScalarValued= 1, ColBlocks= 0};

    Scalar eval(const index_t k) const { return abs_expr::eval_impl(_u,k); }

    index_t rows() const { return 0; }
    index_t cols() const { return 0; }
    void parse(gsExprHelper<Scalar> & evList) const
    { _u.parse(evList); }

    static bool isScalar() { return true; }

    const gsFeSpace<Scalar> & rowVar() const {return gsNullExpr<Scalar>::get();}
    const gsFeSpace<Scalar> & colVar() const {return gsNullExpr<Scalar>::get();}

    void print(std::ostream &os) const { _u.print(os); }

    // Math functions. eg
    // sqrt_mexpr<T> sqrt() { return sqrt_mexpr<T>(*this); }
private:
    template<class U> static inline
    typename util::enable_if<U::ScalarValued,Scalar>::type
    eval_impl(const U & u, const index_t k) {return math::abs(u.eval(k)); }
    template<class U> static inline
    typename util::enable_if<!U::ScalarValued,Scalar>::type
    eval_impl(const U & u, const index_t k) { return u.eval(k).cwiseAbs(); }
};

/*
  Expression for the gradient of a finite element variable

  Transposed gradient vectors are returned as a matrix
*/
template<class E>
class grad_expr : public _expr<grad_expr<E> >
{
    typename E::Nested_t _u;
public:
    enum {Space = E::Space, ScalarValued= 0, ColBlocks= 0};

    typedef typename E::Scalar Scalar;
    mutable gsMatrix<Scalar> tmp;

    grad_expr(const E & u) : _u(u)
    { GISMO_ASSERT(1==u.dim(),"grad(.) requires 1D variable, use jac(.) instead.");}

    const gsMatrix<Scalar> & eval(const index_t k) const
    {
        // Assumes: derivatives are in _u.data().values[1]
        // gsExprHelper acounts for compositions/physical expressions
        // so that derivs are directly computed
        tmp = _u.data().values[1].reshapeCol(k, cols(), cardinality_impl()).transpose();
        return tmp;
    }

    index_t rows() const { return 1 /*==u.dim()*/; }

    index_t cols() const { return _u.source().domainDim(); }

    index_t cardinality_impl() const
    { return _u.data().values[1].rows() / cols(); }

    void parse(gsExprHelper<Scalar> & evList) const
    {
        evList.add(_u);
        _u.data().flags |= NEED_GRAD;
    }

    const gsFeSpace<Scalar> & rowVar() const { return _u.rowVar(); }
    const gsFeSpace<Scalar> & colVar() const
    {return gsNullExpr<Scalar>::get();}

    void print(std::ostream &os) const { os << "grad("; _u.print(os); os <<")"; }
private:

    template<class U> static inline
    typename util::enable_if<util::is_same<U,gsComposition<Scalar> >::value,
                             const gsMatrix<Scalar> &>::type
    eval_impl(const U & u, const index_t k)
    {
        return u.eval(k);
    }
};

/*
  \brief Expression for the gradient of a finite element variable

  Transposed gradient vectors are returned as a matrix.
  This specialization is for a gsFeSolution object
*/

template<class T>
class grad_expr<gsFeSolution<T> > : public _expr<grad_expr<gsFeSolution<T> > >
{
protected:
    const gsFeSolution<T> _u;

public:
    typedef T Scalar;
    enum {Space = 0, ScalarValued= 0, ColBlocks= 0};

    explicit grad_expr(const gsFeSolution<T> & u) : _u(u) { }

    mutable gsMatrix<T> res;
    const gsMatrix<T> & eval(index_t k) const
    {
        GISMO_ASSERT(1==_u.data().actives.cols(), "Single actives expected");

        res.setZero(_u.dim(), _u.parDim());
        const gsDofMapper & map = _u.mapper();
        for (index_t c = 0; c!= _u.dim(); c++)
        {
            for (index_t i = 0; i!=_u.data().actives.size(); ++i)
            {
                const index_t ii = map.index(_u.data().actives.at(i), _u.data().patchId,c);
                if ( map.is_free_index(ii) ) // DoF value is in the solVector
                {
                    res.row(c) += _u.coefs().at(ii) *
                        _u.data().values[1].col(k).segment(i*_u.parDim(), _u.parDim()).transpose();
                }
                else
                {
                    res.row(c) +=
                        _u.fixedPart().at( map.global_to_bindex(ii) ) *
                        _u.data().values[1].col(k).segment(i*_u.parDim(), _u.parDim()).transpose();
                }
            }
        }
        return res;
    }

    index_t rows() const {return _u.dim();}
    index_t cols() const {return _u.parDim(); }

    const gsFeSpace<Scalar> & rowVar() const
    {return gsNullExpr<Scalar>::get();}
    const gsFeSpace<Scalar> & colVar() const
    {return gsNullExpr<Scalar>::get();}

    void parse(gsExprHelper<Scalar> & evList) const
    {
        _u.parse(evList);                         // add symbol
        evList.add(_u.space());
        _u.data().flags |= NEED_GRAD|NEED_ACTIVE; // define flags
    }

    void print(std::ostream &os) const { os << "grad(s)"; }
};

/*
  Expression for the derivative of the jacobian of a spline geometry map,
  with respect to the coordinate c.

  It returns a matrix with the gradient of u in row d.
*/
template<class E>
class dJacdc_expr : public _expr<dJacdc_expr<E> >
{
    typename E::Nested_t _u;
public:
    enum{ Space = E::Space, ScalarValued = 0, ColBlocks = (1==E::Space?1:0)};

    typedef typename E::Scalar Scalar;

    mutable gsMatrix<Scalar> res;
    index_t _c;

    dJacdc_expr(const E & u, index_t c) : _u(u), _c(c)
    { GISMO_ASSERT(1==u.dim(),"grad(.) requires 1D variable, use jac(.) instead.");}

    const gsMatrix<Scalar> & eval(const index_t k) const
    {
        index_t dd = _u.source().domainDim();
        index_t n = _u.rows();
        res.setZero(dd, dd*n);

        gsMatrix<Scalar> grad = _u.data().values[1].reshapeCol(k, dd, n);
        for(index_t i = 0; i < n; i++){
            res.row(_c).segment(i*dd,dd) = grad.col(i);
        }
        return res;
    }

    index_t rows() const { return _u.source().domainDim(); }

    index_t cols() const { return _u.source().domainDim()*_u.rows(); }

    void parse(gsExprHelper<Scalar> & evList) const
    {
        evList.add(_u);
        _u.data().flags |= NEED_GRAD;
    }

    const gsFeSpace<Scalar> & rowVar() const { return _u.rowVar(); }
    const gsFeSpace<Scalar> & colVar() const
    {return gsNullExpr<Scalar>::get();}

    void print(std::ostream &os) const { os << "dJacdc("; _u.print(os); os <<")"; }
};


/*
  Expression for the nabla (\f$\nabla\f$) of a finite element variable,
*/
template<class T>
class nabla_expr : public _expr<nabla_expr<T> >
{
    typename gsFeVariable<T>::Nested_t u;

public:
    typedef T Scalar;
    enum{Space = 1};

    /* // todo
       nabla_expr(const gsGeometryMap<T> & G)
       : m_data(G.data()) { }
    */

    nabla_expr(const gsFeVariable<T> & _u) : u(_u)
    {
        //GISMO_ASSERT(u.parDim()==u.dim(),"nabla(.) requires tarDim==parDim:"
        //             << u.parDim() <<"!="<< u.dim() <<"\n" );
    }

    mutable gsMatrix<Scalar> res;

    const gsMatrix<Scalar> & eval(const index_t k) const
    {
        const index_t d = u.cols();
        const index_t n = rows() / d;
        res.setZero(rows(), d);

        for (index_t i = 0; i!=d; ++i)
            res.col(i).segment(i*n,n) = u.data().values[1].reshapeCol(k, d, n).row(i);
        return res;
    }

    index_t rows() const { return u.rows(); }
    index_t cols() const { return u.cols(); }

    void parse(gsExprHelper<Scalar> & evList) const
    {
        evList.add(u);
        u.data().flags |= NEED_GRAD;
    }

    const gsFeSpace<T> & rowVar() const { return u.rowVar(); }
    const gsFeSpace<T> & colVar() const
    {return gsNullExpr<Scalar>::get();}

    void print(std::ostream &os) const { os << "nabla("; u.print(os); os <<")"; }
};

/*
  Expression for the nabla2 (\f$\nabla^2\f$ or Del2) of a finite element variable,
  see also https://en.wikipedia.org/wiki/Del

  Transposed pure second derivatives are returned as a matrix
*/
template<class T>
class nabla2_expr : public _expr<nabla2_expr<T> >
{
    typename gsFeVariable<T>::Nested_t u;

public:
    typedef T Scalar;
    enum{Space = 1};

    /* // todo
       nabla2_expr(const gsGeometryMap<T> & G)
       : m_data(G.data()) { }
    */

    nabla2_expr(const gsFeVariable<T> & _u)
    : u(_u)
    { }

    MatExprType eval(const index_t k) const
    {
        // numActive x parDim
        return u.data().values[2]
            .reShapeCol(k, u.data().values[2].rows()/u.cSize(), u.cSize() )
            .topRows(u.parDim()).transpose();
    }

    index_t rows() const { return u.rows();   }
    index_t cols() const { return u.parDim(); }

    void parse(gsExprHelper<Scalar> & evList) const
    {
        evList.add(u);
        u.data().flags |= NEED_DERIV2;
    }

    const gsFeSpace<T> & rowVar() const { return u.rowVar(); }
    const gsFeSpace<T> & colVar() const
    {return gsNullExpr<T>::get();}
};

/// The nabla2 (\f$\nabla^2\f$) of a finite element variable
template<class T>
nabla2_expr<T> nabla2(const gsFeVariable<T> & u) { return nabla2_expr<T>(u); }
// #define lapl(x) nabla2(x).sum() // assume tarDim==1

/**
   Expression for the outer pointing normal of a geometry map. This
   expression is valid only at the boundaries of a geometric patch
*/
template<class T>
class onormal_expr : public _expr<onormal_expr<T> >
{
    typename gsGeometryMap<T>::Nested_t _G;

public:
    typedef T Scalar;
    enum {Space = 0, ScalarValued= 0, ColBlocks= 0};

    onormal_expr(const gsGeometryMap<T> & G) : _G(G) { }

    auto eval(const index_t k) const -> decltype(_G.data().outNormals.col(k))
    { return _G.data().outNormals.col(k); }

    index_t rows() const { return _G.data().dim.second; }
    index_t cols() const { return 1; }

    const gsFeSpace<T> & rowVar() const {return gsNullExpr<T>::get();}
    const gsFeSpace<T> & colVar() const {return gsNullExpr<T>::get();}

    void parse(gsExprHelper<Scalar> & evList) const
    {
        evList.add(_G);
        _G.data().flags |= NEED_OUTER_NORMAL;
    }

    // Normalized to unit length
    normalized_expr<onormal_expr<T> > normalized()
    { return normalized_expr<onormal_expr<T> >(*this); }

    void print(std::ostream &os) const { os << "nv("; _G.print(os); os <<")"; }
};

/**
   Expression for the out of plane surface normal of a geometry map.
   The expression is valid for a surface or hypersurface.
*/
template<class T>
class normal_expr : public _expr<normal_expr<T> >
{
    typename gsGeometryMap<T>::Nested_t _G;

public:
    typedef T Scalar;
    enum {Space = 0, ScalarValued= 0, ColBlocks= 0};

    normal_expr(const gsGeometryMap<T> & G) : _G(G) { }

    auto eval(const index_t k) const -> decltype(_G.data().normals.col(k))
    { return _G.data().normals.col(k); }

    index_t rows() const { return _G.data().dim.second; }
    index_t cols() const { return 1; }

    const gsFeSpace<T> & rowVar() const {return gsNullExpr<T>::get();}
    const gsFeSpace<T> & colVar() const {return gsNullExpr<T>::get();}

    void parse(gsExprHelper<Scalar> & evList) const
    {
        evList.add(_G);
        _G.data().flags |= NEED_NORMAL;
    }

    // Normalized to unit length
    normalized_expr<normal_expr<T> > normalized()
    { return normalized_expr<normal_expr<T> >(*this); }

    void print(std::ostream &os) const { os << "sn("; _G.print(os); os <<")"; }
};

/**
   Expression for the tangent vector of a geometry map. This
   expression is valid only at the boundaries of a geometric patch
*/
template<class T>
class tangent_expr : public _expr<tangent_expr<T> >
{
    typename gsGeometryMap<T>::Nested_t _G;

public:
    typedef T Scalar;
    enum {Space = 0, ScalarValued= 0, ColBlocks= 0};

    tangent_expr(const gsGeometryMap<T> & G) : _G(G) { }

    mutable gsVector<Scalar> res;
    const gsVector<Scalar> & eval(const index_t k) const
    {
        if (_G.targetDim()==2)
        {
            res = _G.data().outNormals.col(k);//2x1
            std::swap( res(0,0), res(1,0) );
            res(0,0) *= -1;
            return res;
        }
        else if (_G.targetDim()==3)
        {
            res.resize(3);
            res.col3d(0) = _G.data().normals.col3d(k)
                .cross( _G.data().outNormals.col3d(k) );
            return res;
        }
        else
            GISMO_ERROR("Function not implemented for dimension"<<_G.targetDim());

    }

    index_t rows() const { return _G.data().dim.second; }
    index_t cols() const { return 1; }

    void parse(gsExprHelper<Scalar> & evList) const
    {
        evList.add(_G);
        _G.data().flags |= NEED_NORMAL;
        _G.data().flags |= NEED_OUTER_NORMAL;
    }

    // Normalized to unit length
    normalized_expr<tangent_expr<T> > normalized()
    { return normalized_expr<tangent_expr<T> >(*this); }

    void print(std::ostream &os) const { os << "tv("; _G.print(os); os <<")"; }
};

/**
   Expression for the Laplacian of a finite element variable
*/
template<class E>
class lapl_expr : public _expr<lapl_expr<E> >
{
    typename E::Nested_t _u;

public:
    typedef typename E::Scalar Scalar;
    enum {Space = E::Space, ScalarValued= 0, ColBlocks= 0};

    lapl_expr(const E & u) : _u(u) { }

    auto eval(const index_t k) const -> decltype(_u.data().laplacians.col(k))
    {
        // numActive x 1
        return _u.data().laplacians.col(k);
        //todo: replace by
        // NEED_DERIV2
        // ..nabla2.sum()
    }

    index_t rows() const { return _u.data().laplacians.rows(); }
    index_t cols() const { return 1; }

    void parse(gsExprHelper<Scalar> & evList) const
    {
        evList.add(_u);
        _u.data().flags |= NEED_LAPLACIAN;
    }

    void print(std::ostream &os) const { os << "lap("; _u.print(os); os <<")"; }
};

/*
  Expression for the Laplacian of a finite element solution
*/
template<class T>
class lapl_expr<gsFeSolution<T> > : public _expr<lapl_expr<gsFeSolution<T> > >
{
protected:
    const gsFeSolution<T> _u;

public:
    typedef T Scalar;
    enum {Space = 0, ScalarValued= 0, ColBlocks= 0};

    lapl_expr(const gsFeSolution<T> & u) : _u(u) { }

    mutable gsMatrix<T> res;
    const gsMatrix<T> eval(const index_t k) const
    {
        GISMO_ASSERT(1==_u.data().actives.cols(), "Single actives expected");

        res.setZero(_u.dim(), 1); //  scalar, but per component
        const gsDofMapper & map = _u.mapper();

        index_t numActs = _u.data().values[0].rows();
        index_t numDers = _u.parDim() * (_u.parDim() + 1) / 2;
        gsMatrix<T> deriv2;

        for (index_t c = 0; c!= _u.dim(); c++)
            for (index_t i = 0; i!=numActs; ++i)
            {
                const index_t ii = map.index(_u.data().actives.at(i), _u.data().patchId,c);
                deriv2 = _u.data().values[2].block(i*numDers,k,_u.parDim(),1); // this only takes d11, d22, d33 part. For all the derivatives [d11, d22, d33, d12, d13, d23]: col.block(i*numDers,k,numDers,1)
                if ( map.is_free_index(ii) ) // DoF value is in the solVector
                    res.at(c) += _u.coefs().at(ii) * deriv2.sum();
                else
                    res.at(c) +=_u.fixedPart().at( map.global_to_bindex(ii) ) * deriv2.sum();
            }
        return res;
    }

    index_t rows() const { return _u.dim(); }
    index_t cols() const { return 1; }

    void parse(gsExprHelper<Scalar> & evList) const
    {
        evList.add(_u.space());
        _u.data().flags |= NEED_ACTIVE | NEED_DERIV2;
    }

    void print(std::ostream &os) const { os << "lap(s)"; }
};

/*
  Expression for the (precomputed) second fundamental form of a surface
*/
template<class T>
class fform2nd_expr  : public _expr<fform2nd_expr<T> >
{
    typename gsGeometryMap<T>::Nested_t _G;
public:
    typedef T Scalar;
    enum {Space = 0, ScalarValued = 0, ColBlocks = 0};

    fform2nd_expr(const gsGeometryMap<T> & G) : _G(G) { }

    const gsAsConstMatrix<Scalar> eval(const index_t k) const
    {
        return gsAsConstMatrix<Scalar>(_G.data().fundForms.col(k).data(),rows(),cols());
    }

    index_t rows() const { return _G.data().dim.first ; }
    index_t cols() const { return _G.data().dim.first ; }

    void parse(gsExprHelper<Scalar> & evList) const
    {
        evList.add(_G);
        _G.data().flags |= NEED_2ND_FFORM;
    }

    const gsFeSpace<Scalar> & rowVar() const {return gsNullExpr<T>::get();}
    const gsFeSpace<Scalar> & colVar() const {return gsNullExpr<T>::get();}

    void print(std::ostream &os) const { os << "fform2nd("; _G.print(os); os <<")"; }
};

/*
  Expression for the (precomputed) inverse of the Jacobian matrix of
  a geometry map
*/
template<class T>
class jacInv_expr  : public _expr<jacInv_expr<T> >
{
    typename gsGeometryMap<T>::Nested_t _G;
public:
    typedef T Scalar;
    enum {Space = 0, ScalarValued = 0, ColBlocks = 0};

    jacInv_expr(const gsGeometryMap<T> & G) : _G(G)
    {
        // Note: for non-square Jacobian matrices, generalized inverse, i.e.: (J^t J)^{-t} J^t
        //GISMO_ASSERT(rows() == cols(), "The Jacobian matrix is not square");
    }

    MatExprType eval(const index_t k) const { return _G.data().jacInv.reshapeCol(k,cols(),rows()).transpose(); }

    index_t rows() const { return _G.data().dim.first;  }
    index_t cols() const { return _G.data().dim.second; }

    void parse(gsExprHelper<Scalar> & evList) const
    {
        evList.add(_G);
        _G.data().flags |= NEED_GRAD_TRANSFORM;
    }

    const gsFeSpace<Scalar> & rowVar() const {return gsNullExpr<T>::get();}
    const gsFeSpace<Scalar> & colVar() const {return gsNullExpr<T>::get();}

    // todo mat_expr ?
    // tr() const --> _G.data().fundForm(k)

    void print(std::ostream &os) const { os << "jacInv("; _G.print(os); os <<")"; }
};

/*
  Expression for the Jacobian matrix of a FE variable
*/
template<class E>
class jac_expr : public _expr<jac_expr<E> >
{
    typename E::Nested_t _u;
public:
    enum {ColBlocks = (1==E::Space?1:0) };
    enum {Space = E::Space, ScalarValued= 0 };

    typedef typename E::Scalar Scalar;

    mutable gsMatrix<Scalar> res;

    jac_expr(const E & _u_)
    : _u(_u_) { }

    MatExprType eval(const index_t k) const
    {
        if (0!=Space)
        {
            // Dim x (numActive*Dim)
            res = _u.data().values[1].col(k).transpose().blockDiag(_u.dim());
        }
        else
        {
            res = _u.data().values[1]
                .reshapeCol(k, _u.parDim(), _u.targetDim()).transpose()
                .blockDiag(_u.dim());
        }
        return res;
    }

    const gsFeSpace<Scalar> & rowVar() const { return rowVar_impl<E>(); }
    const gsFeSpace<Scalar> & colVar() const { return gsNullExpr<Scalar>::get(); }

    index_t rows() const { return rows_impl(_u); }
    index_t cols() const { return cols_impl(_u); }

    // index_t rows() const { return _u.dim(); }
    // index_t cols() const { return _u.source().domainDim(); }

    index_t cardinality_impl() const
    {
        return _u.dim() * _u.data().actives.rows();
    }

    void parse(gsExprHelper<Scalar> & evList) const
    {
        evList.add(_u);
        _u.data().flags |= NEED_DERIV|NEED_ACTIVE;
        //note: cardinality() depends on actives
    }

    void print(std::ostream &os) const { os << "jac("; _u.print(os);os <<")"; }

private:

    // The jacobian is different for gsFeVariable, gsFeSolution and gsFeSpace
    // gsFeSolution: Does not work
    // gsFeVariable: dim()=1 and source().targetDim()=d
    // gsFeSpace: dim()=d and source().targetDim()=1
    template<class U> inline
    typename util::enable_if<!(util::is_same<U,gsFeSpace<Scalar> >::value), index_t >::type  // What about solution??
    rows_impl(const U & u)  const
    {
        return u.source().targetDim();
    }

    template<class U> inline
    typename util::enable_if< (util::is_same<U,gsFeSpace<Scalar> >::value), index_t >::type
    rows_impl(const U & u) const
    {
        return u.dim();
    }

    template<class U> inline
    typename util::enable_if<!(util::is_same<U,gsFeSpace<Scalar> >::value), index_t >::type
    cols_impl(const U & u)  const
    {
        return u.source().domainDim();
    }

    template<class U> inline
    typename util::enable_if< (util::is_same<U,gsFeSpace<Scalar> >::value), index_t >::type
    cols_impl(const U & u) const
    {
        return u.source().domainDim();
    }

    // The jacobian is different for gsFeVariable, gsFeSolution and gsFeSpace
    // gsFeSolution: Does not work
    // gsFeVariable: rowVar = NULL
    // gsFeSpace: rowVar = u
    template<class U> inline
    typename util::enable_if<!(util::is_same<U,gsFeSpace<Scalar> >::value), const gsFeSpace<Scalar> &  >::type
    rowVar_impl() const
    {
        return gsNullExpr<Scalar>::get();
    }

    template<class U> inline
    typename util::enable_if<(util::is_same<U,gsFeSpace<Scalar> >::value), const gsFeSpace<Scalar> &  >::type
    rowVar_impl() const
    {
        return _u;
    }
};

/*
  Expression for the Jacobian matrix of a geometry map
*/
template<class T>
class jac_expr<gsGeometryMap<T> > : public _expr<jac_expr<gsGeometryMap<T> > >
{
    typename gsGeometryMap<T>::Nested_t _G;

public:
    typedef T Scalar;
    enum {Space = 0, ScalarValued= 0, ColBlocks= 0};

    jac_expr(const gsGeometryMap<T> & G) : _G(G) { }

    MatExprType eval(const index_t k) const
    {
        // TarDim x ParDim
        return _G.data().values[1]
            .reshapeCol(k, _G.data().dim.first, _G.data().dim.second).transpose();
    }

    index_t rows() const { return _G.source().targetDim(); }

    index_t cols() const { return _G.source().domainDim(); }

    static const gsFeSpace<Scalar> & rowVar() { return gsNullExpr<Scalar>::get(); }
    static const gsFeSpace<Scalar> & colVar() { return gsNullExpr<Scalar>::get(); }

    void parse(gsExprHelper<Scalar> & evList) const
    {
        evList.add(_G);
        _G.data().flags |= NEED_DERIV;
    }

    meas_expr<T> absDet() const
    {
        GISMO_ASSERT(rows() == cols(), "The Jacobian matrix is not square");
        return meas_expr<T>(_G);
    }

    jacInv_expr<T> inv() const
    {
        GISMO_ASSERT(rows() == cols(), "The Jacobian matrix is not square");
        return jacInv_expr<T>(_G);
    }

    /// The generalized Jacobian matrix inverse, i.e.: (J^t J)^{-t} J^t
    jacInv_expr<T> ginv() const { return jacInv_expr<T>(_G); }

    void print(std::ostream &os) const { os << "jac_("; _G.print(os); os <<")"; }
};

template<class E>
class hess_expr : public _expr<hess_expr<E> >
{
public:
    typedef typename E::Scalar Scalar;
private:
    typename E::Nested_t _u;
    mutable gsMatrix<Scalar> res;
public:
    enum {ScalarValued = 0, ColBlocks = (1==E::Space?1:0) };
    enum {Space = E::Space };

public:
    hess_expr(const E & u) : _u(u)
    {
        //gsInfo << "\n-expression is space ? "<<E::Space <<"\n"; _u.print(gsInfo);
        //GISMO_ASSERT(1==_u.dim(),"hess(.) requires 1D variable");
    }

    const gsMatrix<Scalar> & eval(const index_t k) const
    {
        const gsFuncData<Scalar> & dd = _u.data();
        const index_t sz = cardinality_impl();
        res.resize(dd.dim.first, sz*dd.dim.first);
        secDerToHessian(dd.values[2].col(k), dd.dim.first, res);
        res.resize(dd.dim.first, res.cols()*dd.dim.first);
        // Note: auto returns by value here,
        // in C++11 we may add in -> decltype(res) &
        return res;
    }

    index_t rows() const { return _u.data().dim.first; }
    index_t cols() const
    {   return rows();
        //return 2*_u.data().values[2].rows() / (1+_u.data().dim.first);
    }

    index_t cardinality_impl() const
    {
        return 2*_u.data().values[2].rows()/
            (_u.data().dim.first*(1+_u.data().dim.first));
        //gsDebugVar(_u.data().values.front().rows());//empty!
    }

    void parse(gsExprHelper<Scalar> & evList) const
    {
        evList.add(_u);
        _u.data().flags |= NEED_2ND_DER;
    }

    const gsFeSpace<Scalar> & rowVar() const { return _u.rowVar(); }
    const gsFeSpace<Scalar> & colVar() const { return gsNullExpr<Scalar>::get(); }

    void print(std::ostream &os) const
    //    { os << "hess("; _u.print(os);os <<")"; }
    { os << "hess(U)"; }
};

template<class T>
class hess_expr<gsFeSolution<T> > : public _expr<hess_expr<gsFeSolution<T> > >
{
protected:
    const gsFeSolution<T> _u;

public:
    typedef T Scalar;
    enum{Space = 0, ScalarValued = 0, ColBlocks = 0 };

    hess_expr(const gsFeSolution<T> & u) : _u(u) { }

    mutable gsMatrix<T> res;
    const gsMatrix<T> eval(const index_t k) const
    {
        GISMO_ASSERT(1==_u.data().actives.cols(), "Single actives expected. Actives: \n"<<_u.data().actives);

        const gsDofMapper & map = _u.mapper();

        const index_t numActs = _u.data().values[0].rows();
        const index_t pdim = _u.parDim();
        index_t numDers = pdim*(pdim+1)/2;
        gsMatrix<T> deriv2;

        // In the scalar case, the hessian is returned as a pdim x pdim matrix
        if (1==_u.dim())
        {
            res.setZero(numDers,1);
            for (index_t i = 0; i!=numActs; ++i)
            {
                const index_t ii = map.index(_u.data().actives.at(i), _u.data().patchId,0);
                deriv2 = _u.data().values[2].block(i*numDers,k,numDers,1);
                if ( map.is_free_index(ii) ) // DoF value is in the solVector
                    res += _u.coefs().at(ii) * deriv2;
                else
                    res +=_u.fixedPart().at( map.global_to_bindex(ii) ) * deriv2;
            }
            secDerToHessian(res, pdim, deriv2);
            res.swap(deriv2);
            res.resize(pdim,pdim);
        }
        // In the vector case, the hessian is returned as a matrix where each row corresponds to the component of the solution and contains the derivatives in the columns
        else
        {
            res.setZero(rows(), numDers);
            for (index_t c = 0; c != _u.dim(); c++)
                for (index_t i = 0; i != numActs; ++i) {
                    const index_t ii = map.index(_u.data().actives.at(i), _u.data().patchId, c);
                    deriv2 = _u.space().data().values[2].block(i * numDers, k, numDers,
                                                               1).transpose(); // start row, start col, rows, cols
                    if (map.is_free_index(ii)) // DoF value is in the solVector
                        res.row(c) += _u.coefs().at(ii) * deriv2;
                    else
                        res.row(c) += _u.fixedPart().at(map.global_to_bindex(ii)) * deriv2;
                }
        }
        return res;
    }

    index_t rows() const
    {
        if (1==_u.dim())
            return _u.parDim();
        else
            return _u.dim(); //  number of components
    }
    index_t cols() const
    {
        if (1==_u.dim())
            return _u.parDim();
        // second derivatives in the columns; i.e. [d11, d22, d33, d12, d13, d23]
        else
            return _u.parDim() * (_u.parDim() + 1) / 2;
    }

    const gsFeSpace<Scalar> & rowVar() const { return gsNullExpr<Scalar>::get(); }
    const gsFeSpace<Scalar> & colVar() const { return gsNullExpr<Scalar>::get(); }

    void parse(gsExprHelper<Scalar> & evList) const
    {
        _u.parse(evList);                         // add symbol
        evList.add(_u.space());
        _u.data().flags |= NEED_ACTIVE | NEED_VALUE | NEED_DERIV2;
    }

    void print(std::ostream &os) const { os << "hess(s)"; }
};


/*
  Expression for the partial derivative (matrices) of the Jacobian
  matrix of the geometry map
*/
template<class T>
class dJacG_expr : public _expr<dJacG_expr<T> >
{
    typename gsGeometryMap<T>::Nested_t _G;

    mutable gsMatrix<T> res;
public:
    typedef T Scalar;

    dJacG_expr(const gsGeometryMap<T> & G) : _G(G) { }

    MatExprType eval(const index_t k) const
    {
        const index_t sz = _G.data().values[0].rows();
        const index_t s = _G.data().derivSize(); //dim.first*(_G.data().dim.first+1)/2;
        (void)s;
        res.resize(_G.data().dim.second, sz*_G.data().dim.first);
        res.setOnes();//_G.data().values[2].segment(i*k,k); // todo
        return res;
    }

    index_t rows() const { return _G.data().dim.second; }
    index_t cols() const { return _G.data().dim.first; }

    void parse(gsExprHelper<Scalar> & evList) const
    {
        evList.add(_G);
        _G.data().flags |= NEED_2ND_DER;
    }
};


/*
  Expression for the curl
*/
template<class T>
class curl_expr : public _expr<curl_expr<T> >
{
public:
    typedef T Scalar;
private:
    typename gsFeVariable<T>::Nested_t _u;
    mutable gsMatrix<Scalar> res;
public:
    enum{ Space = 1, ScalarValued= 0, ColBlocks= 0};

    curl_expr(const gsFeVariable<T> & u) : _u(u)
    { GISMO_ASSERT(3==u.dim(),"curl(.) requires 3D variable."); }

    const gsMatrix<T> & eval(const index_t k) const
    {
        res.setZero( rows(), _u.dim());
        const index_t na = _u.data().values[0].rows();
        gsAsConstMatrix<T, Dynamic, Dynamic> pd =
            _u.data().values[1].reshapeCol(k, cols(), na);

        res.col(0).segment(na  ,na) = -pd.row(2);
        res.col(0).segment(2*na,na) =  pd.row(1);
        res.col(1).segment(0   ,na) =  pd.row(2);
        res.col(1).segment(2*na,na) = -pd.row(0);
        res.col(2).segment(0   ,na) = -pd.row(1);
        res.col(2).segment(na  ,na) =  pd.row(0);
        return res;
    }

    index_t rows() const { return _u.dim() * _u.data().values[0].rows(); }
    index_t cols() const { return _u.data().dim.first; }

    void parse(gsExprHelper<Scalar> & evList) const
    {
        evList.add(_u);
        _u.data().flags |= NEED_GRAD;
    }

    const gsFeSpace<T> & rowVar() const { return _u.rowVar(); }
    const gsFeSpace<T> & colVar() const {return gsNullExpr<T>::get();}

    void print(std::ostream &os) const { os << "curl("; _u.print(os); os <<")"; }
};

/*
  Expression for multiplication operation (first version)

  First argument E1 has ColBlocks = false

  Partial specialization for (right) blockwise multiplication

  B * [A1 A2 A3] = [B*A1  B*A2  B*A3]

*/
template <typename E1, typename E2>
class mult_expr<E1,E2,false> : public _expr<mult_expr<E1, E2, false> >
{
    typename E1::Nested_t _u;
    typename E2::Nested_t _v;

public:
    enum {ScalarValued = E1::ScalarValued && E2::ScalarValued,
        ColBlocks = E2::ColBlocks};
    enum {Space = (int)E1::Space + (int)E2::Space };

    typedef typename E1::Scalar Scalar;

    mult_expr(_expr<E1> const& u,
              _expr<E2> const& v)
    : _u(u), _v(v) { }

    mutable Temporary_t tmp;
    const Temporary_t & eval(const index_t k) const
    {
        GISMO_ASSERT(0==_u.cols()*_v.rows() || _u.cols() == _v.rows(),
                     "Wrong dimensions "<<_u.cols()<<"!="<<_v.rows()<<" in * operation:\n"
                     << _u <<" times \n" << _v );

        // Note: a * b * c --> (a*b).eval()*c
        tmp = _u.eval(k) * _v.eval(k);
        return tmp; // assumes result is not scalarvalued
    }

    index_t rows() const { return E1::ScalarValued ? _v.rows()  : _u.rows(); }
    index_t cols() const { return E2::ScalarValued ? _u.cols()  : _v.cols(); }
    void parse(gsExprHelper<Scalar> & evList) const
    { _u.parse(evList); _v.parse(evList); }


    index_t cardinality_impl() const
    { return 0==E1::Space ? _v.cardinality(): _u.cardinality(); }

    const gsFeSpace<Scalar> & rowVar() const
    { return 0==E1::Space ? _v.rowVar() : _u.rowVar(); }
    const gsFeSpace<Scalar> & colVar() const
    { return 0==E2::Space ? _u.colVar() : _v.colVar(); }

    void print(std::ostream &os) const { _u.print(os); os<<"*"; _v.print(os); }
};

/*
  Expression for multiplication operation (second version)

  First argument E1 has ColBlocks = true

  Partial specialization for (right) blockwise multiplication
  [A1 A2 A3] * B = [A1*B  A2*B  A3*B]

  as well as

  [A1 A2 A3] * [B1 B2 B3] = [A1*B1  A2*B2  A3*B3]

*/
template <typename E1, typename E2>
class mult_expr<E1, E2, true> : public _expr<mult_expr<E1, E2, true> >
{
public:
    typedef typename E2::Scalar Scalar;
private:
    typename E1::Nested_t _u;
    typename E2::Nested_t _v;

    mutable gsMatrix<Scalar> res;
public:
    enum {ScalarValued = 0, ColBlocks = E2::ColBlocks};
    enum {Space = (int)E1::Space + (int)E2::Space };

    mult_expr(_expr<E1> const& u,
              _expr<E2> const& v)
    : _u(u), _v(v)
    {

    }

    const gsMatrix<Scalar> & eval(const index_t k) const
    {
        const index_t uc = _u.cols();
        const index_t ur = _u.rows();
        const index_t nb = _u.cardinality();
        const auto tmpA = _u.eval(k);
        const auto tmpB = _v.eval(k);

        const index_t vc = _v.cols();

        // either _v.cardinality()==1 or _v.cardinality()==_u.cardinality()
        if (  1 == _v.cardinality() ) //second is not ColBlocks
        {
            res.resize(ur, vc*nb);
            GISMO_ASSERT(tmpA.cols()==uc*nb, "Dimension error.. "<< tmpA.cols()<<"!="<<uc*nb );
            GISMO_ASSERT(1==_v.cardinality(), "Dimension error");
            //gsInfo<<"cols = "<<res.cols()<<"; rows = "<<res.rows()<<"\n";
            for (index_t i = 0; i!=nb; ++i)
                res.middleCols(i*vc,vc).noalias()
                    = tmpA.middleCols(i*uc,uc) * tmpB;
        }
        // both are ColBlocks: [A1 A2 A3] * [B1 B2 B3] = [A1*B1  A2*B2  A3*B3]
        //                                               [A2*B1 ..           ]
        //                                               [                   ]
        else
        {
            const index_t nbv = _v.cardinality();
            res.resize(ur*nb, vc*nbv);
            for (index_t i = 0; i!=nb; ++i)
                for (index_t j = 0; j!=nbv; ++j)
                {
                    res.block(i*ur,j*vc,ur,vc).noalias() =
                        tmpA.middleCols(i*uc,uc) * tmpB.middleCols(j*vc,vc);
                    // res.middleCols(i*vc,vc).noalias()
                    //     = tmpA.middleCols(i*uc,uc) * tmpB.middleCols(i*vc,vc);
                }
        }
        return res;
    }

    index_t rows() const {
        return _u.rows();
    }
    index_t cols() const {
        // DEBUG changed by asgl, perhaps there was a bug here?
        //return _v.cols() * (_u.cols()/_u.rows());
        return _u.cols();
    }

    void parse(gsExprHelper<Scalar> & evList) const
    { _u.parse(evList); _v.parse(evList); }


    index_t cardinality_impl() const { return  _u.cardinality(); }

    const gsFeSpace<Scalar> & rowVar() const { return _u.rowVar(); }
    const gsFeSpace<Scalar> & colVar() const
    {
        if ( 1 == _v.cardinality() )
            return _u.colVar();
        else
            return _v.colVar();
    }

    void print(std::ostream &os) const
    { os << "("; _u.print(os);os <<"*";_v.print(os);os << ")"; }
};

/*
  Expression for multiplication operation (third version)

  Scalar multiplication
*/
template <typename E2>
class mult_expr<typename E2::Scalar, E2, false>
    : public _expr<mult_expr<typename E2::Scalar, E2, false> >
// template <typename E> class scmult_expr : public _expr<scmult_expr<E> >
{
public:
    typedef typename E2::Scalar Scalar;
private:
    Scalar const _c;
    typename E2::Nested_t _v;

    //mult_expr(const mult_expr&);
public:
    enum {ScalarValued = E2::ScalarValued, ColBlocks = E2::ColBlocks};
    enum {Space = E2::Space};

    mult_expr(Scalar const & c, _expr<E2> const& v)
    : _c(c), _v(v) { }

    EIGEN_STRONG_INLINE AutoReturn_t eval(const index_t k) const
    {
        return ( _c * _v.eval(k) );

    }

    index_t rows() const { return _v.rows(); }
    index_t cols() const { return _v.cols(); }

    void parse(gsExprHelper<Scalar> & evList) const
    { _v.parse(evList); }

    index_t cardinality_impl() const
    { return _v.cardinality(); }

    const gsFeSpace<Scalar> & rowVar() const { return _v.rowVar(); }
    const gsFeSpace<Scalar> & colVar() const { return _v.colVar(); }

    void print(std::ostream &os) const { os << _c <<"*";_v.print(os); }
};


template <typename E1, typename E2>
class collapse_expr : public _expr<collapse_expr<E1, E2> >
{
    typename E1::Nested_t _u;
    typename E2::Nested_t _v;

public:
    enum {ScalarValued = 0, ColBlocks = 0};
    enum { Space = (int)E1::Space + (int)E2::Space };

    typedef typename E1::Scalar Scalar;

    mutable gsMatrix<Scalar> res;

    collapse_expr(_expr<E1> const& u,
                  _expr<E2> const& v)
    : _u(u), _v(v) { }

    //EIGEN_STRONG_INLINE MatExprType
    const gsMatrix<Scalar> &
    eval(const index_t k) const
    {
        const index_t nb = rows();
        const auto tmpA = _u.eval(k);
        const auto tmpB = _v.eval(k);

        if (E1::ColBlocks)
        {
            const index_t ur = _v.rows();
            res.resize(nb, ur);
            for (index_t i = 0; i!=nb; ++i)
            {
                res.row(i).transpose().noalias() = tmpA.middleCols(i*ur,ur) * tmpB;
            }
        }
        else if (E2::ColBlocks)
        {
            const index_t ur = _u.cols();
            res.resize(nb, ur);
            for (index_t i = 0; i!=nb; ++i)
            {
                res.row(i).noalias() = tmpA * tmpB.middleCols(i*ur,ur);
            }
        }

        return res;
    }

    index_t rows() const { return E1::ColBlocks ? _u.cols() / _v.rows() : _v.cols() / _u.cols() ; }
    index_t cols() const { return E1::ColBlocks ? _v.rows()  : _u.cols(); }

    void parse(gsExprHelper<Scalar> & evList) const
    { _u.parse(evList); _v.parse(evList); }

    const gsFeSpace<Scalar> & rowVar() const
    { return E1::ColBlocks ? _u.rowVar() : _v.rowVar(); }
    const gsFeSpace<Scalar> & colVar() const
    {
        GISMO_ERROR("none");
    }

    void print(std::ostream &os) const { _u.print(os); os<<"~"; _v.print(os); }
};

// Multi-matrix collapsed by a vector
template <typename E1, typename E2> //EIGEN_STRONG_INLINE
//collapse_expr<E1,E2> const  operator&(<E1> const& u, _expr<E2> const& v)
collapse_expr<E1,E2> collapse( _expr<E1> const& u, _expr<E2> const& v)
{ return collapse_expr<E1, E2>(u, v); }


/*
  Expression for the Frobenius matrix (or double dot) product (first
  version) Also block-wise

  [A1 A2 A3] . [B1 B2 B3] = [A1.B1  A2.B2  A3.B3]
*/
template <typename E1, typename E2, bool = E2::ColBlocks>
class frprod_expr : public _expr<frprod_expr<E1, E2> >
{
public:
    typedef typename E1::Scalar Scalar;
    enum {ScalarValued = 0, ColBlocks=E2::ColBlocks};
    enum { Space = (int)E1::Space + (int)E2::Space };
    // E1 E2 this (16 cases..)
    // 0  0  0
    // 1  1
    // 2  2
    // 3  3

private:
    typename E1::Nested_t _u;
    typename E2::Nested_t _v;

    mutable gsMatrix<Scalar> res;

public:

    frprod_expr(_expr<E1> const& u, _expr<E2> const& v)
    : _u(u), _v(v)
    {
        //todo: add check() functions, which will evaluate expressions on an empty matrix (no points) to setup initial dimensions ???
        //GISMO_ASSERT(_u.rows() == _v.rows(),
        //             "Wrong dimensions "<<_u.rows()<<"!="<<_v.rows()<<" in % operation");
        //GISMO_ASSERT(_u.cols() == _v.cols(),
        //             "Wrong dimensions "<<_u.cols()<<"!="<<_v.cols()<<" in % operation");
    }

    const gsMatrix<Scalar> & eval(const index_t k) const //todo: specialize for nb==1
    {
        // assert _u.size()==_v.size()
        const index_t rb = _u.rows(); //==cb
        const index_t nb = _u.cols() / rb;
        auto A = _u.eval(k);
        auto B = _v.eval(k);
        res.resize(nb, nb);
        for (index_t i = 0; i!=nb; ++i) // all with all
            for (index_t j = 0; j!=nb; ++j)
                res(i,j) =
                    (A.middleCols(i*rb,rb).array() * B.middleCols(j*rb,rb).array()).sum();
        return res;
    }

    index_t rows() const { return _u.cols() / _u.rows(); }
    index_t cols() const { return _u.cols() / _u.rows(); }

    void parse(gsExprHelper<Scalar> & evList) const
    { _u.parse(evList); _v.parse(evList); }

    const gsFeSpace<Scalar> & rowVar() const { return _u.rowVar(); }
    const gsFeSpace<Scalar> & colVar() const { return _v.rowVar(); }

    void print(std::ostream &os) const
    { os << "("; _u.print(os); os<<" % "; _v.print(os); os<<")";}
};

/*

  Expression for the Frobenius matrix (or double dot) product (second
  version), When left hand only side is block-wise

  [A1 A2 A3] : B = [A1:B  A2:B  A3:B]
*/
template <typename E1, typename E2>
class frprod_expr<E1,E2,false> : public _expr<frprod_expr<E1, E2,false> >
{
public:
    typedef typename E1::Scalar Scalar;
    enum {ScalarValued = 0, Space = E1::Space, ColBlocks= E1::ColBlocks};

private:
    typename E1::Nested_t _u;
    typename E2::Nested_t _v;

    mutable gsMatrix<Scalar> res;

public:

    frprod_expr(_expr<E1> const& u, _expr<E2> const& v)
    : _u(u), _v(v)
    {
        // gsInfo << "expression is space ? "<<E1::Space <<"\n"; _u.print(gsInfo);
        // GISMO_ASSERT(_u.rows() == _v.rows(),
        //              "Wrong dimensions "<<_u.rows()<<"!="<<_v.rows()<<" in % operation");
        // GISMO_ASSERT(_u.cols() == _v.cols(),
        //              "Wrong dimensions "<<_u.cols()<<"!="<<_v.cols()<<" in % operation");
    }

    const gsMatrix<Scalar> & eval(const index_t k) const //todo: specialize for nb==1
    {
        // assert _u.size()==_v.size()
        auto A = _u.eval(k);
        auto B = _v.eval(k);
        const index_t rb = A.rows(); //==cb
        const index_t nb = A.cols() / rb;
        res.resize(nb, 1);
        for (index_t i = 0; i!=nb; ++i) // all with all
            res(i,0) =
                (A.middleCols(i*rb,rb).array() * B.array()).sum();
        return res;
    }

    index_t rows() const { return _u.cols() / _u.rows(); }
    index_t cols() const { return 1; }

    void parse(gsExprHelper<Scalar> & evList) const
    { _u.parse(evList); _v.parse(evList); }


    const gsFeSpace<Scalar> & rowVar() const { return _u.rowVar(); }
    const gsFeSpace<Scalar> & colVar() const { return _v.rowVar(); }

    void print(std::ostream &os) const
    { os << "("; _u.print(os); os<<" % "; _v.print(os); os<<")";}
};

/*
  Expression for scalar division operation (first version)
*/
template <typename E1, typename E2>
class divide_expr : public _expr<divide_expr<E1,E2> >
{
    typename E1::Nested_t _u;
    typename E2::Nested_t _v;

public:
    typedef typename E1::Scalar Scalar;

public:
    enum {ScalarValued = E1::ScalarValued, ColBlocks= E2::ColBlocks};
    enum {Space = E1::Space}; // The denominator E2 has to be scalar.

    divide_expr(_expr<E1> const& u, _expr<E2> const& v)
    : _u(u), _v(v)
    {
        GISMO_STATIC_ASSERT(E2::ScalarValued, "The denominator needs to be scalar valued.");
    }

    AutoReturn_t eval(const index_t k) const
    { return ( _u.eval(k) / _v.eval(k) ); }

    index_t rows() const { return _u.rows(); }
    index_t cols() const { return _u.cols(); }

    void parse(gsExprHelper<Scalar> & evList) const
    { _u.parse(evList); _v.parse(evList); }


    const gsFeSpace<Scalar> & rowVar() const { return _u.rowVar(); }
    const gsFeSpace<Scalar> & colVar() const { return _u.colVar(); }

    void print(std::ostream &os) const
    { os << "("; _u.print(os);os <<" / ";_v.print(os);os << ")"; }
};

/*
  Division specialization (second version) for constant value denominator
*/
template <typename E1>
class divide_expr<E1,typename E1::Scalar>
    : public _expr<divide_expr<E1,typename E1::Scalar> >
{
public:
    typedef typename E1::Scalar Scalar;

private:
    typename E1::Nested_t _u;
    Scalar  const   _c;

public:
    enum {Space= E1::Space, ScalarValued = E1::ScalarValued, ColBlocks= E1::ColBlocks};

    divide_expr(_expr<E1> const& u, Scalar const  c)
    : _u(u), _c(c) { }

    AutoReturn_t eval(const index_t k) const
    { return ( _u.eval(k) / _c ); }

    index_t rows() const { return _u.rows(); }
    index_t cols() const { return _u.cols(); }

    void parse(gsExprHelper<Scalar> & evList) const
    { _u.parse(evList); }


    const gsFeSpace<Scalar> & rowVar() const { return _u.rowVar(); }
    const gsFeSpace<Scalar> & colVar() const { return _u.colVar(); }

    void print(std::ostream &os) const
    { os << "("; _u.print(os);os <<"/"<< _c << ")"; }
};

/*
  Division specialization (third version) for constant value
  numerator
*/
template <typename E2>
class divide_expr<typename E2::Scalar,E2>
    : public _expr<divide_expr<typename E2::Scalar,E2> >
{
public:
    typedef typename E2::Scalar Scalar;

private:
    Scalar  const   _c;
    typename E2::Nested_t _u;
public:
    enum {Space= 0, ScalarValued = 1, ColBlocks= 0};

    divide_expr(Scalar const c, _expr<E2> const& u)
    : _c(c), _u(u)
    { GISMO_STATIC_ASSERT(E2::ScalarValued, "The denominator needs to be scalar valued."); }

    Scalar eval(const index_t k) const
    { return ( _c / _u.val().eval(k) ); }

    index_t rows() const { return 0; }
    index_t cols() const { return 0; }

    void parse(gsExprHelper<Scalar> & evList) const
    { _u.parse(evList); }


    const gsFeSpace<Scalar> & rowVar() const { return false; }
    const gsFeSpace<Scalar> & colVar() const { return false; }

    void print(std::ostream &os) const
    { os << "("<< _c <<"/";_u.print(os);os << ")";}
};

/*
  Expression for addition operation
*/
template <typename E1, typename E2>
class add_expr : public _expr<add_expr<E1, E2> >
{
    typename E1::Nested_t _u;
    typename E2::Nested_t _v;

public:
    enum {ScalarValued = E1::ScalarValued && E2::ScalarValued,
        ColBlocks = E1::ColBlocks || E2::ColBlocks };
    enum {Space = E1::Space}; // == E2::Space

    typedef typename E1::Scalar Scalar;

    add_expr(_expr<E1> const& u, _expr<E2> const& v)
    : _u(u), _v(v)
    {
        GISMO_ENSURE((int)E1::Space == (int)E2::Space &&
                     _u.rowVar()==_v.rowVar() && _u.colVar()==_v.colVar(),
                     "Error: adding apples and oranges (use comma instead),"
                     " namely:\n" << _u <<"\n"<<_v);
    }

    mutable Temporary_t res;
    const Temporary_t & eval(const index_t k) const
    {
        GISMO_ASSERT(_u.rows() == _v.rows(),
                     "Wrong dimensions "<<_u.rows()<<"!="<<_v.rows()<<" in + operation:\n"
                     << _u <<" plus \n" << _v );
        GISMO_ASSERT(_u.cols() == _v.cols(),
                     "Wrong dimensions "<<_u.cols()<<"!="<<_v.cols()<<" in + operation:\n"
                     << _u <<" plus \n" << _v );
        res = _u.eval(k) + _v.eval(k);
        return res;
    }

    index_t rows() const { return _u.rows(); }
    index_t cols() const { return _u.cols(); }

    void parse(gsExprHelper<Scalar> & evList) const
    { _u.parse(evList); _v.parse(evList); }


    index_t cardinality_impl() const { return _u.cardinality_impl(); }

    const gsFeSpace<Scalar> & rowVar() const { return _u.rowVar(); }
    const gsFeSpace<Scalar> & colVar() const { return _v.colVar(); }

    void print(std::ostream &os) const
    { os << "("; _u.print(os);os <<" + ";_v.print(os);os << ")"; }
};

/*// testing, |, ^, &, <<, >>, ||, &&,  unary ~
  template <typename E1, typename E2> add_expr<E1,E2> const
  operator|(_expr<E1> const& u, _expr<E2> const& v)
  { return add_expr<E1, E2>(u, v); }
  template <typename E1, typename E2> add_expr<E1,E2> const
  operator^(_expr<E1> const& u, _expr<E2> const& v)
  { return add_expr<E1, E2>(u, v); }
*/


/*
  lincom_expr (lc) ?
  Expression for (square) matrix summation operation

  M [r x r*k] is a list of matrices
  Summation is done over k,
  [M1 M2 .. Mk]

  u [s x k] is a list of vectors

  Computed quantity is of size [r x r*s] and contains
  [ ... sum_k(Mk * u(s,k) ) ... ]_s
*/
template <typename E1, typename E2>
class summ_expr : public _expr<summ_expr<E1,E2> >
{
public:
    typedef typename E1::Scalar Scalar;

    enum {Space = E1::Space, ScalarValued= 0, ColBlocks= 1};

    summ_expr(E1 const& u, E2 const& M) : _u(u), _M(M) { }

    const gsMatrix<Scalar> & eval(const index_t k) const
    {
        auto sl   = _u.eval(k);
        const index_t sr = sl.rows();
        auto ml   = _M.eval(k);
        const index_t mr = ml.rows();
        const index_t mb = ml.cols() / mr;

        GISMO_ASSERT(_M.cols()==_M.rows(),"Matrix must be square: "<< _M.rows()<<" x "<< _M.cols() << " expr: "<< _M );
        GISMO_ASSERT(_M.cardinality()==_u.cols(),"cardinality must match vector, but card(M)="<<_M.cardinality()<<" and cols(u)="<<_u.cols());

        res.setZero(mr, sr * mr);
        for (index_t i = 0; i!=sr; ++i)
            for (index_t t = 0; t!=mb; ++t) // lc
                res.middleCols(i*mr,mr) += sl(i,t) * ml.middleCols(t*mr,mr);
        return res;
    }

    index_t rows() const { return _M.rows(); }
    index_t cols() const { return _M.rows(); } //_u.rows()

    void parse(gsExprHelper<Scalar> & evList) const
    { _u.parse(evList); _M.parse(evList); }

    const gsFeSpace<Scalar> & rowVar() const { return _u.rowVar(); }
    const gsFeSpace<Scalar> & colVar() const { return gsNullExpr<Scalar>::get(); }

    index_t cardinality_impl() const
    { GISMO_ERROR("Something went terribly wrong"); }

    void print(std::ostream &os) const
    { os << "sum("; _M.print(os); os<<","; _u.print(os); os<<")"; }

private:
    typename E1::Nested_t _u;
    typename E2::Nested_t _M;

    mutable gsMatrix<Scalar> res;
};


/*
  Expression for subtraction operation
*/
template <typename E1, typename E2>
class sub_expr : public _expr<sub_expr<E1, E2> >
{
    typename E1::Nested_t _u;
    typename E2::Nested_t _v;

public:
    enum {ScalarValued = E1::ScalarValued && E2::ScalarValued,
        ColBlocks = E1::ColBlocks || E2::ColBlocks };
    enum {Space = E1::Space}; // == E2::Space

    typedef typename E1::Scalar Scalar;

    sub_expr(_expr<E1> const& u, _expr<E2> const& v)
    : _u(u), _v(v)
    {
        GISMO_ENSURE((int)E1::Space == (int)E2::Space &&
                     _u.rowVar()==_v.rowVar() && _u.colVar()==_v.colVar(),
                     "Error: substracting apples from oranges (use comma instead),"
                     " namely:\n" << _u <<"\n"<<_v);
    }

    mutable Temporary_t res;
    const Temporary_t & eval(const index_t k) const
    {
        // GISMO_ASSERT(_u.rowVar().id()==_v.rowVar().id() && _u.rowVar().isAcross()==_v.rowVar().isAcross(),
        //     "The row spaces are not split compatibly.");
        // GISMO_ASSERT(_u.colVar().id()==_v.colVar().id() && _u.colVar().isAcross()==_v.colVar().isAcross(),
        //     "The col spaces are not split compatibly.");
        GISMO_ASSERT(_u.rows() == _v.rows(),
                     "Wrong dimensions "<<_u.rows()<<"!="<<_v.rows()<<" in - operation:\n" << _u <<" minus \n" << _v );
        GISMO_ASSERT(_u.cols() == _v.cols(),
                     "Wrong dimensions "<<_u.cols()<<"!="<<_v.cols()<<" in - operation:\n" << _u <<" minus \n" << _v );
        GISMO_ASSERT(_u.cardinality() == _u.cardinality(),
                     "Cardinality "<< _u.cardinality()<<" != "<< _v.cardinality());
        //return (_u.eval(k) - _v.eval(k) ).eval();
        //return (_u.eval(k) - _v.eval(k) ); // any temporary matrices eval(.) will leak mem.
        res = _u.eval(k) - _v.eval(k);
        return res;
    }

    index_t rows() const { return _u.rows(); }
    index_t cols() const { return _u.cols(); }

    void parse(gsExprHelper<Scalar> & evList) const
    { _u.parse(evList); _v.parse(evList); }

    const gsFeSpace<Scalar> & rowVar() const { return _u.rowVar(); }
    const gsFeSpace<Scalar> & colVar() const { return _v.colVar(); }

    index_t cardinality_impl() const
    {
        GISMO_ASSERT(_u.cardinality() == _u.cardinality(),
                     "Cardinality "<< _u.cardinality()<<" != "<< _v.cardinality());
        return _u.cardinality();
    }

    void print(std::ostream &os) const
    { os << "("; _u.print(os); os<<" - ";_v.print(os); os << ")";}
};

/*
  Expression for symmetrization operation
*/
template <typename E>
class symm_expr : public _expr<symm_expr<E> >
{
    typename E::Nested_t _u;

    mutable gsMatrix<typename E::Scalar> tmp;
public:
    typedef typename E::Scalar Scalar;

    enum { Space = (0==E::Space ? 0 : E::Space), ScalarValued= E::ScalarValued, ColBlocks= E::ColBlocks };

    symm_expr(_expr<E> const& u)
    : _u(u) { }

    MatExprType eval(const index_t k) const
    {
        //const MatExprType tmp = _u.eval(k);
        tmp = _u.eval(k);
        // todo: avoid temporary or not ?
        return tmp * tmp.transpose();
    }

    index_t rows() const { return _u.rows(); }
    index_t cols() const { return _u.rows(); }

    void parse(gsExprHelper<Scalar> & evList) const
    { _u.parse(evList); }

    const gsFeSpace<Scalar> & rowVar() const { return _u.rowVar(); }
    const gsFeSpace<Scalar> & colVar() const { return _u.rowVar(); }

    void print(std::ostream &os) const { os << "symm("; _u.print(os); os <<")"; }
};

template <typename E>
class symmetrize_expr : public _expr<symmetrize_expr<E> >
{
    typename E::Nested_t _u;

    mutable gsMatrix<typename E::Scalar> tmp;
public:
    enum { Space = (0==E::Space ? 0 : 3), ScalarValued=E::ScalarValued, ColBlocks= E::ColBlocks };
    typedef typename E::Scalar Scalar;

    symmetrize_expr(_expr<E> const& u)
    : _u(u) { }

    MatExprType eval(const index_t k) const
    {
        //const MatExprType tmp = _u.eval(k);
        tmp = _u.eval(k);
        // todo: avoid temporary or not ?
        return tmp + tmp.transpose();
    }

    index_t rows() const { return _u.rows(); }
    index_t cols() const { return _u.rows(); }

    void parse(gsExprHelper<Scalar> & evList) const
    { _u.parse(evList); }

    const gsFeSpace<Scalar> & rowVar() const { return _u.rowVar(); }
    const gsFeSpace<Scalar> & colVar() const { return _u.rowVar(); }
    index_t cardinality_impl() const { return _u.cardinality_impl(); }

    void print(std::ostream &os) const { os << "symmetrize("; _u.print(os); os <<")"; }
};

/* Symmetrization operation
   template <typename E> symm_expr<E> const
   symm(_expr<E> const& u) { return symm_expr<E>(u);}
*/

#undef MatExprType
#undef AutoReturn_t
//----------------------------------------------------------------------------------

/// The identity matrix of dimension \a dim
EIGEN_STRONG_INLINE idMat_expr id(const index_t dim) { return idMat_expr(dim); }

// Returns the unit as an expression
//EIGEN_STRONG_INLINE _expr<real_t> one() { return _expr<real_t,true>(1); }


/// Absolute value
template<class E> EIGEN_STRONG_INLINE
abs_expr<E> abs(const E & u) { return abs_expr<E>(u); }

/// The gradient of a variable
template<class E> EIGEN_STRONG_INLINE
grad_expr<E> grad(const E & u) { return grad_expr<E>(u); }

/// The derivative of the jacobian of a geometry map with respect to a coordinate.
template<class E> EIGEN_STRONG_INLINE
dJacdc_expr<E> dJacdc(const E & u, index_t c) { return dJacdc_expr<E>(u,c); }

/// The curl of a finite element variable
template<class T> EIGEN_STRONG_INLINE
curl_expr<T> curl(const gsFeVariable<T> & u) { return curl_expr<T>(u); }

/// The nabla (\f$\nabla\f$) of a finite element variable
template<class T> EIGEN_STRONG_INLINE
nabla_expr<T> nabla(const gsFeVariable<T> & u) { return nabla_expr<T>(u); }

/// The (outer pointing) boundary normal of a geometry map
template<class T> EIGEN_STRONG_INLINE
onormal_expr<T> nv(const gsGeometryMap<T> & u) { return onormal_expr<T>(u); }

template<class T> EIGEN_STRONG_INLINE
normal_expr<T> sn(const gsGeometryMap<T> & u) { return normal_expr<T>(u); }

/// The tangent boundary vector of a geometry map in 2D
template<class T> EIGEN_STRONG_INLINE
tangent_expr<T> tv(const gsGeometryMap<T> & u) { return tangent_expr<T>(u); }

template<class E> EIGEN_STRONG_INLINE
lapl_expr<E> lapl(const symbol_expr<E> & u) { return lapl_expr<E>(u); }

template<class T> EIGEN_STRONG_INLINE
lapl_expr<gsFeSolution<T> > lapl(const gsFeSolution<T> & u)
{ return lapl_expr<gsFeSolution<T> >(u); }

/// The second fundamental form of \a G
template<class T> EIGEN_STRONG_INLINE fform2nd_expr<T> fform2nd(const gsGeometryMap<T> & G)
{ return fform2nd_expr<T>(G); }

/// The Jacobian matrix of a FE variable
template<class E> EIGEN_STRONG_INLINE
jac_expr<E> jac(const symbol_expr<E> & u) { return jac_expr<E>(u); }

/// The Jacobian matrix of a geometry map
template<class T> EIGEN_STRONG_INLINE
jac_expr<gsGeometryMap<T> > jac(const gsGeometryMap<T> & G) {return jac_expr<gsGeometryMap<T> >(G);}

template<class E> EIGEN_STRONG_INLINE
hess_expr<E> hess(const symbol_expr<E> & u) { return hess_expr<E>(u); }

/// The hessian of a geometry map
template<class T> EIGEN_STRONG_INLINE
hess_expr<gsGeometryMap<T> > hess(const gsGeometryMap<T> & u) { return hess_expr<gsGeometryMap<T> >(u); }

/// The hessian of a solution variable
template<class T> EIGEN_STRONG_INLINE
hess_expr<gsFeSolution<T> > hess(const gsFeSolution<T> & u) { return hess_expr<gsFeSolution<T> >(u); }

/// The partial derivatives of the Jacobian matrix of a geometry map
template<class T> EIGEN_STRONG_INLINE
dJacG_expr<T> dJac(const gsGeometryMap<T> & G) { return dJacG_expr<T>(G); }

/// The measure of a geometry map
template<class T> EIGEN_STRONG_INLINE
meas_expr<T> meas(const gsGeometryMap<T> & G) { return meas_expr<T>(G); }

/// Multiplication operator for expressions
template <typename E1, typename E2> EIGEN_STRONG_INLINE
mult_expr<E1,E2> const operator*(_expr<E1> const& u, _expr<E2> const& v)
{ return mult_expr<E1, E2>(u, v); }

template <typename E2> EIGEN_STRONG_INLINE
mult_expr<typename E2::Scalar,E2,false> const
operator*(typename E2::Scalar const& u, _expr<E2> const& v)
{ return mult_expr<typename E2::Scalar, E2, false>(u, v); }

template <typename E1> EIGEN_STRONG_INLINE
mult_expr<typename E1::Scalar,E1,false> const
operator*(_expr<E1> const& v, typename E1::Scalar const& u)
{ return mult_expr<typename E1::Scalar,E1, false>(u, v); }

template <typename E1> EIGEN_STRONG_INLINE
mult_expr<typename E1::Scalar,E1,false> const
operator-(_expr<E1> const& u)
{ return mult_expr<typename E1::Scalar,E1, false>(-1, u); }

/*
  template <typename E1> mult_expr<gsMatrix<typename E1::Scalar>,E1,false> const
  operator*(gsMatrix<typename E1::Scalar> const& u, _expr<E1> const& v)
  { return mult_expr<gsMatrix<typename E1::Scalar>,E1, false>(u, v); }
*/

/// Frobenious product (also known as double dot product) operator for expressions
template <typename E1, typename E2> EIGEN_STRONG_INLINE
frprod_expr<E1,E2> const  operator%(_expr<E1> const& u, _expr<E2> const& v)
{ return frprod_expr<E1, E2>(u, v); }

/// Scalar division operator for expressions
template <typename E1, typename E2> EIGEN_STRONG_INLINE
divide_expr<E1,E2> const operator/(_expr<E1> const& u, _expr<E2> const& v)
{ return divide_expr<E1,E2>(u, v); }

template <typename E> EIGEN_STRONG_INLINE
divide_expr<E,typename E::Scalar> const
operator/(_expr<E> const& u, const typename E::Scalar v)
{ return divide_expr<E,typename E::Scalar>(u, v); }

template <typename E> EIGEN_STRONG_INLINE
divide_expr<typename E::Scalar,E> const
operator/(const typename E::Scalar u, _expr<E> const& v)
{ return divide_expr<typename E::Scalar,E>(u, v); }

/// Addition operator for expressions
template <typename E1, typename E2> EIGEN_STRONG_INLINE
add_expr<E1,E2> const operator+(_expr<E1> const& u, _expr<E2> const& v)
{ return add_expr<E1, E2>(u, v); }

/// Matrix-summation operator for expressions
template <typename E1, typename E2> EIGEN_STRONG_INLINE
summ_expr<E1,E2> const summ(E1 const & u, E2 const& M)
{ return summ_expr<E1,E2>(u, M); }

/// Matrix by space TODO: find better name and/or description? And is this the best place?
/// [Jg Jg Jg] * Jb ..
template <typename E1, typename E2> EIGEN_STRONG_INLINE
matrix_by_space_expr<E1,E2> const matrix_by_space(E1 const & u, E2 const& v)
{ return matrix_by_space_expr<E1,E2>(u, v); }

/// Matrix by space TODO: find better name and/or description? And is this the best place?
/// [Jg Jg Jg] * Jb ..
template <typename E1, typename E2> EIGEN_STRONG_INLINE
matrix_by_space_expr_tr<E1,E2> const matrix_by_space_tr(E1 const & u, E2 const& v)
{ return matrix_by_space_expr_tr<E1,E2>(u, v); }

/// Subtraction operator for expressions
template <typename E1, typename E2> EIGEN_STRONG_INLINE
sub_expr<E1,E2> const operator-(_expr<E1> const& u, _expr<E2> const& v)
{ return sub_expr<E1, E2>(u, v); }

template <typename E2> EIGEN_STRONG_INLINE
sub_expr<_expr<typename E2::Scalar>,E2> const
operator-(typename E2::Scalar const& s, _expr<E2> const& v)
{
    // assert E2::ScalarValued
    return sub_expr<_expr<typename E2::Scalar>, E2>(_expr<typename E2::Scalar>(s), v);
}


// Shortcuts for common quantities, for instance function
// transformations by the geometry map \a G
#define GISMO_SHORTCUT_VAR_EXPRESSION(name,impl) template<class E> EIGEN_STRONG_INLINE \
    auto name(const E & u) -> decltype(impl) { return impl; }
#define GISMO_SHORTCUT_MAP_EXPRESSION(name,impl) template<class T> EIGEN_STRONG_INLINE \
    auto name(const gsGeometryMap<T> & G)  -> decltype(impl) { return impl; }
#define GISMO_SHORTCUT_PHY_EXPRESSION(name,impl) template<class E> EIGEN_STRONG_INLINE \
    auto name(const E & u, const gsGeometryMap<typename E::Scalar> & G)  -> decltype(impl) { return impl; }

// Divergence
GISMO_SHORTCUT_VAR_EXPRESSION(  div, jac(u).trace() )
GISMO_SHORTCUT_PHY_EXPRESSION( idiv, ijac(u,G).trace()    )

// The unit (normalized) boundary (outer pointing) normal
GISMO_SHORTCUT_MAP_EXPRESSION(unv, nv(G).normalized()   )
// The unit (normalized) boundary (surface) normal
GISMO_SHORTCUT_MAP_EXPRESSION(usn, sn(G).normalized()   )

GISMO_SHORTCUT_PHY_EXPRESSION(igrad, grad(u)*jac(G).ginv() ) // transpose() problem ??
GISMO_SHORTCUT_VAR_EXPRESSION(igrad, grad(u) ) // u is presumed to be defined over G

GISMO_SHORTCUT_PHY_EXPRESSION( ijac, jac(u) * jac(G).ginv())

// note and todo: does this work for non-scalar solutions?
GISMO_SHORTCUT_PHY_EXPRESSION(ihess,
                              jac(G).ginv().tr()*( hess(u) - summ(igrad(u,G),hess(G)) ) * jac(G).ginv() )
GISMO_SHORTCUT_VAR_EXPRESSION(ihess, hess(u) )

GISMO_SHORTCUT_PHY_EXPRESSION(ilapl, ihess(u,G).trace()   )
GISMO_SHORTCUT_VAR_EXPRESSION(ilapl, hess(u).trace() )

GISMO_SHORTCUT_VAR_EXPRESSION(fform, jac(u).tr()*jac(u) )

#undef GISMO_SHORTCUT_PHY_EXPRESSION
#undef GISMO_SHORTCUT_VAR_EXPRESSION
#undef GISMO_SHORTCUT_MAP_EXPRESSION

} // namespace expr

} //namespace gismo<|MERGE_RESOLUTION|>--- conflicted
+++ resolved
@@ -1198,11 +1198,7 @@
         {
             GISMO_ASSERT(nullptr!=mb, "Assumes a multibasis at this point");
             const int i  = mb->basis(it->patch).functionAtCorner(it->corner);
-<<<<<<< HEAD
-            const int ii = m_sd->mapper.bindex( i , it->patch, it->unknown );//component=0 for now! Todo.
-=======
             const int ii = m_sd->mapper.bindex( i , it->patch, it->unknown ,it->component );
->>>>>>> 7c49c6fe
             fixedDofs.at(ii) = it->value;
         }
     }
