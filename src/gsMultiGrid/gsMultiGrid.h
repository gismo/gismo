--- conflicted
+++ resolved
@@ -277,16 +277,9 @@
 
     void setNumPreSmooth(index_t n)                 { m_numPreSmooth = n;     } ///< Set number of pre-smoothing steps to perform.
     void setNumPostSmooth(index_t n)                { m_numPostSmooth = n;    } ///< Set number of post-smoothing steps to perform.
-<<<<<<< HEAD
-    void setNumCycles(index_t n)                    { m_numCycles = n;        } ///< Set number of cycles (usually 1 for V-cycle or 2 for W-cycle).
-    void setMaxIters(index_t n)                     { m_maxIters = n;         } ///< Set the maximum number of iterations for the member function \a solve
-    void setTol(T tol)                              { m_tol = tol;            } ///< Set the error bound for the member function \a solve
-  void setCorarseGridCorrectionDamping(T damping) { m_damping = (gsOptionList::Real)damping;    } ///<Set the damping of for the coarse-grid correction
-=======
     void setNumCycles(index_t n)                    { m_numCycles = n;        } ///< Set number of coarse-grid steps
                                                                                 /// (usually 1 for V-cycle or 2 for W-cycle).
     void setCorarseGridCorrectionDamping(T damping) { m_damping = damping;    } ///< Set the damping of for the coarse-grid correction
->>>>>>> f05bbe78
 
     static gsOptionList defaultOptions();                                       ///< Returns a list of default options
     virtual void setOptions(const gsOptionList & opt);                          ///< Set the options based on a gsOptionList
@@ -319,15 +312,9 @@
 
     /// Number of coarse-grid steps (1=V-cycle, 2=W-cycle)
     index_t m_numCycles;
-<<<<<<< HEAD
-    index_t m_maxIters;
-    T m_tol;
-    gsOptionList::Real  m_damping;
-=======
 
     /// Damping for the coarse-grid correction
     T m_damping;
->>>>>>> f05bbe78
 
 }; // class gsMultiGridOp
 
