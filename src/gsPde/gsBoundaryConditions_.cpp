--- conflicted
+++ resolved
@@ -62,11 +62,7 @@
         // py::arg("parametric") = false,
         // py::arg("comp") = -1
         )
-<<<<<<< HEAD
-    .def("addCornerValue", static_cast<void (Class::*)(boundary::corner, real_t, int, short_t, short_t)> (&Class::addCornerValue),
-=======
       .def("addCornerValue", static_cast<void (Class::*)(boundary::corner, real_t, int, short_t, int)> (&Class::addCornerValue),
->>>>>>> ba4f8f29
                             "Adds a boundary condition"//,
                             // py::arg("p") = 0,
                             // py::arg("unknown") = 0
