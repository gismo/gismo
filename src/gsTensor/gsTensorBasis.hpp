--- conflicted
+++ resolved
@@ -30,12 +30,8 @@
 namespace gismo
 {
 
-<<<<<<< HEAD
-template<int d, class T>
-=======
-template<short_t d, class T>
->>>>>>> 35567817
-gsTensorBasis<d,T>::gsTensorBasis( Basis_t* x,  Basis_t* y) 
+template<short_t d, class T>
+gsTensorBasis<d,T>::gsTensorBasis( Basis_t* x,  Basis_t* y)
 { 
     GISMO_ASSERT( d==2, "gsTensorBasis error: wrong dimension." );
 
@@ -48,12 +44,8 @@
 }
 
 
-<<<<<<< HEAD
-template<int d, class T>
-=======
-template<short_t d, class T>
->>>>>>> 35567817
-gsTensorBasis<d,T>::gsTensorBasis(Basis_t* x, Basis_t* y, Basis_t* z) 
+template<short_t d, class T>
+gsTensorBasis<d,T>::gsTensorBasis(Basis_t* x, Basis_t* y, Basis_t* z)
 { 
     GISMO_ASSERT( d==3, "gsTensorBasis error: wrong dimension." );
   
@@ -70,12 +62,8 @@
         GISMO_ERROR("gsTensorBasis incorrect constructor for "<<d<<"D basis");
 }
 
-<<<<<<< HEAD
-template<int d, class T>
-=======
-template<short_t d, class T>
->>>>>>> 35567817
-gsTensorBasis<d,T>::gsTensorBasis(Basis_t* x, Basis_t* y, Basis_t* z, Basis_t* w) 
+template<short_t d, class T>
+gsTensorBasis<d,T>::gsTensorBasis(Basis_t* x, Basis_t* y, Basis_t* z, Basis_t* w)
 { 
     GISMO_ASSERT( d==4, "gsTensorBasis error: wrong dimension." );
   
@@ -95,11 +83,7 @@
 
 
 /*
-<<<<<<< HEAD
-template<int d, class T>
-=======
-template<short_t d, class T>
->>>>>>> 35567817
+template<short_t d, class T>
 gsTensorBasis<d,T>::gsTensorBasis( std::vector<Basis_t*> const & bb )
 { 
     GISMO_ASSERT( d==bb.size(), "gsTensorBasis error: wrong number of bases given ("
@@ -111,11 +95,7 @@
 */
 
 /// Copy Constructor
-<<<<<<< HEAD
-template<int d, class T>
-=======
-template<short_t d, class T>
->>>>>>> 35567817
+template<short_t d, class T>
 gsTensorBasis<d,T>::gsTensorBasis( const gsTensorBasis & o)
 : gsBasis<T>(o)
 {
@@ -124,11 +104,7 @@
 }
 
 
-<<<<<<< HEAD
-template<int d, class T>
-=======
-template<short_t d, class T>
->>>>>>> 35567817
+template<short_t d, class T>
 gsTensorBasis<d,T>& gsTensorBasis<d,T>::operator=( const gsTensorBasis & o)
 {
     if ( this == &o )
@@ -144,11 +120,7 @@
 }
 
 
-<<<<<<< HEAD
-template<int d, class T>
-=======
-template<short_t d, class T>
->>>>>>> 35567817
+template<short_t d, class T>
 void gsTensorBasis<d,T>::anchors_into(gsMatrix<T>& result) const
 {
     gsMatrix<T> gr[d];
@@ -172,11 +144,7 @@
     } while (nextLexicographic(v, size));
 }
 
-<<<<<<< HEAD
-template<int d, class T>
-=======
-template<short_t d, class T>
->>>>>>> 35567817
+template<short_t d, class T>
 void gsTensorBasis<d,T>::anchor_into(unsigned i, gsMatrix<T>& result) const
 {
     gsVector<unsigned, d> ti = tensorIndex(i);
@@ -191,12 +159,8 @@
     }
 }
 
-<<<<<<< HEAD
-template<int d, class T>
-=======
-template<short_t d, class T>
->>>>>>> 35567817
-void gsTensorBasis<d,T>::connectivity(const gsMatrix<T> & nodes, 
+template<short_t d, class T>
+void gsTensorBasis<d,T>::connectivity(const gsMatrix<T> & nodes,
                                             gsMesh<T> & mesh) const
 {
     const index_t sz  = size();
@@ -236,11 +200,7 @@
     }
 }
 
-<<<<<<< HEAD
-template<int d, class T>
-=======
-template<short_t d, class T>
->>>>>>> 35567817
+template<short_t d, class T>
 void gsTensorBasis<d,T>::active_into(const gsMatrix<T> & u, gsMatrix<unsigned>& result) const
 {
     //gsWarn<<"genericActive "<< *this;
@@ -275,12 +235,8 @@
     } while (nextLexicographic(v, size));
 }
 
-<<<<<<< HEAD
-template<int d, class T>
-=======
-template<short_t d, class T>
->>>>>>> 35567817
-bool gsTensorBasis<d,T>::isActive(const unsigned i, const gsVector<T>& u) const 
+template<short_t d, class T>
+bool gsTensorBasis<d,T>::isActive(const unsigned i, const gsVector<T>& u) const
 {
     GISMO_ASSERT( u.rows() == static_cast<index_t>(d), "Invalid input.");
     const gsVector<unsigned, d> ti = tensorIndex(i);
@@ -290,11 +246,7 @@
     return true;
 }
 
-<<<<<<< HEAD
-template<int d, class T>
-=======
-template<short_t d, class T>
->>>>>>> 35567817
+template<short_t d, class T>
 gsMatrix<unsigned> gsTensorBasis<d,T>::coefSlice(int dir, int k) const
 {
     GISMO_ASSERT( dir>=0 &&  dir < this->dim(), "Invalid slice direction requested" );
@@ -327,11 +279,7 @@
 }
 
 
-<<<<<<< HEAD
-template<int d, class T>
-=======
-template<short_t d, class T>
->>>>>>> 35567817
+template<short_t d, class T>
 gsMatrix<unsigned> gsTensorBasis<d,T>::allBoundary() const
 {
     gsMatrix<unsigned> bd;
@@ -352,11 +300,7 @@
 }
 
 
-<<<<<<< HEAD
-template<int d, class T>
-=======
-template<short_t d, class T>
->>>>>>> 35567817
+template<short_t d, class T>
 gsMatrix<unsigned> gsTensorBasis<d,T>::boundaryOffset(boxSide const& s,unsigned offset) const
 {
     //get m_bases index and start or end case
@@ -366,11 +310,7 @@
     return (this->coefSlice(k, (r ? size(k) - 1 -offset : offset) ));
 }
 
-<<<<<<< HEAD
-template<int d, class T>
-=======
-template<short_t d, class T>
->>>>>>> 35567817
+template<short_t d, class T>
 unsigned gsTensorBasis<d,T>::functionAtCorner(boxCorner const & c) const
 {
     gsVector<bool> position(d);
@@ -391,11 +331,7 @@
 }
 
 /*
-<<<<<<< HEAD
-template<int d, class T>
-=======
-template<short_t d, class T>
->>>>>>> 35567817
+template<short_t d, class T>
 void gsTensorBasis<d,T>::boundary_into(boxSide const & s, gsMatrix<int> & bstruct, gsMatrix<unsigned>& result) const
 {
     //get m_bases index and start or end case
@@ -417,11 +353,7 @@
 //*/
 
 /*
-<<<<<<< HEAD
-template <int d, class BB, class B>
-=======
 template <short_t d, class BB, class B>
->>>>>>> 35567817
 struct MakeBoundaryBasis
 {
     static BB* make (const std::vector< B * >& bases)
@@ -440,11 +372,7 @@
 };
 //*/
 
-<<<<<<< HEAD
-template<int d, class T>
-=======
-template<short_t d, class T>
->>>>>>> 35567817
+template<short_t d, class T>
 void
 gsTensorBasis<d,T>::getComponentsForSide(boxSide const& s, std::vector<Basis_t*> & rr) const
 {   
@@ -458,12 +386,8 @@
 }
 
 
-<<<<<<< HEAD
-template<int d, class T>
-=======
-template<short_t d, class T>
->>>>>>> 35567817
-gsMatrix<T> gsTensorBasis<d,T>::support() const 
+template<short_t d, class T>
+gsMatrix<T> gsTensorBasis<d,T>::support() const
 {
     gsMatrix<T> res(d,2);
     for (short_t i = 0; i < d; ++i)
@@ -471,12 +395,8 @@
     return res;
 }
 
-<<<<<<< HEAD
-template<int d, class T>
-=======
-template<short_t d, class T>
->>>>>>> 35567817
-gsMatrix<T> 
+template<short_t d, class T>
+gsMatrix<T>
 gsTensorBasis<d,T>::support(const unsigned & i) const 
 {
     gsMatrix<T> res(d,2);
@@ -486,12 +406,8 @@
     return res;
 }
 
-<<<<<<< HEAD
-template<int d, class T>
-=======
-template<short_t d, class T>
->>>>>>> 35567817
-void gsTensorBasis<d,T>::evalSingle_into(unsigned i, 
+template<short_t d, class T>
+void gsTensorBasis<d,T>::evalSingle_into(unsigned i,
                                                const gsMatrix<T> & u, 
                                                gsMatrix<T>& result) const
 {
@@ -509,12 +425,8 @@
     }
 }
 
-<<<<<<< HEAD
-template<int d, class T>
-=======
-template<short_t d, class T>
->>>>>>> 35567817
-void gsTensorBasis<d,T>::derivSingle_into(unsigned i, 
+template<short_t d, class T>
+void gsTensorBasis<d,T>::derivSingle_into(unsigned i,
                                                 const gsMatrix<T> & u, 
                                                 gsMatrix<T>& result) const
 {
@@ -538,12 +450,8 @@
     }
 }
 
-<<<<<<< HEAD
-template<int d, class T>
-=======
-template<short_t d, class T>
->>>>>>> 35567817
-void gsTensorBasis<d,T>::deriv2Single_into(unsigned i, 
+template<short_t d, class T>
+void gsTensorBasis<d,T>::deriv2Single_into(unsigned i,
                                                  const gsMatrix<T> & u, 
                                                  gsMatrix<T>& result) const
 {
@@ -590,12 +498,8 @@
     }
 }
 
-<<<<<<< HEAD
-template<int d, class T>
-=======
-template<short_t d, class T>
->>>>>>> 35567817
-void gsTensorBasis<d,T>::eval_into(const gsMatrix<T> & u, 
+template<short_t d, class T>
+void gsTensorBasis<d,T>::eval_into(const gsMatrix<T> & u,
                                          gsMatrix<T>& result) const
 {
     GISMO_ASSERT( u.rows() == d, 
@@ -631,12 +535,8 @@
     } while (nextLexicographic(v, size));
 };
 
-<<<<<<< HEAD
-template<int d, class T>
-=======
-template<short_t d, class T>
->>>>>>> 35567817
-void gsTensorBasis<d,T>::eval_into(const gsMatrix<T> & u, 
+template<short_t d, class T>
+void gsTensorBasis<d,T>::eval_into(const gsMatrix<T> & u,
                                          const gsMatrix<T> & coefs, 
                                          gsMatrix<T>& result ) const
 {
@@ -690,11 +590,7 @@
 }
 
 
-<<<<<<< HEAD
-template<int d, class T>
-=======
-template<short_t d, class T>
->>>>>>> 35567817
+template<short_t d, class T>
 void gsTensorBasis<d,T>::deriv_into(const gsMatrix<T> & u,
                                           gsMatrix<T>& result) const
 {
@@ -734,11 +630,7 @@
 }
 
 
-<<<<<<< HEAD
-template<int d, class T>
-=======
-template<short_t d, class T>
->>>>>>> 35567817
+template<short_t d, class T>
 void gsTensorBasis<d,T>::evalAllDers_into(const gsMatrix<T> & u, int n,
                                           std::vector<gsMatrix<T> >& result) const
 {
@@ -834,12 +726,8 @@
 
 }
 
-<<<<<<< HEAD
-template<int d, class T>
-=======
-template<short_t d, class T>
->>>>>>> 35567817
-void gsTensorBasis<d,T>::deriv2_into(const gsMatrix<T> & u, 
+template<short_t d, class T>
+void gsTensorBasis<d,T>::deriv2_into(const gsMatrix<T> & u,
                                            gsMatrix<T>& result ) const 
 {
     std::vector< gsMatrix<T> >values[d];
@@ -859,11 +747,7 @@
 
 
 
-<<<<<<< HEAD
-template<int d, class T>
-=======
-template<short_t d, class T>
->>>>>>> 35567817
+template<short_t d, class T>
 void gsTensorBasis<d,T>::deriv2_tp(const std::vector< gsMatrix<T> > values[],
                                    const gsVector<unsigned, d> & nb_cwise,
                                    gsMatrix<T>& result)
@@ -908,11 +792,7 @@
 }
 
 
-<<<<<<< HEAD
-template<int d, class T>
-=======
-template<short_t d, class T>
->>>>>>> 35567817
+template<short_t d, class T>
 void gsTensorBasis<d,T>::refineElements(std::vector<unsigned> const & elements)
 {
     gsSortedVector<unsigned> elIndices[d];
@@ -941,11 +821,7 @@
 }
 
 
-<<<<<<< HEAD
-template<int d, class T>
-=======
-template<short_t d, class T>
->>>>>>> 35567817
+template<short_t d, class T>
 void gsTensorBasis<d,T>::uniformRefine_withCoefs(gsMatrix<T>& coefs, int numKnots, int mul)
 {
     // Simple implementation: get the transfer matrix and apply it.
@@ -956,11 +832,7 @@
 }
 
 
-<<<<<<< HEAD
-template<int d, class T>
-=======
-template<short_t d, class T>
->>>>>>> 35567817
+template<short_t d, class T>
 void gsTensorBasis<d,T>::uniformRefine_withTransfer(gsSparseMatrix<T,RowMajor> & transfer, int numKnots, int mul)
 {
     gsSparseMatrix<T,RowMajor> B[d];
@@ -975,11 +847,7 @@
 }
 
 
-<<<<<<< HEAD
-template<int d, class T>
-=======
-template<short_t d, class T>
->>>>>>> 35567817
+template<short_t d, class T>
 void gsTensorBasis<d,T>::uniformCoarsen_withTransfer(gsSparseMatrix<T,RowMajor> & transfer, int numKnots)
 {
     gsSparseMatrix<T,RowMajor> B[d];
@@ -995,11 +863,7 @@
 
 /*
  * //Note: MSVC won't resolve this if defined outside the class
-<<<<<<< HEAD
-template<int d, class T>
-=======
-template<short_t d, class T>
->>>>>>> 35567817
+template<short_t d, class T>
 typename gsBasis<T>::domainIter
 gsTensorBasis<d,T>::makeDomainIterator() const
 {
@@ -1008,11 +872,7 @@
 
 
 template<class T>
-<<<<<<< HEAD
-template<int d, class T>
-=======
-template<short_t d, class T>
->>>>>>> 35567817
+template<short_t d, class T>
 gsDomainIterator<T>::ptr
 //memory::unique_ptr<gsDomainIterator<T>
 //typename gsBasis<T>::domainIter
@@ -1023,11 +883,7 @@
 */
 
 
-<<<<<<< HEAD
-template<int d, class T>
-=======
-template<short_t d, class T>
->>>>>>> 35567817
+template<short_t d, class T>
 typename gsGeometry<T>::uPtr
 gsTensorBasis<d,T>::interpolateAtAnchors(gsMatrix<T> const& vals) const
 {
@@ -1040,11 +896,7 @@
 }
 
 
-<<<<<<< HEAD
-template<int d, class T>
-=======
-template<short_t d, class T>
->>>>>>> 35567817
+template<short_t d, class T>
 typename gsGeometry<T>::uPtr
 gsTensorBasis<d,T>::interpolateGrid(gsMatrix<T> const& vals,
                                           std::vector<gsMatrix<T> >const& grid) const
@@ -1097,11 +949,7 @@
 }
 
 
-<<<<<<< HEAD
-template<int d, class T>
-=======
-template<short_t d, class T>
->>>>>>> 35567817
+template<short_t d, class T>
 void gsTensorBasis<d,T>::matchWith(const boundaryInterface & bi,
                                    const gsBasis<T> & other,
                                    gsMatrix<unsigned> & bndThis,
@@ -1160,11 +1008,7 @@
     gsWarn<<"Cannot match with "<< other <<"\n";
 }
 
-<<<<<<< HEAD
-template<int d, class T>
-=======
-template<short_t d, class T>
->>>>>>> 35567817
+template<short_t d, class T>
 T gsTensorBasis<d, T>::getMinCellLength() const
 {
     T h = 0;
@@ -1176,11 +1020,7 @@
     return h;
 }
 
-<<<<<<< HEAD
-template<int d, class T>
-=======
-template<short_t d, class T>
->>>>>>> 35567817
+template<short_t d, class T>
 T gsTensorBasis<d, T>::getMaxCellLength() const
 {
     T h = 0;
@@ -1192,12 +1032,8 @@
     return h;
 }
 
-<<<<<<< HEAD
-//template<int d, class T>
-=======
 //template<short_t d, class T>
->>>>>>> 35567817
-//gsDomain<T> * gsTensorBasis<d,T>::makeDomain() const 
+//gsDomain<T> * gsTensorBasis<d,T>::makeDomain() const
 //{
 //  return new gsTensorDomain<T>();
 //} 
