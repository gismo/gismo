--- conflicted
+++ resolved
@@ -19,11 +19,7 @@
 namespace gismo
 {
 
-<<<<<<< HEAD
-/*template <int d, class T, class KnotVectorType>
-=======
 /*template <short_t d, class T, class KnotVectorType>
->>>>>>> 35567817
   struct TensorVersionOf<d, gsNurbsBasis<T,KnotVectorType> >
   {
   // Tensor basis for gsBSplineBasis
@@ -38,11 +34,7 @@
     
     \ingroup Tensor
 */
-<<<<<<< HEAD
-template<int d, class T>
-=======
 template<short_t d, class T>
->>>>>>> 35567817
 class gsGenericTensorBasis : public gsTensorBasis<d,T>
 {
 
