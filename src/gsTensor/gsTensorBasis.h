/** @file gsTensorBasis.h

    @brief Provides declaration of TensorBasis class.

    This file is part of the G+Smo library. 

    This Source Code Form is subject to the terms of the Mozilla Public
    License, v. 2.0. If a copy of the MPL was not distributed with this
    file, You can obtain one at http://mozilla.org/MPL/2.0/.
    
    Author(s): A. Mantzaflaris
*/

#pragma once

#include <gsCore/gsBasis.h>
#include <gsCore/gsBoundary.h>

namespace gismo
{

/** 
 *  @brief Abstract base class for tensor product bases.
 *
 *   \param d dimension of the parameter domain
 *   \param Basis_t type of the coordinate-wise bases
 *
 *   \ingroup basis
 *   \ingroup Tensor
 */

<<<<<<< HEAD
template<int d, class T>
=======
template<short_t d, class T>
>>>>>>> 35567817
class gsTensorBasis : public gsBasis<T>  
{
public: 
    typedef memory::shared_ptr< gsTensorBasis > Ptr;
    typedef memory::unique_ptr< gsTensorBasis > uPtr;

    typedef gsTensorBasis<d,T> Self_t;

    typedef gsBasis<T> Basis_t;

    typedef Basis_t CoordinateBasis;

    /// Coefficient type
    typedef T Scalar_t;

    /// Dimension of the parameter domain
    static const short_t Dim = d;

    /// Iterators on coordinate bases
    typedef Basis_t** iterator;
    typedef Basis_t* const* const_iterator;

public:
    
    gsTensorBasis() : m_bases() { }

    ~gsTensorBasis() { freeAll(m_bases, m_bases+d); }

    gsTensorBasis( const gsTensorBasis & o);
    gsTensorBasis& operator=( const gsTensorBasis & o);
    
#if EIGEN_HAS_RVALUE_REFERENCES
    gsTensorBasis(gsTensorBasis&& other)
    { 
        util::copy(other.m_bases, other.m_bases+d, m_bases);
        std::fill (other.m_bases, other.m_bases+d, nullptr);
    }
    gsTensorBasis & operator=(gsTensorBasis&&other)
    {
        freeAll(m_bases, m_bases+d);
        util::copy(other.m_bases, other.m_bases+d, m_bases);
        std::fill (other.m_bases, other.m_bases+d, nullptr);
        return *this;
    }
#endif
    bool isValid() const { return std::find(m_bases,m_bases+d,
                                            static_cast<Basis_t*>(0)) == m_bases+d; }
    
    /// Constructor 2D (takes ownership of the passed bases)
    gsTensorBasis( Basis_t* x,  Basis_t* y);
    // template<class U> gsTensorBasis(   
    // typename enable_if<d==2 && is_same<U,Basis_t*>::value,U>::type x, U y) 
    // { m_bases[0] = x; m_bases[1] = y; }

    /// Constructor 3D (takes ownership of the passed bases)
    gsTensorBasis( Basis_t* x,  Basis_t* y, Basis_t* z ) ;
    
    /// Constructor 4D (takes ownership of the passed bases)
    gsTensorBasis( Basis_t* x,  Basis_t* y, Basis_t* z, Basis_t* w ) ;
    
    /// Constructor nD (takes ownership of the passed bases)
    explicit gsTensorBasis(iterator it) 
    {
        for (int i = 0; i < d; ++i)
            m_bases[i] = *(it++);
    }
    
public:

    // Returns the dimension of the basis
    short_t domainDim() const { return Dim; }

    /// Returns the number of elements in the basis
    index_t size() const 
    {
        index_t r=1;
        for (int i = 0; i < d; ++i)
            r *= m_bases[i]->size();
        return r; 
    }

    // Look at gsBasis class for a description
    int numElements() const 
    {
        int nElem = m_bases[0]->numElements();
<<<<<<< HEAD
        for (int dim = 1; dim < d; ++dim)
=======
        for (short_t dim = 1; dim < d; ++dim)
>>>>>>> 35567817
            nElem *= m_bases[dim]->numElements();
        return nElem;
    }

    // Look at gsBasis class for a description
    int numElements(boxSide const & s) const
    {
        const index_t dir =  s.direction();
        int nElem = 1;
        for (short_t dim = 0; dim < d; ++dim)
        {
            if(dim == dir)
                continue;
            nElem *= m_bases[dim]->numElements();
        }
        return nElem;
    }

    // Look at gsBasis class for a description
    int elementIndex(const gsVector<T> & u ) const
    {
        GISMO_ASSERT( u.rows() == d, "Wrong vector dimension");

        int ElIndex = m_bases[d-1]->elementIndex( u.col(d-1) );
        for ( int i=d-2; i>=0; --i )
            ElIndex = ElIndex * m_bases[i]->numElements() 
                    + m_bases[i]->elementIndex( u.col(i) );

        return ElIndex;        
    }

    /// Returns the number of elements (component wise)
    void numElements_cwise(gsVector<unsigned>& result) const
    {
        result.resize(d);
        for (short_t dim = 0; dim < d; ++dim)
            result(dim) = static_cast<unsigned>(m_bases[dim]->numElements());
    }

    /// Returns the anchors (graville absissae) that represent the members of the basis
    void anchors_into(gsMatrix<T>& result) const;

    /// Returns the anchors (graville absissae) that represent the members of the basis
    void anchor_into(unsigned i, gsMatrix<T>& result) const;

    // TODO: Why is this documentation not in gsBasis?
    /**
     * \brief Returns the indices of active (non-zero) basis functions
     * at points <em>u</em>, as a list of indices, in <em>result</em>.
     *
     * Assume that the parameter domain is three dimensional.
     * Let <em>n1</em>, <em>n2</em>, and <em>n3</em> denote the number of \em univariate basis
     * functions in the first, second and third coordinate direction, respectively.\n
     * Let the <em>trivariate</em> tensor product basis function <em>B_I</em> be defined by\n
     * <em>B_I(x,y,z) = B_i(x) * B_j(y) * B_k(z)</em>.\n Then, the index \em I, which is
     * returned in \em result, is computed as \n
     * <em>I = i + j * n1 + k * n1*n2</em>.\n
     * Examples:\n
     * I <-> (i,j,k)\n
     * 0 <-> (0,0,0)\n
     * 1 <-> (1,0,0)\n
     * 2 <-> (2,0,0)\n
     * ...\n
     * (n1-1) <-> (n1-1,0,0)\n
     * n1 <-> (0,1,0)\n
     * n1+1 <-> (1,1,0)\n
     * n1+2 <-> (2,1,0)\n
     * ...\n
     * n1*n2-1 <-> (n1,n2,0) \n
     * n1*n2 <-> (0,0,1) \n
     * n1*n2+1 <-> (1,0,1) \n
     * ...\n
     * n1*n2*n3-1 <-> (n1,n2,n3) \n
     *
     * \param[in] u  gsMatrix containing evaluation points. Each column represents one evaluation point.
     * \param[out]  result For every column \a i of \a u, a column containing the
     *   active basis functions at evaluation point <em>u</em>.col(<em>i</em>)
     *
     */
    virtual void active_into(const gsMatrix<T> & u, gsMatrix<unsigned>& result) const;

    // Look at gsBasis class for documentation 
    bool isActive(const unsigned i, const gsVector<T>& u) const;

    /// Returns a box with the coordinate-wise active functions
    /// \param u evaluation points
    /// \param low lower left corner of the box
    /// \param upp upper right corner of the box
    void active_cwise(const gsMatrix<T> & u, gsVector<unsigned,d>& low, 
                      gsVector<unsigned,d>& upp ) const;

    // Look at gsBasis class for documentation 
    virtual void connectivity(const gsMatrix<T> & nodes, gsMesh<T> & mesh) const;

    /// Returns the indices of the basis functions that touch the domain
    /// boundary
    gsMatrix<unsigned> allBoundary( ) const ;

    /// Returns the indices of the basis functions that touch the domain
    /// boundary
    gsMatrix<unsigned> boundaryOffset(boxSide const & s, unsigned offset) const;

    unsigned functionAtCorner(boxCorner const & c) const;

    /// Returns the components for a basis on the face \a s 
    void getComponentsForSide(boxSide const & s, std::vector<Basis_t*> & rr) const;

    // see gsBasis for doxygen documentation
    // Returns a bounding box for the basis' domain
    gsMatrix<T> support() const ;

    // see gsBasis for doxygen documentation
    // Returns a bounding box for the support of the ith basis function
    gsMatrix<T> support( const unsigned & i ) const ;

    // see gsBasis for doxygen documentation
    // Evaluates the non-zero basis functions (and optionally their
    // first k derivatives) at value u into result
    virtual void eval_into(const gsMatrix<T> & u, gsMatrix<T>& result) const ;

    // see gsBasis for doxygen documentation
    // Evaluate the i-th basis function at all columns of the matrix
    // (or vector) u
    void evalSingle_into(unsigned i, const gsMatrix<T> & u, gsMatrix<T>& result) const ;

    /// Evaluate an element of the space given by coefs at points u
    virtual void eval_into(const gsMatrix<T> & u, const gsMatrix<T> & coefs, gsMatrix<T>& result ) const;

    // see gsBasis for doxygen documentation
    // Evaluate the nonzero basis functions and their derivatives up to
    // order n at all columns of u
    virtual void evalAllDers_into(const gsMatrix<T> & u, int n,
                                  std::vector<gsMatrix<T> >& result) const;

    // see gsBasis for doxygen documentation
    // Evaluates the gradient the non-zero basis functions at value u.
    virtual void deriv_into(const gsMatrix<T> & u, gsMatrix<T>& result ) const;

    // Evaluates the second derivatives of the non-zero basis functions at value u.
    virtual void deriv2_into(const gsMatrix<T> & u, gsMatrix<T>& result ) const;

private:
    // Internal function
    //
    // values: array of std::vectors of gsMatrix<T>
    // values[i], i = 0,...,d-1, contains the result of
    // the univariate evalAllDers_into, corresponding to coordinate direction i.
    //
    // values[i] is a std::vector< gsMatrix<T> >
    // values[i][j] contains the j-th derivatives in coordinate direction i
    //
    // size: gsVector of length d, size[i] contains the number of basis functions
    // in coordinate direction i.
    static void deriv2_tp(const std::vector< gsMatrix<T> > values[],
                   const gsVector<unsigned, d> & size,
                   gsMatrix<T>& result);

public:
    // see gsBasis for doxygen documentation
    // Evaluate the i-th basis function derivative at all columns of
    virtual void derivSingle_into(unsigned i, const gsMatrix<T> & u, gsMatrix<T>& result) const ;

    virtual void deriv2Single_into(unsigned i, const gsMatrix<T> & u, gsMatrix<T>& result) const ;

    // Evaluates the (partial) derivatives of an element given by coefs at (the columns of) u.
    //void deriv_into(const gsMatrix<T> & u, const gsMatrix<T> & coefs, gsMatrix<T>& result ) const ;

    // Look at gsBasis class for documentation 
    typename gsBasis<T>::domainIter makeDomainIterator() const
    {
        return typename gsBasis<T>::domainIter(new gsTensorDomainIterator<T,d>(*this) );
    }

    // Look at gsBasis class for documentation 
    typename gsBasis<T>::domainIter makeDomainIterator(const boxSide & s) const
    {
        return ( s == boundary::none ? 
                 typename gsBasis<T>::domainIter(new gsTensorDomainIterator<T,d>(*this)) :
                 typename gsBasis<T>::domainIter(new gsTensorDomainBoundaryIterator<T,d>(*this, s))
                );
    }

    // Look at gsBasis class for documentation 
    virtual typename gsGeometry<T>::uPtr interpolateAtAnchors(gsMatrix<T> const& vals) const;

    /// Interpolates values on a tensor-grid of points, given in
    /// tensor form (d coordinate-wise vectors). Samples \a vals
    /// should be ordered as the tensor-basis coefficients
    typename gsGeometry<T>::uPtr interpolateGrid(gsMatrix<T> const& vals,
                                    std::vector<gsMatrix<T> >const& grid) const;

    /// Prints the object as a string, pure virtual function of gsTensorBasis.
    virtual std::ostream &print(std::ostream &os) const = 0;

    // Look at gsBasis class for documentation 
    virtual void uniformRefine(int numKnots = 1, int mul=1)
    {
        for (unsigned j = 0; j < d; ++j)
            m_bases[j]->uniformRefine(numKnots,mul);
    }

    /** \brief Refine elements defined by their tensor-index.
     *
     * In a tensor mesh, each element has a unique index computed
     * as follows:
     *
     * Let \f$n_i\f$ denote the number of basis functions in the
     * <em>i</em>-th component, and let \f$k_i\f$ denote the index
     * of an element in the (1-dimensional) mesh of the <em>i</em>-th
     * component. The global index of element \f$(a,b,c)\f$ is
     * given by \f$a + b \cdot n_1 + c\cdot n_1 \cdot n_2\f$.
     *
     * \param[in] elements vector of unsigned containing the
     * indices of the elements that should be refined (see above).
     */
    void refineElements(std::vector<unsigned> const & elements);

    /// Refine the basis uniformly and perform knot refinement for the
    /// given coefficient vector
    void uniformRefine_withCoefs(gsMatrix<T>& coefs, int numKnots=1, int mul=1);

    /// Refine the basis uniformly and produce a sparse matrix which
    /// maps coarse coefficient vectors to refined ones
    void uniformRefine_withTransfer(gsSparseMatrix<T,RowMajor> & transfer, int numKnots=1, int mul=1);
    
    // Look at gsBasis class for documentation 
    virtual void uniformCoarsen(int numKnots = 1)
    {
        for (unsigned j = 0; j < d; ++j)
            m_bases[j]->uniformCoarsen(numKnots);
    }

    // Look at gsBasis class for documentation
    void uniformCoarsen_withTransfer(gsSparseMatrix<T,RowMajor> & transfer, int numKnots=1);

    // Look at gsBasis class for documentation 
    virtual void degreeElevate(int const & i = 1, int const dir = -1)
    { 
        if (dir == -1)
        {
            for (unsigned j = 0; j < d; ++j)
                m_bases[j]->degreeElevate(i);
        }
        else 
        {
            GISMO_ASSERT( static_cast<int>(dir) < this->dim(),
                          "Invalid basis component requested" );
            m_bases[dir]->degreeElevate(i);
        }
    }

    // Look at gsBasis class for documentation
    virtual void degreeIncrease(int const & i = 1, int const dir = -1)
    {
        if (dir == -1)
        {
            for (unsigned j = 0; j < d; ++j)
                m_bases[j]->degreeIncrease(i);
        }
        else
        {
            GISMO_ASSERT( static_cast<int>(dir) < this->dim(),
                          "Invalid basis component requested" );
            m_bases[dir]->degreeIncrease(i);
        }
    }

    // Look at gsBasis class for documentation
    virtual void degreeDecrease(int const & i = 1, int const dir = -1)
    {
        if (dir == -1)
        {
            for (unsigned j = 0; j < d; ++j)
                m_bases[j]->degreeDecrease(i);
        }
        else
        {
            GISMO_ASSERT( static_cast<int>(dir) < this->dim(),
                          "Invalid basis component requested" );
            m_bases[dir]->degreeDecrease(i);
        }
    }

    // Look at gsBasis class for documentation 
    virtual void degreeReduce(int const & i = 1, int const dir = -1)
    {
        GISMO_UNUSED(dir);
        GISMO_ASSERT( static_cast<int>(dir) < this->dim(),
                      "Invalid basis component requested" );
        for (unsigned j = 0; j < d; ++j)
            m_bases[j]->degreeReduce(i);
    }

    /// Get a const-iterator to the beginning of the bases vector
    /// \return an iterator to the beginning of the bases vector
    const_iterator begin() const
    { return &m_bases[0]; }
  
    /// Get a const-iterator to the end of the  bases vector
    /// \return an iterator to the end of the  bases vector
    const_iterator end() const
    { return &m_bases[d]; }
  
    /// Get an iterator to the beginning of the  bases vector
    /// \return an iterator to the beginning of the  bases vector
    iterator begin()
    { return &m_bases[0]; }

    /// Get an iterator to the end of the  bases vector
    /// \return an iterator to the end of the  bases vector
    iterator end()
    { return &m_bases[d]; }

    /// The number of basis functions in the direction of the k-th parameter component
    int size(int k) const { return m_bases[k]->size(); }

    /// The number of basis functions in the direction of the k-th parameter component
    template<int s>
    void size_cwise(gsVector<index_t,s> & result) const
    {
        result.resize(d);
        for ( unsigned k = 0; k!=d; ++k )
            result[k] = m_bases[k]->size(); 
    }
    
    /**\brief 
       Returns all the basis functions with tensor-numbering \param k in direction \param dir
    
    ## Detailed explanation: ##
    Tensor-numbering in N-variate tensor-product basis means that each basis function
    is assigned an identifier (i_0, i_1, ..., i_{N-1}).
    This function returns indices of basis functions with i_dir = k
    and the returned indices are numbering of the basis functions in the basis
    (i.e., 0,1, ..., basis.size() ).
    ## Example: ##
    Bivariate tensor-product basis functions have tensor numbering (a,b).
    Calling dir=0, k=1 gives all functions with tensor-numbering (1,b).
    Calling dir=1, k=3 gives all functions with tensor-numbering (a,3).
    */
    gsMatrix<unsigned> coefSlice(int dir, int k) const;

    /// Returns the degree of the basis wrt variable \a i 
    short_t degree(short_t i) const
    { 
        return m_bases[i]->degree(0); 
    }

    short_t maxDegree() const
    { 
        short_t td = m_bases[0]->degree(0);
        // take maximum of coordinate bases degrees
        for (short_t k=1; k!=d; ++k)
            td = math::max(td, m_bases[k]->degree(0));
        return td;
    }
    
    short_t minDegree() const
    { 
        short_t td = m_bases[0]->degree(0);
        // take minimum of coordinate bases degrees
        for (short_t k=1; k!=d; ++k)
            td = math::min(td, m_bases[k]->degree(0));
        return td;
    }
    
    short_t totalDegree() const
    { 
        short_t td = 0;
        for (short_t k=0; k!=d; ++k)
            td = + m_bases[k]->degree(0);
        return td;
    }

    gsVector<int> cwiseDegree() const
    {
        gsVector<int> deg(d);
        for (unsigned k=0; k!=d; ++k)
            deg[k] = m_bases[k]->degree(0);
        return deg;
    }

    /// Returns the global index of the basis function created by
    /// components of indices i,j,k (for 2d or 3d only)
    inline unsigned index(unsigned i, unsigned j, unsigned k=0) const;

    /// Returns the stride for dimension dir
    inline unsigned stride(int dir) const;

    /// Returns the strides for all dimensions
    void stride_cwise(gsVector<index_t,d> & result) const 
    { 
        //result.resize(d);
        result[0] = 1;
        for ( unsigned i=1; i != d; ++i )
            result[i] = result[i-1] * m_bases[i-1]->size();
    }

    /// Returns the global index of the basis function created by
    /// components of indices given in the vector v
    inline unsigned index(gsVector<unsigned,d> const & v) const;
    //  inline unsigned index(gsVector<unsigned>         & v) const;

    /// \brief Returns the tensor index of the basis function with
    /// global index \a m.
    inline gsVector<unsigned, d> tensorIndex(const unsigned& m) const 
    {
        gsVector<unsigned, d> ind;
        int mm = m;
        for (unsigned i = 0; i<d; ++i )
        {
            ind(i)= mm % size(i);
            mm -= ind(i);
            mm /= size(i);
        }
        return ind;
    }
    
    void swapDirections(const unsigned i, const unsigned j)
    {
        GISMO_ASSERT( static_cast<int>(i) < Dim && static_cast<int>(j) < Dim,
                      "Invalid basis components "<<i<<" and "<<j<<" requested" );
        std::swap(m_bases[i],m_bases[j]);
    }

    /// \brief Returns true iff the basis function with multi-index
    /// \em ind is on the boundary
    inline bool indexOnBoundary(const gsVector<unsigned, d> & ind) const 
    {
        for ( unsigned i = 0; i < d; ++i )
            if ( ind[i] == static_cast<unsigned>(size(i)-1) )
                return true;
        return ( (ind.array() == 0).any() );
    }

    /// \brief Returns true iff the basis function indexed \a m is on
    /// the boundary
    inline bool indexOnBoundary(const unsigned m) const 
    {
        return ( indexOnBoundary( tensorIndex(m) ) );
    }

    // see gsBasis for documentation
    void matchWith(const boundaryInterface & bi, const gsBasis<T> & other,
                   gsMatrix<unsigned> & bndThis, gsMatrix<unsigned> & bndOther) const;

    /// Get the minimum mesh size, as expected for inverse inequalities
    virtual T getMinCellLength() const;
    
    /// Get the maximum mesh size, as expected for approximation error estimates
    virtual T getMaxCellLength() const;
    
    Basis_t& x() const 
    { 
        return *m_bases[0]; 
    }

    Basis_t& y() const { 
        if (d > 1) return *m_bases[1]; 
        else 
            GISMO_ERROR("gsTensorBasis has no y component"); 
    }
  
    Basis_t& z() const { 
        if (d > 2) 
            return *m_bases[2]; 
        else
            GISMO_ERROR("gsTensorBasis has no z component"); 
    }

    Basis_t& component(unsigned dir)
    { 
        GISMO_ASSERT( static_cast<int>(dir) < Dim,
                      "Invalid basis component requested" );
        return *m_bases[dir];
    }
    
    const Basis_t & component(unsigned dir) const
    { 
        GISMO_ASSERT( static_cast<int>(dir) < Dim,
                      "Invalid basis component requested" );
        return *m_bases[dir];
    }

    //inline int trueSize(int k) const { return m_bases[k]->trueSize(); }

// Data members
protected:

    void swap(gsTensorBasis& o)
    { std::swap_ranges(m_bases, m_bases+d, o.m_bases); }
    
    Basis_t* m_bases[d];

}; // class gsTensorBasis

// Next line disallows instantization of gsTensorBasis<0,T>
template<typename T> class gsTensorBasis<0,T>
{using T::GISMO_ERROR_gsTensorBasis_cannot_have_dimension_zero;};

/* 
 *  @brief 
 *  Class for a Tensor product spline space of dimension 1.
 *  This specialization is mainly for compatibility.
 *
 *   \tparam T coefficient type
 *
 *  \ingroup Tensor
 */
template<class T>
class gsTensorBasis<1,T> : public gsBasis<T>
{
public: 
    typedef memory::shared_ptr< gsTensorBasis<1,T> > Ptr;
    typedef memory::unique_ptr< gsTensorBasis<1,T> > uPtr;

    static const int Dim = 1;

    typedef gsBasis<T> Base;

    typedef gsTensorBasis<1,T> Self_t;

    typedef gsBasis<T> Basis_t;

    /// Coefficient type
    typedef T Scalar_t;

    typedef gsBasis<T> CoordinateBasis;
       
    /// Iterators on coordinate bases
    typedef Basis_t** iterator;
    typedef Basis_t* const* const_iterator;

    typedef gsBasis<T> ** base_iterator;
public:

    /// \brief Default empty constructor
    gsTensorBasis() : Base()
    { m_address = this;}

    /// \brief Copy Constructor
    gsTensorBasis( const gsTensorBasis & o) 
    : Basis_t(o)
    { 
        m_address = this;
    }
    
    /// Assignment opearator
    gsTensorBasis& operator=( const gsTensorBasis & o)
    { 
        this->Base::operator=(o);
        m_address = this;
        return *this;
    }
    
    // Destructor
    ~gsTensorBasis() 
    { 
        m_address = NULL;
    }

    #if EIGEN_HAS_RVALUE_REFERENCES
    gsTensorBasis(gsTensorBasis&& other)
    { gsTensorBasis::operator=(std::forward<gsTensorBasis>(other)); }
    gsTensorBasis & operator=(gsTensorBasis&&other)
    {
        other.m_address = m_address;
        other.m_address = nullptr;
        return *this;
    }
#endif
    bool isValid() const { return static_cast<Basis_t*>(0) != m_address; }
    
    /// \brief Constructor by basis pointers (takes ownership of the
    /// passed bases)
    explicit gsTensorBasis(Base * x) 
    : Base(*x)
    {
        m_address = this; 
        delete x;
        x = NULL;
    }
    
    /// \brief Constructor by basis pointers (takes ownership of the
    /// passed bases)
    explicit gsTensorBasis(base_iterator it) 
    //: Basis_t(*static_cast<Basis_t*>(*it))
    : Basis_t(**it)
    {
        m_address = this; 
        delete *it;
        *it = NULL;
    }
    
public:

    short_t dim() const { return 1;}

    /// Returns a box with the coordinate-wise active functions
    /// \param u evaluation points
    /// \param low lower left corner of the box
    /// \param upp upper right corner of the box   
    void active_cwise(const gsMatrix<T> & u, 
                      gsVector<unsigned,1>& low, 
                      gsVector<unsigned,1>& upp ) const
    { 
        gsMatrix<unsigned> act;
        this->active_into(u, act);
        low[0]= act(0,0);
        upp[0]= act(act.size()-1, 0 );
    }

    /// Returns the strides for all dimensions
    void stride_cwise(gsVector<index_t,1> & result) const 
    { 
        result[0] = 1;
    }
    
    /// Get a const-iterator to the beginning of the bases vector
    /// \return an iterator to the beginning of the bases vector
    const_iterator begin() const
    { return &m_address; }
    
    /// Get a const-iterator to the end of the  bases vector
    /// \return an iterator to the end of the  bases vector
    const_iterator end() const
    { return (&m_address)+1; }
    
    /// Get an iterator to the beginning of the  bases vector
    /// \return an iterator to the beginning of the  bases vector
    iterator begin()
    { return &m_address; }
    
    /// Get an iterator to the end of the  bases vector
    /// \return an iterator to the end of the  bases vector
    iterator end()
    { return (&m_address)+1; }
    
    // Unhide/forward gsBasis<T>::size(), since the following
    // overload with size(k) automatically hides it in this class
    // Note that MSVC 2010 produces compilation error if we just
    // do a "using gsBasis<T>::size"
    index_t size() const = 0;

    /// \brief The number of basis functions in the direction of the k-th
    /// parameter component
    index_t size(int k) const 
    {
        GISMO_UNUSED(k);
        GISMO_ASSERT(k==0, "Invalid direction");
        return this->size();
    }

    /// \brief The number of basis functions in the direction of the k-th
    /// parameter component
    void size_cwise(gsVector<index_t,1> & result) const 
    { result[0] = this->size(); }

    gsVector<int> cwiseDegree() const
    {
        gsVector<int> deg(1);
        deg[0] = this->degree(0);
        return deg;
    }
    
    void swapDirections(const unsigned i, const unsigned j)
    {
        GISMO_UNUSED(i);
        GISMO_UNUSED(j);
        GISMO_ASSERT( static_cast<int>(i) == 0 && static_cast<int>(j) == 0,
                      "Invalid basis components "<<i<<" and "<<j<<" requested" );
    }

    /// Returns all the basis functions with tensor-numbering \a k in direction \a dir 
    gsMatrix<unsigned> coefSlice(int dir, int k) const
    {
        GISMO_UNUSED(dir);
        GISMO_UNUSED(k);
        GISMO_ASSERT(dir == 0, "Invalid direction");
        GISMO_ASSERT(k < this->size(), "Invalid index");
        // return 0 or size()-1
        GISMO_NO_IMPLEMENTATION
     }
    
    inline unsigned index(unsigned i) const
    { return i; }

    /// \todo remove
    inline unsigned index(unsigned , unsigned ) const
    { GISMO_ERROR("The basis is 1D"); }

    /// Returns the stride for dimension dir
    inline unsigned stride(int dir) const 
    {
        GISMO_UNUSED(dir);
        GISMO_ASSERT(dir==0,"Invalid direction");
        return 1; 
    }

    /// Returns the components for a basis on the face \a s 
    void getComponentsForSide(boxSide const &, std::vector<gsBasis<T>*> & rr) const
    { rr.clear(); }

    /// Returns the global index of the basis function created by
    /// components of indices given in the vector v
    inline unsigned index(gsVector<unsigned,1> const & v) const
    { return v[0]; }
    
    /// Returns the tensor index of the basis function with global index
    /// \a m
    inline gsVector<unsigned,1> tensorIndex(const unsigned& m) const 
    {
        return gsVector<unsigned,1>::Constant(1,m);
    }

    const Basis_t& x() const 
    { 
        return *this; 
    }

    Basis_t & component(unsigned i)
    {
        GISMO_UNUSED(i);
        GISMO_ASSERT(i==0,"Invalid component requested");
        return *this; 
    }

    const Basis_t & component(unsigned i) const 
    {
        GISMO_UNUSED(i);
        GISMO_ASSERT(i==0,"Invalid component requested");
        return *this; 
    }
    
private:
    
    /// Keeps the address of the object (for iterator compatibility with d>1)
    Basis_t * m_address;
    
}; // class gsTensorBasis<1,T>

/* ******************************************** */
/* ******************************************** */

<<<<<<< HEAD
template<int d, class Basis_t >
=======
template<short_t d, class Basis_t >
>>>>>>> 35567817
inline unsigned gsTensorBasis<d,Basis_t>::index(gsVector<unsigned,d> const & v) const
{
    unsigned ind;

    ind = v(d-1) ;//compute global index in the tensor product
    for ( int i=d-2; i>=0; --i )
        ind = ind * size(i) + v(i) ;
    return ind;
}

<<<<<<< HEAD
template<int d, class Basis_t >
=======
template<short_t d, class Basis_t >
>>>>>>> 35567817
inline unsigned gsTensorBasis<d,Basis_t>::index(unsigned i, unsigned j, unsigned k ) const
{
    return size(0) * (size(1) * k + j) + i;
}


<<<<<<< HEAD
template<int d, class Basis_t >
=======
template<short_t d, class Basis_t >
>>>>>>> 35567817
inline unsigned gsTensorBasis<d,Basis_t>::stride(int dir) const
{
    GISMO_ASSERT( dir>=0 &&  dir< this->dim(), 
                  "Something went wrong with requested direction." );
    unsigned s(1);
    for ( int i=0; i<dir; ++i )
        s *= size(i);
    return s;
}


} // namespace gismo

#ifndef GISMO_BUILD_LIB
#include GISMO_HPP_HEADER(gsTensorBasis.hpp)
#endif

<|MERGE_RESOLUTION|>--- conflicted
+++ resolved
@@ -29,12 +29,8 @@
  *   \ingroup Tensor
  */
 
-<<<<<<< HEAD
-template<int d, class T>
-=======
 template<short_t d, class T>
->>>>>>> 35567817
-class gsTensorBasis : public gsBasis<T>  
+class gsTensorBasis : public gsBasis<T>
 {
 public: 
     typedef memory::shared_ptr< gsTensorBasis > Ptr;
@@ -119,11 +115,7 @@
     int numElements() const 
     {
         int nElem = m_bases[0]->numElements();
-<<<<<<< HEAD
-        for (int dim = 1; dim < d; ++dim)
-=======
         for (short_t dim = 1; dim < d; ++dim)
->>>>>>> 35567817
             nElem *= m_bases[dim]->numElements();
         return nElem;
     }
@@ -867,11 +859,7 @@
 /* ******************************************** */
 /* ******************************************** */
 
-<<<<<<< HEAD
-template<int d, class Basis_t >
-=======
 template<short_t d, class Basis_t >
->>>>>>> 35567817
 inline unsigned gsTensorBasis<d,Basis_t>::index(gsVector<unsigned,d> const & v) const
 {
     unsigned ind;
@@ -882,22 +870,14 @@
     return ind;
 }
 
-<<<<<<< HEAD
-template<int d, class Basis_t >
-=======
 template<short_t d, class Basis_t >
->>>>>>> 35567817
 inline unsigned gsTensorBasis<d,Basis_t>::index(unsigned i, unsigned j, unsigned k ) const
 {
     return size(0) * (size(1) * k + j) + i;
 }
 
 
-<<<<<<< HEAD
-template<int d, class Basis_t >
-=======
 template<short_t d, class Basis_t >
->>>>>>> 35567817
 inline unsigned gsTensorBasis<d,Basis_t>::stride(int dir) const
 {
     GISMO_ASSERT( dir>=0 &&  dir< this->dim(), 
