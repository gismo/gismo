/** @file gsFunctionSet.h

    @brief This is the interface of all objects that computes functions
    on points like gsBasis, gsGeometry and gsFunctions.

    Related to this is the gsFuncData object that is a cache of computed
    values.

    This file is part of the G+Smo library.

    This Source Code Form is subject to the terms of the Mozilla Public
    License, v. 2.0. If a copy of the MPL was not distributed with this
    file, You can obtain one at http://mozilla.org/MPL/2.0/.

    Author(s): A. Bressan, A. Mantzaflaris, J. Vogl
*/

#pragma once

#include <gsCore/gsLinearAlgebra.h>
//#include <gsCore/gsForwardDeclarations.h> // included by gsLinearAlgebra.h

// The following macros are a design pattern to solve the problem with
// unique::memory pointers as return value of virtual functions in base/derived
// classes. It is expected that a class where this macros are used is derived
// from gsFunctionSet or its derivatives. It assumes that a concrete
// implementation has the suffix "_impl". From outside that class, some can
// call that function by its name and get back a pointer inside a
// memory::unique_ptr (aka. uPtr) of the correct type. If casts are needed
// afterward, use memory::convert_ptr<toType>(from).


// Helper macros for counting arguments, works till highest number in PP_RSEQ_N
// Call with PP_NARG(__VA_ARGS__)
// For upgrade, add values to PP_ARG_N, PP_RSEQ_N and PP_COMMASEQ_N
#define PP_EXPAND(x) x

#define PP_ARG_N(_1,_2,_3,N,...) N
#define PP_RSEQ_N() 3,2,1,0
#define PP_NARG_(...) PP_EXPAND(PP_ARG_N(__VA_ARGS__))
#define PP_COMMASEQ_N()  1,1,0,0
#define PP_COMMA(...) ,
#define PP_HASCOMMA(...) PP_NARG_(__VA_ARGS__,PP_COMMASEQ_N())
#define PP_NARG(...) PP_NARG_HELPER1(PP_HASCOMMA(__VA_ARGS__),PP_HASCOMMA(PP_COMMA __VA_ARGS__ ()),PP_NARG_(__VA_ARGS__, PP_RSEQ_N()))
#define PP_NARG_HELPER1(a,b,N) PP_NARG_HELPER2(a, b, N)
#define PP_NARG_HELPER2(a,b,N) PP_NARG_HELPER3_ ## a ## b(N)
#define PP_NARG_HELPER3_01(N) 0
#define PP_NARG_HELPER3_00(N) 1
#define PP_NARG_HELPER3_11(N) N

// Declaration prototypes. Followed by: { ";" , "= 0;" , "{ ... }" }
<<<<<<< HEAD
#define __DECn(n, type, name, ...)    __DEC ## n(type, name, __VA_ARGS__)
#define __DEC0(type, name, void)      public: virtual type * name##_impl() const
#define __DEC1(type, name, t1)        public: virtual type * name##_impl(t1 n1) const
#define __DEC2(type, name, t1, t2)    public: virtual type * name##_impl(t1 n1, t2 n2) const

// Definition prototypes
#define __DEFn(n, type, name, ...)          __DEF ## n(type, name, __VA_ARGS__)
#define __DEF0(type, name, void)            public:  inline memory::unique_ptr< type > name() const { return memory::unique_ptr< type >(name##_impl()); }
#define __DEF1(type, name, t1)              public:  inline memory::unique_ptr< type > name(t1 n1) const { return memory::unique_ptr< type >(name##_impl(n1)); }
#define __DEF2(type, name, t1, t2)          public:  inline memory::unique_ptr< type > name(t1 n1, t2 n2) const { return memory::unique_ptr< type >(name##_impl(n1, n2)); }
=======
#define __DECn(n, type, name, ...)  __DEC ## n(type, name, __VA_ARGS__)
#define __DEC0(type, name, void)    private: virtual type * name##_impl() const
#define __DEC1(type, name, t1)      private: virtual type * name##_impl(t1 n1) const
#define __DEC2(type, name, t1, t2)  private: virtual type * name##_impl(t1 n1, t2 n2) const

// Definition prototypes
#define __DEFn(n, type, name, ...)  __DEF ## n(type, name, __VA_ARGS__)
#define __DEF0(type, name, void)    public:  inline memory::unique_ptr< type > name() const { return memory::unique_ptr< type >(name##_impl()); }
#define __DEF1(type, name, t1)      public:  inline memory::unique_ptr< type > name(t1 n1) const { return memory::unique_ptr< type >(name##_impl(n1)); }
#define __DEF2(type, name, t1, t2)  public:  inline memory::unique_ptr< type > name(t1 n1, t2 n2) const { return memory::unique_ptr< type >(name##_impl(n1, n2)); }
>>>>>>> 1e85e4e9

// Declaration of virtual function
// 1st: return type
// 2nd: function name
// 3rd: types of parameter arguments
// Definition of real the implementation in the form "type * name_impl(...)"
// should be done in the corresponding .hpp file.
#define GISMO_UPTR_FUNCTION_DEC(type, name, ...) \
        GISMO_UPTR_FUNCTION_DEC_(PP_NARG(__VA_ARGS__), type, name, __VA_ARGS__)
#define GISMO_UPTR_FUNCTION_DEC_(n, type, name, ...) \
        __DECn(n, type, name, __VA_ARGS__); \
        __DEFn(n, type, name, __VA_ARGS__)

// Declaration and start of definition of virtual function
// 1st: return type
// 2nd: function name
// 3rd: types of parameter arguments
// must be finished with a block of { return type * your implementation }
// don't forget that your in "private:" afterward
#define GISMO_UPTR_FUNCTION_DEF(type, name, ...) \
        GISMO_UPTR_FUNCTION_DEF_(PP_NARG(__VA_ARGS__), type, name, __VA_ARGS__)
#define GISMO_UPTR_FUNCTION_DEF_(n, type, name, ...) \
        __DEFn(n, type, name, __VA_ARGS__) \
        __DECn(n, type, name, __VA_ARGS__)

// Declaration of pure virtual function
// 1st: return type
// 2nd: function name
// 3rd: types of parameter arguments
#define GISMO_UPTR_FUNCTION_FORWARD(type, name, ...) \
        GISMO_UPTR_FUNCTION_FORWARD_(PP_NARG(__VA_ARGS__), type, name, __VA_ARGS__)
#define GISMO_UPTR_FUNCTION_FORWARD_(n, type, name, ...) \
        __DECn(n, type, name, __VA_ARGS__) = 0; \
        __DEFn(n, type, name, __VA_ARGS__)

// Declaration and definition with GISMO_NO_IMPLEMENTATION
// 1st: return type
// 2nd: function name
// 3rd: types of parameter arguments
#define GISMO_UPTR_FUNCTION_NO_IMPLEMENTATION(type, name, ...) \
        GISMO_UPTR_FUNCTION_NO_IMPLEMENTATION_(PP_NARG(__VA_ARGS__), type, name, __VA_ARGS__)
#define GISMO_UPTR_FUNCTION_NO_IMPLEMENTATION_(n, type, name, ...) \
        __DECn(n, type, name, __VA_ARGS__) { GISMO_NO_IMPLEMENTATION } \
        __DEFn(n, type, name, __VA_ARGS__)

// Declaration, definition and implementation of clone function
// 1st: return type
#define GISMO_CLONE_FUNCTION(type) \
        __DEC0(type, clone, void) { return new type(*this); } \
        __DEF0(type, clone, void)

namespace gismo {

/**
   \brief Interface for the set of functions defined on a domain
   (the total number of functions in the set equals to \f$S\f$ )

   All G+Smo objects that evaluate function[s] derive from this object.
   Examples are gsMatrix, gsFunction and gsGeometry.

   The available evaluation procedures are:

   Name of procedure            | Evaluate what
   -----------------------------|-------------------------------
   \c eval   (points)           | value
   \c deriv  (points)           | first derivative(s)
   \c deriv2 (points)           | second derivative(s)
   <!--
   \c div    (points)           | divergence
   \c curl   (points)           | curl / rotor
   \c laplacian (points)        | laplacian 
    -->

   There are two classes of functions for evaluation that differ in the arguments and in
   the returned values. The argument can either be

   1) a matrix;\n
   2) a gsTransform object representing the parametrization of the domain.

   In the first case the the matrix specifies a set of points of a size $N$ (one point per column) and it
   is the caller responsibility to distinguish between functions defined on the physical and
   on the parametric domain. In the second case the evaluator will fetch the appropriate points
   depending on whether it is defined on the parametric or in the physical space.
   In complex situations: in particular when the physical domain of a function is the parametric
   domain of another the automatic mechanism is not guaranteed to work.

   The result is a matrix in which the i-th column contains the requested values
   or derivatives at the i-th point, i.e. the point whose coordinate are the i-th column
   of the input matrix or of the matrix supplied by the gsTransform object.
   On each column the data is grouped in blocks corresponding to different functions,
   so that that if the requested evaluation contains s values
   \f$ v_1, \ldots, v_s \f$ for each pair \f$ (f_i, p_j) \f$ , \f$ i = 1, \ldots, S \f$, \f$ j = 1, \ldots, N \f$ ,
   of (function, point) the output matrix looks like

   \f[
   \left[
   \begin{array}{ccccc}
   v_1(f_1,p_1) & v_1(f_1,p_2) & \ldots & v_1(f_1,p_N)\\
   v_2(f_1,p_1) & v_2(f_1,p_2) & \ldots & v_2(f_1,p_N)\\
   \vdots       & \vdots       &        & \vdots\\
   v_s(f_1,p_1) & v_s(f_1,p_2) & \ldots & v_s(f_1,p_N)\\
   v_1(f_2,p_1) & v_1(f_2,p_2) & \ldots & v_1(f_2,p_N)\\
   \vdots       & \vdots       &        & \vdots\\
   v_s(f_S,p_1) & v_s(f_S,p_2) & \ldots & v_s(f_S,p_N)
   \end{array}
   \right]
   \f]

   Any implementation of the gsFunctionSet interface must:

   1) overload the virtual function int size() that returns the
   number of functions in the set;

   2) overload the needed evaluation functions with gsMatrix
   argument: eval_into, deriv_into, deriv2_into; the one that
   are not implemented will fail at runtime printing, which
   function need implementing to the console

   and possibly:

   3) write optimized versions of div, curl, laplacian, and ect.
   evaluation. By default they are computed by evaluating
   the derivatives and applying the definition.

   \tparam T type for real numbers

   \ingroup  function
*/
template <typename T>
class gsFunctionSet
{
public:
    /// Shared pointer for gsFunctionSet
    typedef memory::shared_ptr< gsFunctionSet > Ptr;

    /// Unique pointer for gsFunctionSet
    typedef memory::unique_ptr< gsFunctionSet > uPtr;

    typedef std::pair<int,int> dim_t;
public:

    gsFunctionSet();

    gsFunctionSet(const gsFunctionSet & o);

    virtual ~gsFunctionSet();

    GISMO_UPTR_FUNCTION_NO_IMPLEMENTATION(gsFunctionSet, clone)

    /// @brief Returns the piece(s) of the function(s) at subdomain \a k
    virtual const gsFunctionSet & piece(const index_t k) const {return *this;}

    /// @brief Helper which casts and returns the k-th piece of this
    /// function set as a gsFunction
    const gsFunction<T> & function(const index_t k) const;

    /// @brief Helper which casts and returns the k-th piece of this
    /// function set as a gsBasis
    const gsBasis<T> & basis(const index_t k) const;

public:

    /*
     @brief Returns (a bounding box for) the support of the function(s).
    
     Returns either a zero-sized matrix or a dx2 matrix, containing
     the two diagonally extreme corners of a hypercube.

     If the returned matrix is empty, it is understood that the domain
     of definition is the whole of \f$R^{domainDim}\f$
    */
    virtual gsMatrix<T> support() const;

    /**
      @brief Indices of active (non-zero) function(s) for each point.
     
      The columns are sorted in increasing order, if on a point there
      are less active then the number of rows in the result matrix
      (some other point has more actives) then the rest of the column
      is filled with 0s.

      @param u
      @param result
     */
    virtual void active_into (const gsMatrix<T>  & u, gsMatrix<unsigned> &result) const;
    
public:
    /**
       @brief Evaluates the function(s).

       For scalar valued functions \f$f_1, \ldots, f_S\f$ from \f$\mathbb{R}^n\rightarrow\mathbb{R}\f$ format is:
       \f[
       \left[
       \begin{array}{ccccc}
       f_1(p_1) & f_1(p_2) & \ldots & f_1(p_N)\\
       f_2(p_1) & f_2(p_2) & \ldots & f_2(p_N)\\
       \vdots       & \vdots       &        & \vdots\\
       f_S(p_1) & f_S(p_2) & \ldots & f_S(p_N)
       \end{array}
       \right]
       \f]
       For vector valued functions function \f$f_1, \ldots, f_S\f$ from \f$\mathbb{R}^n\rightarrow\mathbb{R}^m\f$ the format is:
       \f[
       \left[
       \begin{array}{ccccc}
       f_1^1(p_1) & f_1^{(1)}(p_2) & \ldots & f_1^{(1)}(p_N)\\
       f_1^2(p_1) & f_1^{(2)}(p_2) & \ldots & f_1^{(2)}(p_N)\\
       \vdots     & \vdots     &        & \vdots\\
       f_1^{(m)}(p_1) & f_1^{(m)}(p_2) & \ldots & f_1^{(m)}(p_N)\\
       f_2^{(1)}(p_1) & f_2^{(1)}(p_2) & \ldots & f_2^{(1)}(p_N)\\
       \vdots     & \vdots     &        & \vdots\\
       f_S^{(m)}(p_1) & f_S^{(m)}(p_2) & \ldots & f_S^{(m)}(p_N)
       \end{array}
       \right]
       \f]
       where \f$f^{(i)}_j\f$ is the \f$i\f$-th component of function \f$f_j\f$ of the set.
       @param u
       @param result
    */
    virtual void eval_into      (const gsMatrix<T>  & u, gsMatrix<T> &result) const;

    /**
       @brief First derivatives.

       For scalar valued functions \f$f_1, \ldots, f_S\f$ from \f$\mathbb{R}^n\rightarrow\mathbb{R}\f$ format is:
       \f[
       \left[
       \begin{array}{ccccc}
       \partial_{1}f_1(p_1) & \partial_{1}f_1(p_2) & \ldots & \partial_{1}f_1(p_N)\\
       \partial_{2}f_1(p_1) & \partial_{2}f_1(p_2) & \ldots & \partial_{2}f_1(p_N)\\
       \vdots       & \vdots       &        & \vdots\\
       \partial_{k}f_1(p_1) & \partial_{k}f_1(p_2) & \ldots & \partial_{k}f_1(p_N)\\
       \partial_{1}f_2(p_1) & \partial_{1}f_2(p_2) & \ldots & \partial_{1}f_2(p_N)\\
       \vdots       & \vdots       &        & \vdots\\
       \partial_{k}f_S(p_1) & \partial_{k}f_S(p_2) & \ldots & \partial_{k}f_S(p_N)\\
       \end{array}
       \right]
       \f]
       For vector valued functions function \f$f_1, \ldots, f_S\f$ from \f$\mathbb{R}^n\rightarrow\mathbb{R}^{m}\f$ the format is:
       \f[
       \left[
       \begin{array}{ccccc}
       \partial_{1}f_1^1(p_1) & \partial_{1}f_1^1(p_2) & \ldots & \partial_{1}f_1^1(p_N)\\
       \partial_{2}f_1^1(p_1) & \partial_{1}f_2^1(p_2) & \ldots & \partial_{1}f_2^1(p_N)\\
       \vdots     & \vdots     &        & \vdots\\
       \partial_{k}f_1^1(p_1) & \partial_{k}f_1^1(p_2) & \ldots & \partial_{k}f_1^1(p_N)\\
       \partial_{1}f_1^2(p_1) & \partial_{1}f_1^2(p_2) & \ldots & \partial_{1}f_1^2(p_N)\\
       \vdots     & \vdots     &        & \vdots\\
       \partial_{k}f_1^2(p_1) & \partial_{k}f_1^2(p_2) & \ldots & \partial_{k}f_1^2(p_N)\\
       \partial_{1}f_2^1(p_1) & \partial_{1}f_2^1(p_2) & \ldots & \partial_{1}f_2^1(p_N)\\
       \vdots     & \vdots     &        & \vdots\\
       \partial_{k}f_S^{(m)}(p_1) & \partial_{k}f_S^{(m)}(p_2) & \ldots & \partial_{k}f_S^{(m)}(p_N)
       \end{array}
       \right]
       \f]
       where \f$f^{(i)}_j\f$ is the \f$i\f$-th component of function \f$f_j\f$ of the set.
       @param u
       @param result
    */
    virtual void deriv_into     (const gsMatrix<T>  &  u, gsMatrix<T> &result) const;

    /**
     * @brief Second derivatives.
     *
     For scalar valued functions \f$f_1, \ldots, f_S\f$ from \f$\mathbb{R}^n\rightarrow\mathbb{R}\f$ format is:
     \f[
     \left[
     \begin{array}{ccccc}
     \partial_{1}\partial_{1}f_1(p_1) & \partial_{1}\partial_{1}f_1(p_2) & \ldots & \partial_{1}\partial_{1}f_1(p_N)\\
     \partial_{2}\partial_{2}f_1(p_1) & \partial_{2}\partial_{2}f_1(p_2) & \ldots & \partial_{2}\partial_{2}f_1(p_N)\\
     \vdots       & \vdots       &        & \vdots\\
     \partial_{k}\partial_{k}f_1(p_1) & \partial_{k}\partial_{k}f_1(p_2) & \ldots & \partial_{k}\partial_{k}f_1(p_N)\\
     \partial_{1}\partial_{2}f_1(p_1) & \partial_{1}\partial_{2}f_1(p_2) & \ldots & \partial_{1}\partial_{2}f_1(p_N)\\
     \partial_{1}\partial_{3}f_1(p_1) & \partial_{1}\partial_{3}f_1(p_2) & \ldots & \partial_{1}\partial_{3}f_1(p_N)\\
     \vdots       & \vdots       &        & \vdots\\
     \partial_{1}\partial_{k}f_1(p_1) & \partial_{1}\partial_{k}f_1(p_2) & \ldots & \partial_{1}\partial_{k}f_1(p_N)\\
     \partial_{2}\partial_{3}f_1(p_1) & \partial_{2}\partial_{3}f_1(p_2) & \ldots & \partial_{2}\partial_{3}f_1(p_N)\\
     \vdots       & \vdots       &        & \vdots\\
     \partial_{2}\partial_{k}f_1(p_1) & \partial_{2}\partial_{k}f_1(p_2) & \ldots & \partial_{2}\partial_{k}f_1(p_N)\\
     \partial_{3}\partial_{4}f_1(p_1) & \partial_{3}\partial_{4}f_1(p_2) & \ldots & \partial_{3}\partial_{4}f_1(p_N)\\
     \vdots       & \vdots       &        & \vdots\\
     \partial_{k-1}\partial_{k}f_1(p_1) & \partial_{k-1}\partial_{k}f_1(p_2) & \ldots & \partial_{k-1}\partial_{k}f_1(p_N)\\
     \partial_{1}\partial_{1}f_2(p_1) & \partial_{1}\partial_{1}f_2(p_2) & \ldots & \partial_{1}\partial_{1}f_2(p_N)\\
     \vdots       & \vdots       &        & \vdots\\
     \partial_{k-1}\partial_{k}f_S(p_1) & \partial_{k-1}\partial_{k}f_S(p_2) & \ldots & \partial_{k-1}\partial_{k}f_S(p_N)\\
     \end{array}
     \right]
     \f]
     For vector valued functions function \f$f_1, \ldots, f_S\f$ from \f$\mathbb{R}^n\rightarrow\mathbb{R}^{m}\f$ the format is:
     \f[
     \left[
     \begin{array}{ccccc}
     \partial_{1}\partial_{1}f_1^{(1)}(p_1) & \partial_{1}\partial_{1}f_1^{(1)}(p_2) & \ldots & \partial_{1}\partial_{1}f_1^{(1)}(p_N)\\
     \partial_{2}\partial_{2}f_1^{(1)}(p_1) & \partial_{2}\partial_{2}f_1^{(1)}(p_2) & \ldots & \partial_{2}\partial_{2}f_1^{(1)}(p_N)\\
     \vdots       & \vdots       &        & \vdots\\
     \partial_{k}\partial_{k}f_1^{(1)}(p_1) & \partial_{k}\partial_{k}f_1^{(1)}(p_2) & \ldots & \partial_{k}\partial_{k}f_1^{(1)}(p_N)\\
     \partial_{1}\partial_{2}f_1^{(1)}(p_1) & \partial_{1}\partial_{2}f_1^{(1)}(p_2) & \ldots & \partial_{1}\partial_{2}f_1^{(1)}(p_N)\\
     \partial_{1}\partial_{3}f_1^{(1)}(p_1) & \partial_{1}\partial_{3}f_1^{(1)}(p_2) & \ldots & \partial_{1}\partial_{3}f_1^{(1)}(p_N)\\
     \vdots       & \vdots       &        & \vdots\\
     \partial_{k-1}\partial_{k}f_1{(1)}(p_1) & \partial_{k-1}\partial_{k}f_1^{(1)}(p_2) & \ldots & \partial_{k-1}\partial_{k}f_1^{(1)}(p_N)\\
     \partial_{1}\partial_{1}f_1^{(2)}(p_1) & \partial_{1}\partial_{1}f_1^{(2)}(p_2) & \ldots & \partial_{1}\partial_{1}f_1^{(2)}(p_N)\\
     \vdots       & \vdots       &        & \vdots\\
     \partial_{k-1}\partial_{k}f_1^{(m)}(p_1) & \partial_{k-1}\partial_{k}f_1^{(m)}(p_2) & \ldots & \partial_{k-1}\partial_{k}f_1^{(m)}(p_N)\\
     \vdots       & \vdots       &        & \vdots\\
     \partial_{k-1}\partial_{k}f_S^{(m)}(p_1) & \partial_{k-1}\partial_{k}f_S^{(m)}(p_2) & \ldots & \partial_{k-1}\partial_{k}f_S^{(m)}(p_N)\\
     \end{array}
     \right]
     \f]
     where \f$ f^{(i)}_j\f$ is the \f$i\f$-th component of function \f$ f_j\f$ of the set.

     @param u
     @param result
    */
    virtual void deriv2_into    (const gsMatrix<T>  &  u, gsMatrix<T> &result) const;

    /// @brief Evaluate the nonzero functions and their derivatives up
    /// to order \a n. If n is -1 then no computation is performed.
    virtual void evalAllDers_into(const gsMatrix<T> & u, int n,
                                  std::vector<gsMatrix<T> > & result) const;

    /// Evaluate the function, \see eval_into()
    gsMatrix<T> eval(const gsMatrix<T>& u) const;

    /// Evaluate the derivatives, \see deriv_into()
    gsMatrix<T> deriv(const gsMatrix<T>& u) const;

    /** \brief Evaluates the second derivatives of active (i.e., non-zero) basis at points \a u.
     
        See documentation for deriv2_into()
        (the one without input parameter \em coefs) for details.
        
        \see deriv2_into()
        
        \param[in] u     Evaluation points in columns.
        \return  For every column of \a u, a column containing the second derivatives.
        See documentation for deriv2_into() (the one without input parameter \em coefs) for details.
    */
    gsMatrix<T> deriv2(const gsMatrix<T>& u) const;


    /// @brief Returns the indices of active (nonzero) functions at
    /// points \a u, as a list of indices.
    /// \sa active_into()
    typename gsMatrix<unsigned>::uPtr active(const gsMatrix<T> & u) const
    {
        gsMatrix<unsigned> * ptr = new gsMatrix<unsigned>;
        this->active_into(u, *ptr);
        return gsMatrix<unsigned>::uPtr(ptr);
    }

    /*
       @brief Divergence (of vector-valued functions).

       This makes sense only for vector valued functions whose target dimension is a multiple of the domain dimension
       \f[\left[
       \begin{array}{ccccc}
       \text{div} f_1(p_1) & \text{div} f_1(p_2) & \ldots & \text{div} f_1(p_N)\\
       \text{div} f_2(p_1) & \text{div} f_2(p_2) & \ldots & \text{div} f_2(p_N)\\
       \vdots       & \vdots       &        & \vdots\\
       \text{div} f_S(p_1) & \text{div} f_S(p_2) & \ldots & \text{div} f_S(p_N)
       \end{array}
       \right]
       \f]
       If the target dimension is an integer multiple of the domain dimension, \f$\text{div} f(p)\f$ contains
       <em>(target dim)/(domain dim)</em> rows, each row is the divergence of a <em>(domain dim)</em>-tuple of entries of \f$f\f$.
       Equivalently, \f$f\f$ is interpreted as a matrix valued function in column maior standard and
       the divergence corresponding vector valued divergence is returned.

       If the target dimension is not an integer multiple of the domain dimension calling this function results in an error.

       @param u
       @param result
    virtual void div_into       (const gsMatrix<T>  & u, gsMatrix<T> &result) const;
    */


    /*
       @brief Curl (of vector-valued functions).

       This makes sense only for vector-valued functions whose target dimension is a multiple of the domain dimension.
       \f[\left[
       \begin{array}{ccccc}
       \text{curl} f_1(p_1) & \text{curl} f_1(p_2) & \ldots & \text{curl} f_1(p_N)\\
       \text{curl} f_2(p_1) & \text{curl} f_2(p_2) & \ldots & \text{curl} f_2(p_N)\\
       \vdots       & \vdots       &        & \vdots\\
       \text{curl} f_S(p_1) & \text{curl} f_S(p_2) & \ldots & \text{curl} f_S(p_N)
       \end{array}
       \right]
       \f]
       If the target dimension is an integer multiple of the domain dimension, \f$\text{curl} f(p)\f$ contains
       <em>(target dim)/(domain dim)</em> rows, each row is the rotor of a <em>(domain dim)</em>-tuple of entries of \f$f\f$.
       Equivalently, \f$ f\f$ is interpreted as a matrix valued function in column maior standard and
       the rotor corresponding vector valued rotor is returned.

       If the target dimension is not an integer multiple of the domain dimension calling this function results in an error.
       @param u
       @param result
    virtual void curl_into      (const gsMatrix<T> &  u, gsMatrix<T> &result) const;
    */


    /*
       @brief Laplacian (of vector-valued functions).

       \f[\left[
       \begin{array}{ccccc}
       \Delta f_1(p_1) & \Delta f_1(p_2) & \ldots & \Delta f_1(p_N)\\
       \Delta f_2(p_1) & \Delta f_2(p_2) & \ldots & \Delta f_2(p_N)\\
       \vdots       & \vdots       &        & \vdots\\
       \Delta f_S(p_1) & \Delta f_S(p_2) & \ldots & \Delta f_S(p_N)
       \end{array}
       \right]
       \f]
       If the target dimension is different from 1, then each \f$\Delta f_i(p_j)\f$ is a block of target
       dimension rows containing the component wise Laplacian.
       @param u
       @param result
    virtual void laplacian_into (const gsMatrix<T>  &  u, gsMatrix<T> &result) const;
    */



    /**
       @brief Computes function data

       This function evaluates the functions and their derivatives at
       the points \a in and writes them in the corresponding fields of \a out.
       Which field to write (and what to compute) is controlled
       by the \a out.flags (see also gsFuncData).
     
       The input points \a in are expected to be compatible with the
       implementation/representation of the function, i.e. they should
       be points inside the domain of definitition of the function
       
       @param[in] in
       @param[out] out
     */
    virtual void compute(const gsMatrix<T> & in, gsFuncData<T> & out) const;

    /**
       @brief Computes function data

       This function evaluates the functions and their derivatives at
       the points contained in the gsMapData geo. The computed values
       are written in the corresponding fields of \a result.  Which
       field to write (and what to compute) is controlled by the \a
       out.flags (see also gsFuncData).  Contrarily to
       compute(const gsMatrix<T> &, gsFuncData<T> &) where the caller
       must provide either parametric or physical points this call
       differenciate automatically.  

       @param[in] in 
       @param[out] out
     */
    virtual void compute(const gsMapData<T> & in, gsFuncData<T> & out) const;

public:
    /**
       @brief Dimension of the (source) domain.
       @return For \f$f:\mathbb{R}^n\rightarrow\mathbb{R}^m\f$, returns \f$n\f$.
     */
    virtual int domainDim () const = 0;

    /**
       @brief Dimension of the target space.
       @return For \f$f:\mathbb{R}^n\rightarrow\mathbb{R}^m\f$, returns \f$m\f$.
     */
    virtual int targetDim () const {return 1;}

    /*
      @brief Dimension of domain and target
      @return the pair of integers domainDim() and targetDim()
    */
    dim_t dimensions() const {return std::make_pair(domainDim(),targetDim());}
    
    /**
      @brief size
     
      \warning gsFunction and gsGeometry have size() == 1. This should
      not be confused with the size eg. of gsGeometry::basis(), which
      is the number of basis functions in the basis
     
      @return the size of the function set: the number of functions
     
     */
    virtual index_t size() const //= 0;
    {GISMO_NO_IMPLEMENTATION}

    /// Prints the object as a string.
    virtual std::ostream &print(std::ostream &os) const// = 0;
    {
        os << "gsFunctionSet\n";
        return os; 
    }

};

/// Print (as string) operator to be used by all derived classes
template<class T>
std::ostream &operator<<(std::ostream &os, const gsFunctionSet<T>& b)
{return b.print(os); }

} // namespace gismo


#ifndef GISMO_BUILD_LIB
#include GISMO_HPP_HEADER(gsFunctionSet.hpp)
#endif<|MERGE_RESOLUTION|>--- conflicted
+++ resolved
@@ -49,18 +49,6 @@
 #define PP_NARG_HELPER3_11(N) N
 
 // Declaration prototypes. Followed by: { ";" , "= 0;" , "{ ... }" }
-<<<<<<< HEAD
-#define __DECn(n, type, name, ...)    __DEC ## n(type, name, __VA_ARGS__)
-#define __DEC0(type, name, void)      public: virtual type * name##_impl() const
-#define __DEC1(type, name, t1)        public: virtual type * name##_impl(t1 n1) const
-#define __DEC2(type, name, t1, t2)    public: virtual type * name##_impl(t1 n1, t2 n2) const
-
-// Definition prototypes
-#define __DEFn(n, type, name, ...)          __DEF ## n(type, name, __VA_ARGS__)
-#define __DEF0(type, name, void)            public:  inline memory::unique_ptr< type > name() const { return memory::unique_ptr< type >(name##_impl()); }
-#define __DEF1(type, name, t1)              public:  inline memory::unique_ptr< type > name(t1 n1) const { return memory::unique_ptr< type >(name##_impl(n1)); }
-#define __DEF2(type, name, t1, t2)          public:  inline memory::unique_ptr< type > name(t1 n1, t2 n2) const { return memory::unique_ptr< type >(name##_impl(n1, n2)); }
-=======
 #define __DECn(n, type, name, ...)  __DEC ## n(type, name, __VA_ARGS__)
 #define __DEC0(type, name, void)    private: virtual type * name##_impl() const
 #define __DEC1(type, name, t1)      private: virtual type * name##_impl(t1 n1) const
@@ -71,7 +59,6 @@
 #define __DEF0(type, name, void)    public:  inline memory::unique_ptr< type > name() const { return memory::unique_ptr< type >(name##_impl()); }
 #define __DEF1(type, name, t1)      public:  inline memory::unique_ptr< type > name(t1 n1) const { return memory::unique_ptr< type >(name##_impl(n1)); }
 #define __DEF2(type, name, t1, t2)  public:  inline memory::unique_ptr< type > name(t1 n1, t2 n2) const { return memory::unique_ptr< type >(name##_impl(n1, n2)); }
->>>>>>> 1e85e4e9
 
 // Declaration of virtual function
 // 1st: return type
