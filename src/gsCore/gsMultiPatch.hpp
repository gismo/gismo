--- conflicted
+++ resolved
@@ -324,11 +324,7 @@
   side and thus it implicitly assumes that the patch faces match
 */
 template<class T>
-<<<<<<< HEAD
-bool gsMultiPatch<T>::computeTopology( T tol, bool cornersOnly)
-=======
 bool gsMultiPatch<T>::computeTopology( T tol, bool cornersOnly, bool)
->>>>>>> 7c49c6fe
 {
     BaseA::clearTopology();
 
@@ -398,11 +394,7 @@
 
     //auto it = pSide.begin();
     //while (it != pSide.end())
-<<<<<<< HEAD
-    std::map<index_t,bool> found;
-=======
     std::set<index_t> found;
->>>>>>> 7c49c6fe
     for (size_t sideind=0; sideind<pSide.size(); ++sideind)
     {
         const patchSide & side = pSide[sideind];
@@ -420,9 +412,6 @@
                          ).norm() >= tol )
                     continue;
 
-<<<<<<< HEAD
-            // Check whether the vertices match and compute direction map and orientation
-=======
             //t-junction
             // check for matching vertices else
             // invert the vertices of first side on the second and vise-versa
@@ -430,7 +419,6 @@
 
             // Check whether the vertices match and compute direction
             // map and orientation
->>>>>>> 7c49c6fe
             if ( matchVerticesOnSide( pCorners[side.patch]        , cId1, 0,
                                       pCorners[pSide[other].patch], cId2,
                                       matched, dirMap, dirOr, tol ) )
@@ -439,12 +427,8 @@
                 dirOr (side.direction()) = !( side.parameter() == pSide[other].parameter() );
                 BaseA::addInterface( boundaryInterface(side, pSide[other], dirMap, dirOr));
                 //done=true;
-<<<<<<< HEAD
-                found[sideind] = found[other] = true;
-=======
                 found.insert(sideind);
                 found.insert(other);
->>>>>>> 7c49c6fe
             }
         }
     }
@@ -452,11 +436,7 @@
     index_t k = 0;
     for (const auto & s : found)
     {
-<<<<<<< HEAD
-        for (;k<s.first && k<(index_t)pSide.size();++k)
-=======
         for (;k<s && k<(index_t)pSide.size();++k)
->>>>>>> 7c49c6fe
             BaseA::addBoundary( pSide[k] );
         ++k;
     }
