--- conflicted
+++ resolved
@@ -241,19 +241,6 @@
     if (is_signed<T1>::value == is_signed<T2>::value) // all is_signed are optimized out at compile time
     {
         if (is_signed<T1>::value) // both signed, cast to signedTx
-<<<<<<< HEAD
-            return (signedT1(t1) < signedT2(t2));
-        else                      // both unsigned, cast to unsignedTx
-            return (unsignedT1(t1) < unsignedT2(t2));
-    }
-
-    if (t1 < 0 && t2 >= 0)
-        return true;
-    else if (t2 < 0 && t1 >= 0)
-        return false;
-
-    return (static_cast<size_t>(t1) < static_cast<size_t>(t2)); // both positive and fit in size_t
-=======
             return (static_cast<signedT1>(t1) < static_cast<signedT2>(t2));
         else                      // both unsigned, cast to unsignedTx
             return (static_cast<unsignedT1>(t1) < static_cast<unsignedT2>(t2));
@@ -270,7 +257,6 @@
             return false;
         return (static_cast<unsignedT1>(t1) < static_cast<unsignedT2>(t2));
     }
->>>>>>> 43fd7baa
 }
 
 /// Compares two (integer) numbers of even different type.
@@ -284,23 +270,6 @@
     typedef typename util::make_signed<T2>::type signedT2;
     typedef typename util::make_unsigned<T1>::type unsignedT1;
     typedef typename util::make_unsigned<T2>::type unsignedT2;
-<<<<<<< HEAD
-
-    if (is_signed<T1>::value == is_signed<T2>::value) // all is_signed are optimized out at compile time
-    {
-        if (is_signed<T1>::value) // both signed, cast to signedTx
-            return (signedT1(t1) <= signedT2(t2));
-        else                      // both unsigned, cast to unsignedTx
-            return (unsignedT1(t1) <= unsignedT2(t2));
-    }
-
-    if (t1 < 0 && t2 >= 0)
-        return true;
-    else if (t2 < 0 && t1 >= 0)
-        return false;
-
-    return (static_cast<size_t>(t1) <= static_cast<size_t>(t2)); // both positive and fit in size_t
-=======
 
     if (is_signed<T1>::value == is_signed<T2>::value) // all is_signed are optimized out at compile time
     {
@@ -321,7 +290,6 @@
             return false;
         return (static_cast<unsignedT1>(t1) <= static_cast<unsignedT2>(t2));
     }
->>>>>>> 43fd7baa
 }
 
 /// Compares two (integer) numbers of even different type.
@@ -355,19 +323,6 @@
     typedef typename util::make_signed<T2>::type signedT2;
     typedef typename util::make_unsigned<T1>::type unsignedT1;
     typedef typename util::make_unsigned<T2>::type unsignedT2;
-<<<<<<< HEAD
-
-    if (is_signed<T1>::value == is_signed<T2>::value)
-    {
-        if (is_signed<T1>::value)
-            return signedT1(t1) == signedT2(t2);
-        else
-            return unsignedT1(t1) == unsignedT2(t2);
-    }
-    if ((t1 < 0 && t2 >= 0) || (t2 < 0 && t1 >= 0))
-        return false;
-=======
->>>>>>> 43fd7baa
 
     if (is_signed<T1>::value == is_signed<T2>::value)
     {
