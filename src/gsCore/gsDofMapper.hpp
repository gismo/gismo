/** @file gsDofMapper.hpp

    @brief implementation file for the gsDofMapper

    This file is part of the G+Smo library.

    This Source Code Form is subject to the terms of the Mozilla Public
    License, v. 2.0. If a copy of the MPL was not distributed with this
    file, You can obtain one at http://mozilla.org/MPL/2.0/.

    Author(s): C. Hofreither, A. Mantzaflaris
**/

#include <gsCore/gsMultiBasis.h>

namespace gismo
{

template<class T>
void gsDofMapper::init( const gsMultiBasis<T> & bases, index_t nComp)
{
    GISMO_ASSERT(nComp>0,"Zero components");
<<<<<<< HEAD
=======
    m_shift = m_bshift = 0;
>>>>>>> 63f6040e
    m_curElimId   = -1;
    m_numCpldDofs.assign(nComp+1, 1); m_numCpldDofs.front()=0;
    m_numElimDofs.assign(nComp+1,0);
    m_offset.clear();

    const size_t nPatches = bases.nBases();

    // Initialize offsets and dof holder
    m_offset.reserve( nPatches );
    m_offset.push_back(0);
    for (size_t k = 1; k < nPatches; ++k)
        m_offset.push_back( m_offset.back() + bases[k-1].size() );

    m_numFreeDofs.assign(1+nComp,m_offset.back() + bases.back().size()); m_numFreeDofs.front()=0;

    m_dofs.resize(nComp, std::vector<index_t>(m_numFreeDofs.back(), 0));
}

template<class T>
void gsDofMapper::init( std::vector<const gsMultiBasis<T> *> const & bases)
{
    const index_t numComp = bases.size();
    m_shift = m_bshift = 0;
    m_curElimId   = -1;
    m_numCpldDofs.assign(numComp+1,1); m_numCpldDofs.front()=0;
    m_offset.clear();

    const size_t nPatches = bases[0]->nBases();

    //Checking if bases are same size in for components.
    std::vector<index_t> offsets(nPatches);
    for (index_t comp = 0; comp < numComp; ++comp)
    {
        for (size_t k = 0; k < nPatches; ++k)
        {
            if (comp != 0)
            {
                GISMO_ASSERT(offsets[k] == bases[comp]->basis(k).size(),
                         "The sizes of the bases are not the same for every component. Dofmapper requries this!");
            }
            offsets[k] =  bases[comp]->basis(k).size();
        }
    }

    // Initialize offsets and dof holder
    m_offset.reserve( nPatches );
    m_offset.push_back(0);
    for (size_t k = 1; k < nPatches; ++k)
        m_offset.push_back( m_offset.back() + bases[0]->basis(k-1).size() );

    if (nPatches == 1)
    {
        index_t dofsPatches = 0;
        for (index_t comp = 0; comp < numComp; ++comp)
            dofsPatches += bases[comp]->back().size();
        m_numFreeDofs.assign(numComp+1,m_offset.back() + dofsPatches);
	m_numFreeDofs.front()=0;
    }
    //Assuming each component are of same size;
    //i.e. bases[comp]->back().size() are equal for all comp
    else
    {
      m_numFreeDofs.assign(numComp+1, (m_offset.back() + bases[0]->back().size())); m_numFreeDofs.front()=0;
    }

    m_numElimDofs.assign(numComp+1,0);
    m_dofs.resize(numComp, std::vector<index_t>(m_numFreeDofs.back(), 0));
}

template<class T>
void gsDofMapper::init(const gsMultiBasis<T>         &basis,
                       const gsBoundaryConditions<T> &bc, int unk)
{
    init(basis, 1); //one component

    /// \todo move this code to gsMultiBasis::getMapper
    for (typename gsBoundaryConditions<T>::const_iterator
         it = bc.dirichletBegin() ; it != bc.dirichletEnd(); ++it )
    {
        if (unk == -1 || it->unknown() == unk) // special value -1 eliminates all BCs found
        {
            GISMO_ASSERT(it->ps.patch < static_cast<index_t>(m_offset.size()),
                         "Problem: a boundary condition is set on a patch id which does not exist.");

            gsMatrix<index_t> bnd = basis[it->ps.patch].boundary(it->ps.side());
            markBoundary(it->ps.patch, bnd);
        }
    }

    // corners
    for (typename gsBoundaryConditions<T>::const_citerator
         it = bc.cornerBegin() ; it != bc.cornerEnd(); ++it )
    {
        if (unk == -1 || it->unknown == unk)
        {
            GISMO_ASSERT(it->patch < static_cast<index_t>(m_offset.size()),
                         "Problem: a corner boundary condition is set on a patch id which does not exist.");

            eliminateDof(basis[it->patch].functionAtCorner(it->corner), it->patch);
        }
    }
}

template<class T>
void gsDofMapper::initSingle( const gsBasis<T> & basis, index_t nComp)
{
    GISMO_ASSERT(nComp>0,"Zero components");
<<<<<<< HEAD
=======
    m_shift = m_bshift = 0;
>>>>>>> 63f6040e
    m_curElimId   = -1;
    m_numFreeDofs.assign(nComp+1,basis.size()); m_numFreeDofs.front()=0;
    m_numCpldDofs.assign(nComp+1,1); m_numCpldDofs.front()=0;
    m_numElimDofs.assign(nComp+1,0);
    m_offset.resize(1,0);
    m_dofs.resize(nComp, std::vector<index_t>(m_numFreeDofs.back(), 0));
}

}//namespace gismo
<|MERGE_RESOLUTION|>--- conflicted
+++ resolved
@@ -20,10 +20,7 @@
 void gsDofMapper::init( const gsMultiBasis<T> & bases, index_t nComp)
 {
     GISMO_ASSERT(nComp>0,"Zero components");
-<<<<<<< HEAD
-=======
     m_shift = m_bshift = 0;
->>>>>>> 63f6040e
     m_curElimId   = -1;
     m_numCpldDofs.assign(nComp+1, 1); m_numCpldDofs.front()=0;
     m_numElimDofs.assign(nComp+1,0);
@@ -131,10 +128,7 @@
 void gsDofMapper::initSingle( const gsBasis<T> & basis, index_t nComp)
 {
     GISMO_ASSERT(nComp>0,"Zero components");
-<<<<<<< HEAD
-=======
     m_shift = m_bshift = 0;
->>>>>>> 63f6040e
     m_curElimId   = -1;
     m_numFreeDofs.assign(nComp+1,basis.size()); m_numFreeDofs.front()=0;
     m_numCpldDofs.assign(nComp+1,1); m_numCpldDofs.front()=0;
