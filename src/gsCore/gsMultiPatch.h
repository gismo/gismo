--- conflicted
+++ resolved
@@ -380,7 +380,7 @@
     std::pair<index_t,gsVector<T> > closestPointTo(const gsVector<T> & pt,
                                                    const T accuracy = 1e-6) const;
 
-<<<<<<< HEAD
+    /// Construct the interface representation
     std::vector<T> HausdorffDistance(   const gsMultiPatch<T> & other,
                                         const index_t nsamples = 1000,
                                         const T accuracy = 1e-6,
@@ -391,9 +391,6 @@
                                         const T accuracy = 1e-6,
                                         const bool directed=false);
 
-=======
-    /// Construct the interface representation
->>>>>>> eb524d0e
     void constructInterfaceRep();
     /// Construct the boundary representation
     void constructBoundaryRep();
