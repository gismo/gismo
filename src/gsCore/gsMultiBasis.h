--- conflicted
+++ resolved
@@ -422,7 +422,6 @@
         int numKnots = 1
         );
 
-<<<<<<< HEAD
     /// @brief Returns the basis that corresponds to the component
     typename gsBasis<T>::uPtr componentBasis(patchComponent p) const
     { return m_bases[p.patch]->componentBasis(p); }
@@ -459,8 +458,6 @@
         bool no_lower = true
     ) const;
 
-=======
->>>>>>> bca4e24e
     /** @brief Checks if the interfaces \em bivec are fully matching, and if not, repairs them, i.e., makes them fully matching.
     *
     * \remarks Designed for gsHTensorBasis and derived bases.
