--- conflicted
+++ resolved
@@ -591,15 +591,6 @@
                               const T accuracy = 1e-6,
                               const bool useInitialPoint = false) const;
 
-<<<<<<< HEAD
-=======
-    /// Returns the parameters of closest point to \a pt as an argument, and the
-    /// Euclidean distance as a return value
-    T closestPointTo(const gsVector<T> & pt,
-                        gsVector<T> & result,
-                        const T accuracy = 1e-6,
-                        const bool useInitialPoint = false) const;
-
     /// Computes the Hausdorff distance in a single direction from *this to \a other.
     /// The Hausdorff distance is computed by taking the maximum of the shortest distances
     /// between points of this and \a other.
@@ -613,7 +604,6 @@
                                 const T accuracy = 1e-6,
                                 const bool directed=false) const;
 
->>>>>>> f3e05c39
     /// Sets the patch index for this patch
     void setId(const size_t i) { m_id = i; }
 
