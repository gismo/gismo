/** @file gsGeometry.h

    @brief Provides declaration of Geometry abstract interface.

    This file is part of the G+Smo library. 

    This Source Code Form is subject to the terms of the Mozilla Public
    License, v. 2.0. If a copy of the MPL was not distributed with this
    file, You can obtain one at http://mozilla.org/MPL/2.0/.
    
    Author(s): A. Mantzaflaris
*/

#pragma once

#include <gsCore/gsFunction.h>
#include <gsCore/gsBoundary.h>


#define GISMO_BASIS_ACCESSORS \
    Basis & basis() { return static_cast<Basis&>(*this->m_basis); } \
    const Basis & basis() const { return static_cast<const Basis&>(*this->m_basis); }
    // bool isProjective() const{ return Basis::IsRational; }

namespace gismo
{

/** 
    \brief
    Abstract base class representing a geometry map.

    The combination of a basis with a coefficient matrix of the proper
    size describes a function. Such objects are called geometries.


    Note that geometries are, essentially, functions mapping from the
    parameter domain to the physical space,

    \f[ G \ :\ \mathbb R^d \to \mathbb R^n \f]

    so that 

    \f[ G(\hat x) = x \qquad \hat x \in \mathbb R^d, \ x \in \mathbb R^n \f]

    and therefore they derive from gsFunction. A gsGeometry can thus be
    used wherever a gsFunction is expected.
    
    All geometry classes derive from the abstract base class
    gsGeometry, see the \ref geometry.  In general, there is a
    statically known one-to-one mapping between basis types and their
    associated geometry types. For instance, when you ask a
    gsBSplineBasis to create a geometry using some given coefficient
    matrix, you will get back an instance of gsBSpline. In turn, the
    basis that the gsBSpline object stores internally is of type
    gsBSplineBasis.

    The parameter domain of the basis is also the parameter domain of
    the geometry map, and has a certain source dimension \em d (see
    gsGeometry::parDim()). Depending on the parameter domain
    dimension, derived geometries inherit gsCurve, gsSurface, gsVolume
    or gsBulk, for dimension 1,2,3 or 4, respectively.

    The dimension \em n of the resulting geometry,
    i.e., of the image of the geometry map, is defined by the
    size of the given coefficients, and may be larger than \em d
    (see gsGeometry::geoDim()). $\,$

    For instance, for a B-spline basis (<em>d = 1</em>), we could
    have coefficients of dimension <em>n = 1</em>, which results
    in a parametrization of a 1-D interval, or we could have
    coefficients of size <em>n = 3</em>, which results in a B-spline
    curve in 3-D space.

    The coefficients are stored as an <em>s x n</em> matrix,
    where \em s is the size of the basis, i.e., the number of
    its basis functions.
    Every row of the coefficient matrix is an *n*-dimensional control
    point, i.e., the vector-valued coefficient for the associated
    basis function.

    Evaluation at parameter values is done with
    \ref func_eval_members "the Evaluation member functions" derived 
    from gsFunction.

    \tparam T coefficient type

    \ingroup function
    \ingroup geometry
    \ingroup Core
*/
template<class T>
class gsGeometry : public gsFunction<T>
{

public:
    /// Shared pointer for gsGeometry
    typedef memory::shared_ptr< gsGeometry > Ptr;

    /// Unique pointer for gsGeometry
    typedef memory::unique_ptr< gsGeometry > uPtr;

    typedef T Scalar_t;

public:

    /// @name Constructors
    /// @{
    
    /// @brief Default constructor.  Note: Derived constructors (except for
    /// the default) should assign \a m_basis to a valid pointer
    gsGeometry() :m_basis( NULL ), m_id(0)
    { }

    /// @brief Constructor by a basis and coefficient vector
    ///
    /// Coefficients are given by \em{give(coefs) and they are
    /// consumed, i.e. the \coefs variable will be empty after the call
    gsGeometry( const gsBasis<T> & basis, gsMatrix<Scalar_t> coefs) :
    m_basis(basis.clone().release()), m_id(0)
    {
        m_coefs.swap(coefs);
        GISMO_ASSERT( basis.size() == m_coefs.rows(), 
                      "The coefficient matrix of the geometry (rows="<<m_coefs.rows()
                      <<") does not match the number of basis functions in its basis("
                      << basis.size() <<").");
    }

    /// @brief Copy Constructor
    gsGeometry(const gsGeometry & o);
    /// @}

    gsGeometry& operator=( const gsGeometry & o);
    
    virtual ~gsGeometry() 
    {
        delete m_basis;
    }

#if EIGEN_HAS_RVALUE_REFERENCES
    gsGeometry(gsGeometry&& other) 
    : m_coefs(std::move(other.m_coefs)), m_basis(other.m_basis), 
      m_id(std::move(other.m_id))
    {
        other.m_basis = NULL;
    }
    gsGeometry & operator=(gsGeometry&& other)
    {
        m_coefs.swap(other.m_coefs); other.m_coefs.clear();
        delete m_basis;
        m_basis = other.m_basis; other.m_basis = NULL;
        m_id = std::move(other.m_id);
        return *this;
    }
#endif

public:

    /**
        @name Evaluation functions

        re-implemented from gsFunction, see also \ref func_eval_members
        @{
    */

    /** \brief Evaluate the function at points \a u into \a result.
     *
     * Let \em d be the dimension of the source space ( d = domainDim() ).\n
     * Let \em n be the dimension of the image/target space ( n = targetDim() ).\n
     * Let \em N denote the number of evaluation points.
     *
     * \param[in] u gsMatrix of size <em>d</em> x <em>N</em>, where each
     * column of \em u represents one evaluation point.
     * \param[out] result gsMatrix of size <em>n</em> x <em>N</em>, where each
     * column of \em u represents the result of the function at the
     * respective valuation point.
     */
    // Look at gsFunction class for documentation
    void eval_into(const gsMatrix<T>& u, gsMatrix<T>& result) const;

    /** \brief Evaluate derivatives of the function
     * \f$f:\mathbb{R}^d\rightarrow\mathbb{R}^n\f$
     * at points \a u into \a result.
     *
     * Let \em d be the dimension of the source space ( d = domainDim() ).\n
     * Let \em n be the dimension of the image/target space ( n = targetDim() ).\n
     * Let \em N denote the number of evaluation points.
     *
     * Let \f$ f:\mathbb R^2 \rightarrow \mathbb R^3 \f$, i.e.,
     * \f$ f(x,y) = ( f^{(1)}(x,y), f^{(2)}(x,y), f^{(3)}(x,y) )^T\f$,\n
     * and let
     * \f$ u = ( u_1, \ldots, u_N) = ( (x_1,y_1)^T, \ldots, (x_N, y_N)^T )\f$.\n
     * Then, \em result is of the form
     * \f[
     \left[
     \begin{array}{cccc}
        \partial_x f^{(1)}(u_1) & \partial_x f^{(1)}(u_2)
           & \ldots & \partial_x f^{(1)}(u_N) \\
        \partial_y f^{(1)}(u_1) & \partial_y f^{(1)}(u_2)
           & \ldots & \partial_y f^{(1)}(u_N) \\
        \partial_x f^{(2)}(u_1) & \partial_x f^{(2)}(u_2)
           & \ldots & \partial_x f^{(2)}(u_N) \\
        \partial_y f^{(2)}(u_1) & \partial_y f^{(2)}(u_2)
           & \ldots & \partial_x f^{(2)}(u_N) \\
        \partial_x f^{(3)}(u_1) & \partial_x f^{(3)}(u_2)
           & \ldots & \partial_x f^{(3)}(u_N)\\
        \partial_y f^{(3)}(u_1) & \partial_y f^{(3)}(u_2)
           & \ldots & \partial_y f^{(3)}(u_N)
     \end{array}
     \right]
     \f]
     *
     * \param[in] u gsMatrix of size <em>d</em> x <em>N</em>, where each
     * column of \em u represents one evaluation point.
     * \param[out] result gsMatrix of size <em>(d * n)</em> x <em>N</em>.
     * Each row of \em result corresponds to one component in the target
     * space and contains the gradients for each evaluation point,
     * as row vectors, one after the other (see above for details on the format).
     *
     * \warning By default, gsFunction uses central finite differences
     * with h=0.00001! One must override this function in derived
     * classes to get proper results.
     */
    // Look at gsFunction class for documentation
    virtual void deriv_into(const gsMatrix<T>& u, gsMatrix<T>& result) const;


    /** @brief Evaluate second derivatives of the function at points \a u into \a result.
     *
     * Let \em d be the dimension of the source space ( d = domainDim() ).\n
     * Let \em n be the dimension of the image/target space ( n = targetDim() ).\n
     * Let \em N denote the number of evaluation points.
     *
     * \param[in] u gsMatrix of size <em>d</em> x <em>N</em>, where each
     * column of \em u represents one evaluation point.
     * \param[out] result gsMatrix of size <em>(S*n)</em> x <em>N</em>,
     * where <em>S=d*(d+1)/2</em>.\n
     * Each column in \em result corresponds to one point (i.e., one column in \em u)\n
     * and contains the following values (for <em>d=3</em>, <em>n=3</em>):\n
     * \f$ (\partial_{xx} f^{(1)}, \partial_{yy} f^{(1)}, \partial_{zz} f^{(1)}, \partial_{xy} f^{(1)},
       \partial_{xz} f^{(1)}, \partial_{yz} f^{(1)}, \partial_{xx} f^{(2)},\ldots,\partial_{yz} f^{(3)} )^T\f$
     * \warning By default uses central finite differences with h=0.00001!
     * One must override this function in derived
     * classes to get proper results.
     */
    // Look at gsFunctionSet class for documentation
    virtual void deriv2_into(const gsMatrix<T>& u, gsMatrix<T>& result) const;

    virtual void evalAllDers_into(const gsMatrix<T> & u, int n,
                          std::vector<gsMatrix<T> > & result) const;

    // Look at gsFunctionSet for documentation
    virtual void compute(const gsMatrix<T> & in, gsFuncData<T> & out) const;

    /// @}

    /// \brief Evaluates if the geometry orientation coincide with the
    /// ambient orientation.
    /// This is computed in the center of the parametrization and will
    /// fail to be meaningful if the geometry is singular.
    /// returns one if codimension is not zero
    int orientation() const
    {
        if ( parDim() == geoDim() )
        {
            const T val = gsFunction<T>::jacobian( this->parameterCenter() ).determinant();
            return (T(0) < val) - (val < (T)(0));
        }
        return 1;
    }

    virtual void toggleOrientation();

    /*************************************************************************/

    /// @name Accessors
    /// @{

    /// \brief Returns a const reference to the basis of the geometry.
    /// \note This function will return the derived concrete type of the basis.
    virtual const gsBasis<T> & basis() const = 0;

    /// \brief Returns a reference to the basis of the geometry.
    /// \note This function will return the derived concrete type of the basis.
    virtual       gsBasis<T> & basis()       = 0;

    /// Dimension of the ambient physical space (overriding gsFunction::targetDim())
    short_t targetDim() const { return this->coefDim(); }

    /// Dimension \em n of the coefficients (control points)
    short_t coefDim() const { return static_cast<short_t>(m_coefs.cols()); }

    /// Dimension \em n of the absent physical space
    short_t geoDim() const { return this->coefDim(); }

    /// Dimension \em d of the parameter domain (overriding gsFunction::domainDim()).
    virtual short_t domainDim() const;

    /// Dimension \em d of the parameter domain (same as domainDim()).
    short_t parDim() const;

    /// Co-dimension of the geometric object
    short_t coDim() const;

    /// Returns the range of parameters (same as parameterRange())
    gsMatrix<T> support() const;

    /// Returns the range of parameters as a matrix with two columns, [lower upper]
    gsMatrix<T> parameterRange() const;

    /// Get back the side of point \a u
    //boxSide sideOf(const gsVector<T> & u); //

    /// Check if points \a u also lie on the geometry and if required computes the if the points in \a u lie on one of the boundaries of the geometry
    /**
     *
     * @param u Matrix of points of the form geoDim() x #points
     * @param onG2 gsVector of booleans which indicate if the point is in the domain or outside
     * @param preIm Matrix of preimages of the points u
     * @param lookForBoundary if required the boundaries are computed the points in u lie on
     * @return A std::vector of boxSides containing the numbers of the sides or zero if the points are in the interior
     * If the flag lookForBoundary is not set then a vector containing anything will be returned
     */
    std::vector<boxSide> locateOn(const gsMatrix<T> & u, gsVector<bool> & onG2, gsMatrix<T> & preIm, bool lookForBoundary = false, real_t tol = 1.e-6) const; //

    // Whether the coefficients of this geometry are stored in projective or affine form
    //virtual bool isProjective() const = 0;

    /// @}

    /*************************************************************************/

    /** @name Coefficient access functions

        These functions allow direct access to the coefficient matrix of the geometry.
        @{
    */

    /// Returns the coefficient matrix of  the geometry
    /// Coefficient matrix of size coefsSize() x geoDim()
    // todo: coefsSize() x (geoDim() + 1) if projective
          gsMatrix<T> & coefs()       { return this->m_coefs; }

    /// Returns the coefficient matrix of  the geometry
    const gsMatrix<T> & coefs() const { return this->m_coefs; }

    /// Returns the i-th coefficient of the geometry as a row expression
    typename gsMatrix<T>::RowXpr       coef(index_t i)       { return m_coefs.row(i); }

    /// Returns the i-th coefficient of the geometry as a row expression
    typename gsMatrix<T>::ConstRowXpr  coef(index_t i) const { return m_coefs.row(i); }

    /// Returns the j-th coordinate of the i-th coefficient of the geometry
    T & coef(index_t i, index_t j)
    {
        GISMO_ASSERT( ((i < m_coefs.rows()) && (j < m_coefs.cols()) ),
                      "Coefficient or coordinate which is out of range requested.");
        return m_coefs(i,j);
    }

    /// Returns the j-th coordinate of the i-th coefficient of the geometry
    const T coef(index_t i, index_t j) const
    {
        GISMO_ASSERT( ((i < m_coefs.rows()) && (j < m_coefs.cols()) ),
                      "Coefficient or coordinate which is out of range requested.");
        return m_coefs(i,j);
    }

    /// Set the coefficient matrix of the geometry, taking ownership of the matrix
    void setCoefs(gsMatrix<T> cc) { this->m_coefs.swap(cc); }

    /// Return the number of coefficients (control points)
    unsigned coefsSize() const { return m_coefs.rows(); }
    // Warning: This can cause some clash while using periodic basis, since the ghost coefs are stored but ignored.



    /// @}

    /*************************************************************************/

    /** @name Transformation functions

        These functions apply various linear and affine transformations
        to the coefficients.
        @{
    */

    /// Apply the given square matrix to every control point.
    void linearTransform(const gsMatrix<T>& mat)
    {
        this->m_coefs = this->m_coefs * mat.transpose();
    }

    /// Apply 3D Rotation by \a angle radians around axis \a axis
    void rotate(T angle, const gsVector<T,3> & axis )
    {
        assert( geoDim() == 3 );
        Eigen::Transform<T,3,Eigen::Affine> 
            rot( Eigen::AngleAxis<T> (angle,axis.normalized()) );
        // To do: Simpler way to use transforms ?
        this->m_coefs = (this->m_coefs.rowwise().homogeneous() * 
                         rot.matrix().transpose() ).leftCols(3) ;
    }

    /// Apply 2D Rotation by \a angle radians
    void rotate(T angle)
    {
        GISMO_ASSERT( geoDim() == 2, "Only for 2D");
        Eigen::Rotation2D<T> rot(angle);
        this->m_coefs *= rot.matrix().transpose();
    }

    /// Apply Scaling by factor \a s
    void scale(T s, int coord = -1)
    {
        if ( coord == -1) // Uniform scaling
            this->m_coefs *= s;
        else if ( coord <geoDim() )//scale coordinate coord
            this->m_coefs.col(coord) *= s;
    }

    /// Apply Scaling coord-wise by a vector v
    void scale(gsVector<T> const & v)
    {
        GISMO_ASSERT( v.rows() == this->m_coefs.cols(), "Sizes do not agree." );
        this->m_coefs.array().rowwise() *= v.array().transpose();
    }

    /// Apply translation by vector v
    void translate(gsVector<T> const & v)
    {
        this->m_coefs.rowwise() += v.transpose();
    }

    /// \brief Returns the control point at corner \a c
    typename gsMatrix<T>::RowXpr
    coefAtCorner(boxCorner const & c);

    /// \brief Returns the control point at corner \a c
    typename gsMatrix<T>::ConstRowXpr
    coefAtCorner(boxCorner const & c) const;

    /// @}

    /*************************************************************************/

    /// @name Other miscellaneous functions
    /// @{

    /// Refine the geometry uniformly, inserting \a numKnots new knots into each knot span
    virtual void uniformRefine(int numKnots = 1, int mul=1, int dir=-1); // todo: int dir = -1

    /// Coarsen the geometry uniformly, removing \a numKnots new knots into each knot span
    virtual void uniformCoarsen(int numKnots = 1); // todo: int dir = -1

    /** \brief Refines the basis and adjusts the coefficients to keep the geometry the same.
     *
     * The syntax of \em boxes depends on the implementation in the
     * underlying basis. See gsBasis::refineElements_withCoefs() for details.
     */
    void refineElements( std::vector<index_t> const & boxes );

    void unrefineElements( std::vector<index_t> const & boxes );

    typename gsGeometry::uPtr coord(const index_t c) const;
    
    /// Embeds coefficients in 3D
    void embed3d()
    {
        embed(3);
    }

    /// \brief Embeds coefficients in \a N dimensions
    ///For the new dimensions zeros are added (or removed) on the
    /// right (if \a pad_right is true) or on the left (if \a
    /// pad_right is false)
    void embed(index_t N, bool pad_right = true)
    {
        GISMO_ASSERT( N > 0, "Embed dimension must be positive");

        const index_t nc = N - m_coefs.cols();
        if ( nc == 0 ) return;

        if (!pad_right && nc<0)
            m_coefs.leftCols(N) = m_coefs.rightCols(N);
        m_coefs.conservativeResize(Eigen::NoChange, N);

        if ( nc > 0 )
        {
            if (pad_right)
                m_coefs.rightCols(nc).setZero();
            else
            {
                m_coefs.rightCols(N-nc) = m_coefs.leftCols(N-nc);
                m_coefs.leftCols(nc).setZero();
            }
        }
#       ifndef NDEBUG
        else gsWarn<<"Coefficients projected (deleted)..\n";
#       endif
    }

    /// \brief Returns the degree wrt direction i
    short_t degree(const short_t & i) const;

    /// Inserts knot \a knot at direction \a dir, \a i times
    virtual void insertKnot( T knot, index_t dir, index_t i = 1);

    /// \brief Elevate the degree by the given amount \a i for the
    /// direction \a dir. If \a dir is -1 then degree elevation is
    /// done for all directions. Uses \ref gsBasis<T>::degreeElevate
    virtual void degreeElevate(short_t const i = 1, short_t const dir = -1);

    /// \brief Elevate the degree by the given amount \a i for the
    /// direction \a dir. If \a dir is -1 then degree elevation is
    /// done for all directions. Uses \ref gsBasis<T>::degreeIncrease
    virtual void degreeIncrease(short_t const i = 1, short_t const dir = -1);

    /// \brief Reduces the degree by the given amount \a i for the
    /// direction \a dir. If \a dir is -1 then degree reduction is
    /// done for all directions. Uses \ref gsBasis<T>::degreeReduce
    virtual void degreeReduce(short_t const i = 1, short_t const dir = -1);

    /// \brief Reduces the degree by the given amount \a i for the
    /// direction \a dir. If \a dir is -1 then degree reduction is
    /// done for all directions. Uses \ref gsBasis<T>::degreeDecrease
    virtual void degreeDecrease(short_t const i = 1, short_t const dir = -1);
    
    /// Compute the Hessian matrix of the coordinate \a coord
    /// evaluated at points \a u
    virtual void hessian_into(const gsMatrix<T>& u, gsMatrix<T> & result,
                              index_t coord) const;
    
    /// Return the control net of the geometry
<<<<<<< HEAD
    virtual void controlNet( gsMesh<T> & mesh) const
    { basis().connectivity(m_coefs, mesh); }
=======
    void controlNet( gsMesh<T> & mesh) const;
>>>>>>> 618b42fe

    /// @brief Computes the outer normals at parametric points \a u.
    ///
    /// Assumes that \a u is a list of points on the boundary of the geometry.
    void outerNormal_into(const gsMatrix<T>& u, gsMatrix<T> & result) const;

    /// Get boundary of this geometry as a vector of new gsGeometry instances
    std::vector<gsGeometry *> boundary() const;

    /// Get parametrization of boundary side \a s as a new gsGeometry uPtr.
    virtual typename gsGeometry::uPtr boundary(boxSide const& s) const;

    /// Computes and returns the interface with \a other as a new geometry
    virtual typename gsGeometry::uPtr iface(const boundaryInterface & bi,
                                            const gsGeometry & other) const;

    /// Get parametrization of box component \a bc as a new gsGeometry uPtr.
    typename gsGeometry::uPtr component(boxComponent const& bc) const;

    GISMO_UPTR_FUNCTION_PURE(gsGeometry, clone)

    /// Prints the object as a string.
    virtual std::ostream &print(std::ostream &os) const;

    /// Merge the given \a other geometry into this one.
    virtual void merge( gsGeometry * other );

    virtual void toMesh(gsMesh<T> & msh, int npoints) const;

    typename gsGeometry::uPtr approximateLinearly() const;

    /// Updates the vertices of input \a mesh by evaluating the
    /// geometry at vertices.
    ///  Vertices of the new mesh are
    ///
    /// { geom(v) | v vertex of input mesh }
    ///
    void evaluateMesh(gsMesh<T>& mesh) const;


    /// Splits the geometry 2^d parts, where each direction is divided into two parts in
    /// in a uniform way, i.e., in the middle of the corresponding side. This method
    /// allocated new space for each new geometry, the original one stays unchanged.
    virtual std::vector<gsGeometry<T>* > uniformSplit(index_t dir =-1 ) const;

    /// @}

    /// Gives back an isoParametric slice of the geometry with fixed
    /// \a par in direction \a dim_fixed as an gsGeometrySlice object.
    gsGeometrySlice<T> getIsoParametricSlice(index_t dir_fixed, T par) const;

    /// Takes the physical \a points and computes the corresponding
    /// parameter values.  If the point cannot be inverted (eg. is not
    /// part of the geometry) the corresponding parameter values will be undefined
    virtual void invertPoints(const gsMatrix<T> & points, gsMatrix<T> & result,
                              const T accuracy = 1e-6,
                              const bool useInitialPoint = false) const;

    /// Returns the parameters of closest point to \a pt as an argument, and the
    /// Euclidean distance as a return value
    T closestPointTo(const gsVector<T> & pt,
                        gsVector<T> & result,
                        const T accuracy = 1e-6,
                        const bool useInitialPoint = false) const;

    /// Computes the Hausdorff distance in a single direction from *this to \a other.
    /// The Hausdorff distance is computed by taking the maximum of the shortest distances
    /// between points of this and \a other.
    T directedHausdorffDistance(const gsGeometry & other,
                                const index_t nsamples = 1000,
                                const T accuracy = 1e-6) const;

    /// Computes the Hausdorff distance between *this to \a other.
    T HausdorffDistance(        const gsGeometry & other,
                                const index_t nsamples = 1000,
                                const T accuracy = 1e-6,
                                const bool directed=false) const;

    /// Sets the patch index for this patch
    void setId(const size_t i) { m_id = i; }

    /// Returns the patch index for this patch
    size_t id() const { return m_id; }

protected:
    void swap(gsGeometry & other)
    {
        std::swap(m_basis, other.m_basis);
        m_coefs.swap(other.m_coefs);
        std::swap(m_id, other.m_id);
    }

protected:

    /// Coefficient matrix of size coefsSize() x geoDim()
    //todo: coefsSize() x (geoDim() + 1) if projective
    gsMatrix<T> m_coefs;

    /// Pointer to the basis of this geometry
    gsBasis<T> * m_basis;

    /// An auxiliary index for this geometry (eg. in case it is part
    /// of a multi-patch object)
    size_t m_id;

}; // class gsGeometry

/// Print (as string) operator to be used by all derived classes
template<class T>
std::ostream &operator<<(std::ostream &os, const gsGeometry<T>& b)
{return b.print(os); }

} // namespace gismo

#include <gsCore/gsCurve.h>
#include <gsCore/gsSurface.h>
#include <gsCore/gsVolume.h>
#include <gsCore/gsBulk.h>

namespace gismo
{

// Generic traits for geometry with dimension known at compile time
template <short_t d, typename T>
struct gsGeoTraits
{
    typedef gsGeometry<T> GeometryBase;
};

// Traits for curve
template <typename T>
struct gsGeoTraits<1,T>
{
    typedef gsCurve<T> GeometryBase;
};

// Traits for surface
template <typename T>
struct gsGeoTraits<2,T>
{
    typedef gsSurface<T> GeometryBase;
};

// Traits for volume
template <typename T>
struct gsGeoTraits<3,T>
{
    typedef gsVolume<T> GeometryBase;
};

// Traits for bulk
template <typename T>
struct gsGeoTraits<4,T>
{
    typedef gsBulk<T> GeometryBase;
};

#ifdef GISMO_WITH_PYBIND11

  /**
   * @brief Initializes the Python wrapper for the class: gsGeometry
   */
  void pybind11_init_gsGeometry(pybind11::module &m);

#endif // GISMO_WITH_PYBIND11

} // namespace gismo


#ifndef GISMO_BUILD_LIB
#include GISMO_HPP_HEADER(gsGeometry.hpp)
#endif<|MERGE_RESOLUTION|>--- conflicted
+++ resolved
@@ -532,12 +532,7 @@
                               index_t coord) const;
     
     /// Return the control net of the geometry
-<<<<<<< HEAD
-    virtual void controlNet( gsMesh<T> & mesh) const
-    { basis().connectivity(m_coefs, mesh); }
-=======
     void controlNet( gsMesh<T> & mesh) const;
->>>>>>> 618b42fe
 
     /// @brief Computes the outer normals at parametric points \a u.
     ///
