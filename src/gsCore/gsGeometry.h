--- conflicted
+++ resolved
@@ -583,20 +583,11 @@
     /// \a par in direction \a dim_fixed as an gsGeometrySlice object.
     gsGeometrySlice<T> getIsoParametricSlice(index_t dir_fixed, T par) const;
 
-<<<<<<< HEAD
     /// Recovers a point on the geometry together with its parameters
     /// \a uv, assuming that the \a k-th coordinate of the point \a
     /// xyz is not known (and has a random value as input argument).
     void recoverPoints(gsMatrix<T> & xyz, gsMatrix<T> & uv, index_t k,
                            const T accuracy = 1e-6) const;
-=======
-    /// Returns the parameters of closest point to \a pt as an argument, and the
-    /// Euclidean distance as a return value
-    T closestPointTo(const gsVector<T> & pt,
-                        gsVector<T> & result,
-                        const T accuracy = 1e-6,
-                        const bool useInitialPoint = false) const;
->>>>>>> 54b4e8a0
 
     /// Computes the Hausdorff distance in a single direction from *this to \a other.
     /// The Hausdorff distance is computed by taking the maximum of the shortest distances
