/** @file gsMappedSingleBasis.h

    @brief Implementation of a piece of the gsMappedBasis

    This file is part of the G+Smo library.

    This Source Code Form is subject to the terms of the Mozilla Public
    License, v. 2.0. If a copy of the MPL was not distributed with this
    file, You can obtain one at http://mozilla.org/MPL/2.0/.

    Author(s): H.M. Verhelst, P. Weinmueller
*/

#pragma once

#include <gsCore/gsBasis.h>
#include <gsUtils/gsMesh/gsMesh.h>
#include <gsMSplines/gsMappedBasis.h>

namespace gismo
{

template<short_t d,class T> class gsMappedBasis;

/**
   @brief Class gsMappedSingleBasis represents an indivisual .....of a

   Note that it does not own the underlying basis: if you delete
   the object the basis is not deleted. The lifetime of the
   underlying basis should be at least the lifetime of gsMappedSingleBasis.

*/
template<short_t d,class T>
class gsMappedSingleBasis : public gsBasis<T>
{
private:
    typedef memory::unique_ptr< gsDomainIterator<T> > domainIter;
    typedef gsBasis<T> Base;

public:
    /// Shared pointer for gsMappedSingleBasis
    typedef memory::shared_ptr< gsMappedSingleBasis > Ptr;

    /// Unique pointer for gsMappedSingleBasis
    typedef memory::unique_ptr< gsMappedSingleBasis > uPtr;

private:
    /// Default empty constructor
    gsMappedSingleBasis() : m_basis(nullptr) { }

public:

    /// Dimension of the parameter domain
    static const int Dim = d;

    /// Construct a basis function by a pointer to a basis and an index i
    gsMappedSingleBasis(gsMappedBasis<d,T> * basis, unsigned const & i = 0)
    : m_basis(basis),m_index(i)
    {
        GISMO_ASSERT( i<unsigned(m_basis->nPatches()),"Invalid basis function index" );
    }

    gsMappedSingleBasis( const gsMappedSingleBasis& other ) : Base( other )
    {
        m_basis = other.m_basis;
        m_index = other.m_index;
    }

    static uPtr make(   const gsMappedSingleBasis& other)
    { return uPtr( new gsMappedSingleBasis( other ) ); }

    ~gsMappedSingleBasis() { } //destructor

public:

    short_t domainDim() const
    {
        return d;
    }

    void connectivity(const gsMatrix<T> & nodes,
                      gsMesh<T>   & mesh) const
    {
        GISMO_UNUSED(nodes); GISMO_UNUSED(mesh);
        GISMO_NO_IMPLEMENTATION;
        //m_basis->connectivity(nodes,mesh);
    }

    // Look at gsBasis class for a description
    size_t numElements() const { return m_basis->getBase(m_index).numElements(); }

    /*
      void refine(gsMatrix<T> const & boxes)
      {  m_basis->refine(m_index,boxes);  }

      void refineElements(std::vector<unsigned> const & boxes)
      {  m_basis->refineElements(m_index,boxes);  }
    */

    /// Returns the indices of active (non zero) basis functions at points (columns of) u, as a list of indices, in result
    void active_into(const gsMatrix<T> & u, gsMatrix<index_t>& result) const
    {
        m_basis->active_into(m_index,u,result);
    }

    /// Returns the number of active (nonzero) basis functions at points \a u in \a result.
    void numActive_into(const gsMatrix<T> & u, gsVector<unsigned>& result) const
    {
        // Assuming all patches have the same degree
        m_basis->numActive_into(m_index,u,result);
    }

    /// Returns a bounding box for the basis' domain
    gsMatrix<T> support() const
    {
        return m_basis->getBase(m_index).support();
    }

    /// Returns a bounding box for the basis' domain
<<<<<<< HEAD
    gsMatrix<T> support(const index_t &) const
    {
        return this->support();
    }

=======
    gsMatrix<T> support(const index_t & i) const
    {
        return m_basis->getBase(m_index).support(i);
    }
  
>>>>>>> 7de0414f
    /// Returns the boundary basis on side s
    gsBasis<T>* boundaryBasis_impl(boxSide const & s) const
    {
        return m_basis->getBase(m_index).boundaryBasis(s).release(); // Wrong, Should return 1-D mappedSingleBasis
    }

    /// Evaluates the non-zero basis functions at value u.
    void eval_into(const gsMatrix<T> & u, gsMatrix<T>& result) const
    {
        // m_basis->evalGlobal_into(m_index,u,result);
        m_basis->eval_into(m_index,u,result);
    }

    /// Evaluates i-th basis functions at value u.
    void evalSingle_into(index_t i, const gsMatrix<T> & u, gsMatrix<T>& result) const
    {
        m_basis->evalSingle_into(m_index,i,u,result);
    }

    /// Evaluates the (partial) derivatives of non-zero basis functions at (the columns of) u.
    void deriv_into(const gsMatrix<T> & u, gsMatrix<T>& result ) const
    {
        m_basis->deriv_into(m_index,u,result);
    }

    /// Evaluates the (partial)derivatives of the i-th basis function at (the columns of) u.
    void derivSingle_into(index_t i, const gsMatrix<T> & u, gsMatrix<T>& result ) const
    {
        //GISMO_UNUSED(i); GISMO_UNUSED(u); GISMO_UNUSED(result);
        //GISMO_NO_IMPLEMENTATION;
        m_basis->derivSingle_into(m_index,i,u,result);
    }

    /// Evaluates the (partial) derivatives of the nonzero basis functions at points \a u into \a result.
    void deriv2_into(const gsMatrix<T> & u, gsMatrix<T>& result ) const
    {
        m_basis->deriv2_into(m_index,u,result);
    }

    /// @brief Evaluate the (partial) derivatives of the \a i-th basis function
    /// at points \a u into \a result.
    void deriv2Single_into(index_t i, const gsMatrix<T> & u, gsMatrix<T>& result ) const
    {
        GISMO_UNUSED(i); GISMO_UNUSED(u); GISMO_UNUSED(result);
        GISMO_NO_IMPLEMENTATION;
    }

    /// @brief Evaluate the nonzero basis functions and their derivatives up
    /// to order \a n at points \a u into \a result.
    void evalAllDers_into(const gsMatrix<T> & u, int n, std::vector<gsMatrix<T> >& result) const
    {
        m_basis->evalAllDers_into(m_index,u,n,result);
    }

    /// @brief Evaluate the basis function \a i and its derivatives up
    /// to order \a n at points \a u into \a result.
    void evalAllDersSingle_into(index_t i, const gsMatrix<T> & u, int n, gsMatrix<T>& result) const
    {
        GISMO_UNUSED(i); GISMO_UNUSED(u); GISMO_UNUSED(n); GISMO_UNUSED(result);
        GISMO_NO_IMPLEMENTATION;
    }

    /// @brief Evaluate the (partial) derivative(s) of order \a n the \a i-th basis function
    /// at points \a u into \a result.
    void evalDerSingle_into(index_t i, const gsMatrix<T> & u, int n, gsMatrix<T>& result) const
    {
        GISMO_UNUSED(i); GISMO_UNUSED(u); GISMO_UNUSED(n); GISMO_UNUSED(result);
        GISMO_NO_IMPLEMENTATION;
    }

    GISMO_CLONE_FUNCTION(gsMappedSingleBasis)

    memory::unique_ptr<gsGeometry<T> > makeGeometry( gsMatrix<T> coefs ) const
    {
        GISMO_UNUSED(coefs);
        GISMO_NO_IMPLEMENTATION;
    }

    std::ostream &print(std::ostream &os) const
    {
        GISMO_UNUSED(os);
        GISMO_NO_IMPLEMENTATION;
    }

    /// Prints the object as a string with extended details.
    std::string detail() const
    {
        // By default just uses print(..)
        std::ostringstream os;
        print(os);
        return os.str();
    }

    //////////////////////////////////////////////////
    // Virtual member that may be implemented or not by the derived class
    //////////////////////////////////////////////////

    index_t size() const
    {
        return m_basis->size(m_index);
    }

    /// Returns the polynomial degree.
    short_t maxDegree() const
    {
        // TODO Not always working: make it more general
        return degree();
    }

    /// Returns the polynomial degree.
    short_t minDegree() const
    {
        // TODO Not always working: make it more general
        return degree();
    }

    /// Returns the polynomial degree.
    short_t degree() const
    {
        // TODO Not always working: make it more general
        return m_basis->maxDegree();                                   // must fix this (just took max_degree)
    }

    /// Returns the polynomial degree.
    short_t degree(short_t i) const
    {
        return m_basis->degree(m_index,i);
    }

    /// Check the LagrangeBasis for consistency
    bool check() const
    {
        GISMO_NO_IMPLEMENTATION;
    }

    /// The gsBasisFun points to the i-th basis function of m_basis
    /// after calling this setter.
    void setBasis( unsigned const & i ) const
    {
        GISMO_ASSERT( i<unsigned(m_basis->nPatches()),"Invalid basis index" );
        m_index = i;
    }


    /// Point to the first basis function of the basis
    void first() const
    {
        m_index = 0;
    }

    /// Points to the first basis function of the basis
    /// or return false if this is the last basis function
    bool next() const
    {
        return ( ++m_index < (index_t)m_basis->nPatches() );
    }

    /// Return the 1-d basis of the underlying tensor product basis for the \a i-th parameter component.
    const gsBasis<T>& component(short_t i) const
    {
        // TODO Not always working: make it more general
        return m_basis->getBase(m_index).component(i);
    }

    gsBasis<T>& component(short_t i)
    {
        // TODO Not always working: make it more general
        // return gsMappedSingleBasisComponent<d-1,T> (this, i);
        return m_basis->getBase(m_index).component(i);
    }

    typename gsBasis<T>::domainIter makeDomainIterator() const
    {
        // TODO Not always working: make it more general
        return m_basis->getBase(m_index).makeDomainIterator();
    }

    typename gsBasis<T>::domainIter makeDomainIterator(const boxSide & s) const
    {
        // TODO Not always working: make it more general
        return m_basis->getBase(m_index).makeDomainIterator(s);
    }


    gsMatrix<index_t> boundaryOffset(boxSide const & s, index_t offset) const
    {
        std::vector<index_t> temp, rtemp;
        m_basis->addLocalIndicesOfPatchSide(patchSide(m_index,s),offset,temp);
        m_basis->getMapper().sourceToTarget(temp,rtemp);

        // Better way for offset one: compute (anchors()) the normal derivatives at the boundary and return the indices
        if (offset == 1) // Small fix
        {
            GISMO_ASSERT(offset==1, "The indizes of boundaryOffset(s,1) "
                                    "will be substract from boundaryOffset(s,0)");

            std::vector<index_t> diff, temp2, rtemp2;

            m_basis->addLocalIndicesOfPatchSide(patchSide(m_index,s),0,temp2);
            m_basis->getMapper().sourceToTarget(temp2,rtemp2);
            // Subtract the indizes of Offset = 0
            std::set_difference(rtemp.begin(), rtemp.end(), rtemp2.begin(), rtemp2.end(),
                        std::inserter(diff, diff.begin()));
            rtemp = diff;
        }

        return makeMatrix<index_t>(rtemp.begin(),rtemp.size(),1 );
    }
    
// Data members
private:
    gsMappedBasis<d,T> * m_basis;
    mutable index_t m_index;

}; // class gsMappedSingleBasis


} // namespace gismo<|MERGE_RESOLUTION|>--- conflicted
+++ resolved
@@ -117,19 +117,11 @@
     }
 
     /// Returns a bounding box for the basis' domain
-<<<<<<< HEAD
-    gsMatrix<T> support(const index_t &) const
-    {
-        return this->support();
-    }
-
-=======
     gsMatrix<T> support(const index_t & i) const
     {
         return m_basis->getBase(m_index).support(i);
     }
-  
->>>>>>> 7de0414f
+
     /// Returns the boundary basis on side s
     gsBasis<T>* boundaryBasis_impl(boxSide const & s) const
     {
