--- conflicted
+++ resolved
@@ -17,23 +17,6 @@
 namespace gismo
 {
 
-<<<<<<< HEAD
-// template<short_t d,class T>
-// gsMappedBasis<d,T>::gsMappedBasis( gsMultiPatch<T> const & mp, std::string pathToMap )
-// {
-//     m_topol = mp.topology();
-//     m_bases = mp.basesCopy();
-//     gsSparseMatrix<T> m;
-//     gsFileData<T>(pathToMap).getFirst(m);
-//     m_mapper = new gsWeightMapper<T>(m);
-
-//     m_sb.reserve(mp.nPatches());
-//     for (size_t q = 0; q!=m_bases.size(); ++q)
-//         m_sb.push_back( gsMappedSingleBasis<d,T>(this,q) );
-// }
-
-=======
->>>>>>> b2f375e9
 template<short_t d,class T>
 gsMappedBasis<d,T>::gsMappedBasis( const gsMappedBasis& other )
 {
@@ -147,54 +130,6 @@
     for(size_t i = 0; i<nPatches() ; ++i)
         patches[i]= exportPatch(i,localCoef);
     return gsMultiPatch<T>(patches,m_topol.boundaries(),m_topol.interfaces());
-}
-
-template<short_t d,class T>
-gsMatrix<T> gsMappedBasis<d,T>::support(const index_t patch) const
-{
-    return m_bases[patch]->support();
-}
-
-template<short_t d,class T>
-gsMatrix<T> gsMappedBasis<d,T>::support(const index_t patch, const index_t & i) const
-{
-    gsMatrix<T> supp;
-    supp = m_bases[patch]->support(i);
-/*
-    gsMatrix<index_t> act0, act1;
-    active_into(patch, supp.col(0), act0);
-    active_into(patch, supp.col(1), act1);
-
-    for (index_t i = 0; i < act0.rows(); i++)
-    {
-        gsMatrix<T> supp_local = m_bases[patch]->support(act0.at(i));
-        if (supp_local(0, 0) < supp(0, 0))
-            supp(0, 0) = supp_local(0, 0);
-        if (supp_local(1, 0) < supp(1, 0))
-            supp(1, 0) = supp_local(1, 0);
-        if (supp_local(0, 1) > supp(0, 1))
-            supp(0, 1) = supp_local(0, 1);
-        if (supp_local(1, 1) > supp(1, 1))
-            supp(1, 1) = supp_local(1, 1);
-    }
-    for (index_t i = 0; i < act1.rows(); i++)
-    {
-        gsMatrix<T> supp_local = m_bases[patch]->support(act1.at(i));
-        if (supp_local(0, 0) < supp(0, 0))
-            supp(0, 0) = supp_local(0, 0);
-        if (supp_local(1, 0) < supp(1, 0))
-            supp(1, 0) = supp_local(1, 0);
-        if (supp_local(0, 1) > supp(0, 1))
-            supp(0, 1) = supp_local(0, 1);
-        if (supp_local(1, 1) > supp(1, 1))
-            supp(1, 1) = supp_local(1, 1);
-    }
-*/
-    // TODO small fix here
-    supp.col(0).setZero();
-    supp.col(1).setOnes();
-
-    return supp;
 }
 
 template<short_t d,class T>
