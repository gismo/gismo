/** @file gsParametrization.h

    @brief Class that maintains parametrization

    This file is part of the G+Smo library.

    This Source Code Form is subject to the terms of the Mozilla Public
    License, v. 2.0. If a copy of the MPL was not distributed with this
    file, You can obtain one at http://mozilla.org/MPL/2.0/.

    Author(s): L. Groiss, J. Vogl, D. Mokris
*/

#pragma once

#include <gsCore/gsLinearAlgebra.h>
#include <gsIO/gsOptionList.h>
#include <gsUtils/gsMesh/gsHalfEdgeMesh.h>

namespace gismo
{
/**
* @brief Class that maintains parametrization
* This class Parametrization stores the mesh information and the two-dimensional parameter points.
* The parameter points are stored in a vector, where the i-th vector element is the parameter point for the vertex with index i.
* This means that the first n elements in the vector are the inner parameter points, the rest of them are the boundary parameter points.
*
* The parametrization gets constructed from a gsHalfEdgeMesh object, the boundary method and the parametrization method.
* For boundary methods one can choose between
*  chords
*  corners
*  smallest
*  opposite
*  restrict
*  distributed
* and for parametrization method one can choose between
*  uniform
*  shape
*  distance
*
* There are functions for returning the number of vertices and the number of inner vertices.
* Also every parameter point can be returned.
* The parametrization can be printed by printing all parameter points.
*/
template<class T>
class gsParametrization
{
public:
    typedef gsPoint<2, T> Point2D;

    // if we use std::vector with static Eigen classes, the second template parameter is needed
	typedef std::vector<Point2D, typename Point2D::aalloc> VectorType;

private:
    gsHalfEdgeMesh<T> m_mesh;     ///< mesh information
	VectorType m_parameterPoints; ///< parameter points
    gsOptionList m_options;

public:

    /// Constructor using the input mesh and (possibly) options
    explicit gsParametrization(gsMesh<T> &mesh,
			       const gsOptionList & list = defaultOptions(),
			       bool periodic = false);

    /// @brief Returns the list of default options for gsParametrization
    static gsOptionList defaultOptions();

    /// Main function which performs the computation
    gsParametrization<T>& compute();

    /// Analogous main function for periodic parametrizations.
    gsParametrization<T>& compute_periodic_overlap(std::string bottomFile,
						   std::string topFile,
						   std::string overlapFile,
						   std::vector<size_t>& left,
						   std::vector<size_t>& right);

    /// Periodic parametrization using Pierre's trick.
    gsParametrization<T>& compute_periodic_stitch(std::string bottomFile,
						  std::string topFile,
						  std::string stitchFile,
						  std::vector<std::vector<size_t> >& posCorrections);

    gsParametrization<T>& compute_free_boundary();

    /**
     * Parametric Coordinates u,v from 0..1
     * @return
     */
    gsMatrix<T> createUVmatrix();

    /**
     * Corresponding mapped values in R3 to parametric coordinates.
     * @return
     */
    gsMatrix<T> createXYZmatrix();

    void restrictMatrices(gsMatrix<T>& uv, gsMatrix<T>& xyz,
			  real_t uMin = 0, real_t uMax = 1, real_t vMin = 0, real_t vMax = 1)
    {
	std::vector<index_t> goodCols;
	for(index_t j=0; j<uv.cols(); j++)
	{
	    if(uv(0, j) >= uMin && uv(0, j) <= uMax && uv(1, j) >= vMin && uv(1, j) <= vMax)
		goodCols.push_back(j);
	}

	// The following is possible, because j <= goodCols[j].
	size_t newSize = goodCols.size();
	for(size_t j=0; j<newSize; j++)
	{
	    uv.col(j)  =  uv.col(goodCols[j]);
	    xyz.col(j) = xyz.col(goodCols[j]);
	}

	gsInfo << newSize << " points remain." << std::endl;

	uv.conservativeResize(2, newSize);
	xyz.conservativeResize(3, newSize);
    }

    /// For Pierre's way.
    void restrictMatrices_2(gsMatrix<T>& uv, gsMatrix<T>& xyz,
			    real_t uMin = 0, real_t uMax = 1)
    {
	real_t uLength = uMax - uMin;
	for(index_t j=0; j<uv.cols(); j++)
	{
	    real_t u = uv(0, j);

	    if(u < uMin)
		uv(0, j) += uLength;
	    else if(u > uMax)
		uv(0 ,j) -= uLength;
	}
    }

    /**
     * Creates a flat mesh
     * @return
     */
    gsMesh<T> createFlatMesh() const;

    /**
     * Creates a flat mesh out of a periodic parametrization created by the overlap method.
     * @param left Indices of the vertices on the left boundary of the parameter domain.
     * @param right Indices of the vertices on the right boundary of the parameter domain.
     */ // TODO: Clarify, which indexing!
    gsMesh<T> createFlatMesh(const std::vector<size_t>& left,
			     const std::vector<size_t>& right,
			     bool restrict = false) const;

    /**
     * Creates a flat mesh out of a periodic parametrization created by a the stitch method.
     * @param posCorrections Positive corrections from the stitch algorithm.
     * @param restrict If set to true, the mesh is restricted to [0, 1]^2.
     */
    gsMesh<T> createFlatMesh(const std::vector<std::vector<size_t> >& posCorrections,
			     bool restrict = false) const;

    /**
     * Creates a copy of the mesh @a original with the u-coordinates shifted by @a uShift.
     * Useful for demonstration purposes and debugging.
     */
    gsMesh<T> createShiftedCopy(const gsMesh<T>& original, real_t uShift) const;

    void writeTexturedMesh(std::string filename) const;

    void writeSTL (const gsMesh<T>& mesh, std::string filename) const;

    gsOptionList& options() { return m_options; }

    gsParametrization<T>& setOptions(const gsOptionList& list);

private:

    /**
     * @brief Class that maintains the local neighbourhood properties.
     *
     * As the Floater Algorithm needs some information concerning neighbourhood properties, the LocalNeighbourhood class extracts these information from the triangle mesh.
     * The idea is to have a class object for every inner vertex of the mesh, such that the lambdas appearing in LocalParametrization can be calculated with the information stored in that object.
     * The needed informations are the vertex index, the neighbours given by a chain, the angles between the neighbours and the lengths of the halfedges connecting the vertex index with its neighbours.
     *
     * A local neighbourhood can be constructed be default and by using a MeshInfo object and the vertex index of the local neighbourhood.
     *
     * There are comparison operators == and !=.
     * With the getter functions the vertex index, number of neighbours, vertex indices of neighbours, angles and neighbour distances can be obtained.
     * In case the vertex is a boundary vertex, which is indicated by setting the bool value to FALSE in the constructor, the inner angle can be calculated, too.
     * By inner angle, the sum of angles between neighbours is meant.
     *
     * A local neighbourhood can be printed.
     *
     */
    class LocalNeighbourhood
    {

    public:
        /**
         * @brief Constructor
         *
         * This constructor needs a MeshInfo object and a vertex index as an input.
         * Optional a bool value can be set to 0, which indicates that the vertex is a boundary vertex. With this it should be ensured, that a local neighbourhood is not accidentally constructed for a boundary vertex.
         *
         * It is tested whether vertexIndex > 1 and, vertexIndex < n (inner vertex) or the input innerVertex == 0. Otherwise an error message is printed.
         *
         * For construction of m_neighbours all opposite halfedges are found, chained and angles between origin of the current halfedge, vertex and end of the halfedge are calculated. The neighbour distances are given by the lengths of the halfedges connecting vertex index with its neighbours.
         *
         * A LocalNeighbourhood object can be printed.
         *
         * @param[in] meshInfo const MeshInfo& - mesh information
         * @param[in] vertexIndex const int - vertex index
         * @param[in] innerVertex const bool - optional bool value that indicates if vertex is inner vertex or not
         */
        LocalNeighbourhood(const gsHalfEdgeMesh<T> &meshInfo,
                           const size_t vertexIndex,
                           const bool innerVertex = 1);

        /**
         * @brief Get vertex index
         *
         * @return vertex index
         */
        size_t getVertexIndex() const;

        /**
         * @brief Get number of neighbours
         *
         * This method returns the number of neighbours, which is given by the number of vertices of the chain m_neighbours. For that getNumberOfVertices() of the Chain class is used.
         *
         * @return number of neighbours
         */
        size_t getNumberOfNeighbours() const;

        /**
         * @brief Get vertex indices of neighbours
         *
         * This method returns a list of the indices of the neighbours, which is given by the indices of the chain m_neighbours. For that getVertexIndices() of the Chain class is used.
         *
         * @return list of integer values where each integer is a neighbour's vertex index
         */
        const std::list<size_t> getVertexIndicesOfNeighbours() const;

        /**
         * @brief Get angles
         *
         * This method returns a list of the angles between the vector from the vertex to a neighbour and the vector from the vertex to the next neighbour.
         * The angles are stored in m_angles and were calculated when constructing the object.
         *
         * @return angles stored in a list of T values
         */
        const std::list<T> &getAngles() const;

        /**
         * @brief Get inner angle
         *
         * This method is used for boundary values, meaning the neighbours chain is not closed.
         * It returns the sum of all angles stored in m_angles.
         *
         * @return inner angle, which is the sum of all angles
         */
        T getInnerAngle() const;

        /**
         * @brief Get neighbour distances
         *
         * This method returns a list of T values representing the lengths of the halfedges connecting the vertex with its neighbours stored in m_neighbourDistances.
         *
         * @return list of neighbour distances
         */
        std::list<T> getNeighbourDistances() const;

    private:
        size_t m_vertexIndex; ///< vertex index
        typename gsHalfEdgeMesh<T>::Chain m_neighbours; ///< chain of neighbours
        std::list<T> m_angles; ///< list of angles between neighbours
        std::list<T> m_neighbourDistances; ///< list of distances to neighbours
    };

    /**
     * @brief Class maintains local parametrization
     * This class represents a local parametrization for a point in the triangle mesh, which is identified by the vertex index.
     * The parametrization is given by the weights lambda(i,j) which is the weight of vertex x(i) regarding x(j) according to Floater's algorithm.
     *
     * An object gets constructed by a MeshInfo object, a local neighbourhood and a parametrization method.
     * There is a function for returning the lambdas.
     * A local parametrization is outputted by printing it's positiv lambdas.
     * */
    class LocalParametrization
    {

    public:
        /**
         * @brief Constructor
         * Using this constructor one needs to input mesh information, a local neighbourhood and a parametrization method.
         *
         * @param[in] meshInfo gsHalfEdgeMesh object
         * @param[in] localNeighbourhood local neighbourhood stores the needed information about the neighbours
         * @param[in] parametrizationMethod method used for parametrization, one can choose between
         * 1. shape,
         * 2. uniform,
         * 3. distance
         * */
        LocalParametrization(const gsHalfEdgeMesh<T> &meshInfo,
                             const LocalNeighbourhood &localNeighbourhood,
                             const size_t parametrizationMethod = 2);

        /**
         * @brief Get lambdas
         * The lambdas are returned.
         *
         * @return lambdas
         */
        const std::vector<T> &getLambdas() const;

    private:
        /**
         * @brief Calculate lambdas
         * The lambdas according to Floater's algorithm are calculated.
         *
         * @param[in] N const int - number of vertices of triangle mesh
         * @param[in] points std::vector<Point2D>& - two-dimensional points that have same angles ratio as mesh neighbours
         */
        void calculateLambdas(const size_t N, VectorType& points);

        size_t m_vertexIndex; ///< vertex index
        std::vector<T> m_lambdas; ///< lambdas

    };

    /**
     * @brief Class that maintains neighbourhood information of triangle mesh.
     * Represents the neighbourhood properties of a vertex in the triangle mesh.
     *
     * For the parametrization according to Floater's Algorithm two linear equation systems have to be solved in order to calculate the coordinates of the parameter points.
     * All the information needed to construct these linear equation systems is stored in a Neighbourhood object.
     *
     * Every object of Neighbourhood therefore stores mesh information, the local parametrization for every inner vertex and the local neighbourhood for every boundary vertex.
     * The linear equations are given by
     *  Au=b1 and Av=b2,
     * where A is the matrix with a(i,i) = 1 and a(i,j) = -lambda(i,j) for j != i and
     * the right-hand sides are given by the sum of all lambda(i,j)*u(j) or lambda(i,j)*v(j) for all boundary points, which are calculated beforehand.
     * The boudary points can be calculated in different ways like choosing some particular boundary corner points and distribute the rest of the points evenly or according to their distance.
     *
     * An object is constructed from a gsHalfEdgeMesh object and the desired parametrization method, that can be chosen from 'uniform', 'shape' and 'distance'.
     * Basically the construction is just about constructing the MeshInfo object, the vector of localParametrization objects and the vector of LocalNeighbourhood objects.
     *
     * There are getter functions for all information that is needed to formulate the equation system. E. g. one can get the number of vertices, number of inner vertices, boundary length, number of boundary halfedges, halfedge lengths and lambdas.
     * Furthermore there are functions to find the boundary corner points according to the method.
     *
     * A neighbourhood can be printed.
     * */
    class Neighbourhood
    {

    public:
        /**
         * @brief Default constructor
         */
        //Neighbourhood() { }

        /**
         * @brief Constructor
         *
         * This constructor takes as an input the filename and a parametrization method.
         * The LocalParametrization object then is constructed according to this method.
         *
         * @param[in] meshInfo const gsHalfEdgeMesh<T> object
         * @param[in] parametrizationMethod const size_t - {1:shape, 2:uniform, 3:distance}
         */
        explicit Neighbourhood(const gsHalfEdgeMesh<T> &meshInfo,
                               const size_t parametrizationMethod = 2);

	/// Can be probably integrated into the standard constructor.
        explicit Neighbourhood(const gsHalfEdgeMesh<T> &meshInfo,
			       const std::vector<size_t>& stitchIndices,
			       std::vector<std::vector<size_t> >& posCorrections,
			       std::vector<std::vector<size_t> >& negCorrections,
                               const size_t parametrizationMethod = 2);

        /**
         * @brief Get vector of lambdas
         *
         * This method returns a vector that stores the lambdas.
         *
         * @return vector of lambdas
         */
        const std::vector<T> &getLambdas(const size_t i) const;

        /**
         * @brief Get boundary corners depending on the method
         *
         * This method returns a vector with the indices of the boundary corners.
         * ...........................................................................................................
         * @return vector of boundary corners
         */
        const std::vector<index_t>
        getBoundaryCorners(const size_t method, const T range = 0.1, const size_t number = 4) const;

        /**
         * @brief
         */
        static const Point2D findPointOnBoundary(T w, size_t index);

    private:
        std::vector<T> midpoints(const size_t numberOfCorners, const T length) const;
        void searchAreas(const T range,
                         std::vector<std::pair<T, size_t> > &sortedAngles,
                         std::vector<index_t> &corners) const;
        void takeCornersWithSmallestAngles(size_t number,
                                           std::vector<std::pair<T, size_t> > &sortedAngles,
                                           std::vector<index_t> &corners) const;

	std::vector<size_t> computeCorrections(const std::vector<size_t>& stitchIndices,
					       const LocalNeighbourhood& localNeighbourhood) const;

        const gsHalfEdgeMesh<T> & m_basicInfos;
        std::vector<LocalParametrization> m_localParametrizations;
        std::vector<LocalNeighbourhood> m_localBoundaryNeighbourhoods;
    };


private:
    /**
    * @brief Get parameter point
    * Returns the parameter point with given vertex index.
    *
    * @param[in] vertexIndex int - vertex index
    * @return two-dimensional parameter point
    */
    const Point2D &getParameterPoint(size_t vertexIndex) const;

    /**
    * @brief Constructs linear equation system and solves it
    *
    * The last step in Floater's algorithm is solving the linear equation system to obtain the parameter values for the inner vertices of the triangle mesh.
    * This method constructs the above-mentioned system using information from neighbourhood. The matrix is given by
    *  a(i,i) = 1
    *  a(i,j) = -lambda(i,j) for j!=i
    * and the right hand side is calculated using the boundary parameters found beforehand. The parameter values are multiplied with corresponding lambda values and summed up.
    * In the last step the system is solved and the parameter points are stored in m_parameterPoints.
    *
    * @param[in] neighbourhood const Neighbourhood& - neighbourhood information of the mesh
    * @param[in] n const int - number of inner vertices and therefore size of the square matrix
    * @param[in] N const int - number of the vertices and therefore N-n is the size of the right-hand-side vector
    */
    void constructAndSolveEquationSystem(const Neighbourhood &neighbourhood,
					 const size_t n,
					 const size_t N);

    /** Similar to @a constructAndSolveEquationSystem but using the NxN system. */
    void constructAndSolveEquationSystem_2(const Neighbourhood &neighbourhood,
					   const size_t n,
					   const size_t N);

    /** Similar to @a _2 but does the periodic thing through the twin trick.*/     // TODO: Remove
    void constructAndSolveEquationSystem(const Neighbourhood &neighbourhood,
					 const size_t n,
					 const size_t N,
					 const std::vector<std::pair<size_t, size_t> >& twins);

    /** Similar to @a constructAndSolveEquationSystem but works for periodic meshes using
     * the corrections.
     */ // TODO: Explain the parameters.
    void constructAndSolveEquationSystem(const Neighbourhood &neighbourhood,
					 const size_t n,
					 const size_t N,
					 const std::vector<std::vector<size_t> >& posCorrections,
					 const std::vector<std::vector<size_t> >& negCorrections);

    std::vector<size_t> readIndices(const std::string& filename) const;
    
    void constructAndSolveEquationSystem(const Neighbourhood &neighbourhood,
					 const size_t n,
					 const size_t N,
					 const std::vector<size_t>& corners,
					 const std::vector<size_t>& botBoundary,
					 const std::vector<size_t>& rgtBoundary,
					 const std::vector<size_t>& topBoundary,
					 const std::vector<size_t>& lftBoundary);

    void constructTwins(std::vector<std::pair<size_t, size_t> >& twins,
			const gsMesh<T>& overlapMesh,
			typename gsMesh<T>::gsVertexHandle u0vMin,
			typename gsMesh<T>::gsVertexHandle u0vMax,
			typename gsMesh<T>::gsVertexHandle u1vMin,
			typename gsMesh<T>::gsVertexHandle u1vMax);

    void calculate(const size_t boundaryMethod,
                   const size_t paraMethod,
<<<<<<< HEAD
                   const std::vector<int>& cornersInput,
=======
                   const std::vector<index_t> &cornersInput,
>>>>>>> bb545047
                   const T rangeInput,
                   const size_t numberInput);

    void calculate_periodic_overlap(const size_t paraMethod,
				    const std::vector<size_t>& indicesU0,
				    const std::vector<T>& valuesU0,
				    const std::vector<size_t>& indicesU1,
				    const std::vector<T>& valuesU1,
				    const gsMesh<T>& overlapMesh,
				    std::vector<size_t>& left,
				    std::vector<size_t>& right);

    void calculate_periodic_stitch(const size_t paraMethod,
				   const std::vector<size_t>& indicesV0,
				   const std::vector<T>& valuesV0,
				   const std::vector<size_t>& indicesV1,
				   const std::vector<T>& valuesV1,
				   const std::vector<size_t>& stitchIndices,
				   std::vector<std::vector<size_t> >& posCorrections);

    std::vector<size_t> getSide(const std::list<size_t>& boundary, size_t beg, size_t end) const;

    void calculate_free_boundary(const size_t paraMethod,
				 const std::string& fileCorners);

    T findLengthOfPositionPart(const size_t position,
                                    const size_t numberOfPositions,
                                    const std::vector<index_t> &bounds,
                                    const std::vector<T> &lengths);

    bool rangeCheck(const std::vector<index_t> &corners, const size_t minimum, const size_t maximum);

    /// Helper function to constructAndSolveEquationSystem with twins.
    void updateLambdasWithTwins(std::vector<T>& lambdas,
				const std::vector<std::pair<size_t, size_t> >& twins,
				size_t vertexId) const;

    real_t correspondingV(const typename gsMesh<T>::VertexHandle& v0,
			  const typename gsMesh<T>::VertexHandle& v1,
			  real_t u) const;

    void addThreeFlatTrianglesOneOut(gsMesh<T>& mesh,
				     const typename gsMesh<T>::VertexHandle& v0,
				     const typename gsMesh<T>::VertexHandle& v1,
				     const typename gsMesh<T>::VertexHandle& v2) const;

    void addThreeFlatTrianglesTwoOut(gsMesh<T>& mesh,
				     const typename gsMesh<T>::VertexHandle& v0,
				     const typename gsMesh<T>::VertexHandle& v1,
				     const typename gsMesh<T>::VertexHandle& v2) const;

    void addOneFlatTriangleNotIntersectingBoundary(gsMesh<T>& mesh,
						   typename gsMesh<T>::VertexHandle& v0,
						   typename gsMesh<T>::VertexHandle& v1,
						   typename gsMesh<T>::VertexHandle& v2) const;

    // TODO: Get rid of this function.
    gsMesh<T> createMidMesh(const std::vector<size_t>& right,
			    const std::vector<size_t>& left) const;

    gsMesh<T> createRestrictedFlatMesh(const gsHalfEdgeMesh<T>& unfolded) const;

}; // class gsParametrization

} // namespace gismo

#ifndef GISMO_BUILD_LIB
#include GISMO_HPP_HEADER(gsParametrization.hpp)
#endif<|MERGE_RESOLUTION|>--- conflicted
+++ resolved
@@ -488,11 +488,7 @@
 
     void calculate(const size_t boundaryMethod,
                    const size_t paraMethod,
-<<<<<<< HEAD
-                   const std::vector<int>& cornersInput,
-=======
                    const std::vector<index_t> &cornersInput,
->>>>>>> bb545047
                    const T rangeInput,
                    const size_t numberInput);
 
