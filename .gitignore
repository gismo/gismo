--- conflicted
+++ resolved
@@ -28,11 +28,10 @@
 *.patch
 *.rej
 
-<<<<<<< HEAD
-#Mac OS
-**/.DS_Store
-=======
 # paraview result files
 *.vtp
 *.pvd
->>>>>>> 8d939f50
+
+
+#Mac OS
+**/.DS_Store