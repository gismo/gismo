--- conflicted
+++ resolved
@@ -76,15 +76,17 @@
 
     try { cmd.getValues(argc,argv); } catch (int rv) { return rv; }
 
+    gsOptionList opt = cmd.getOptionList();
+
     // Default case is levels:=refinements, so replace invalid default accordingly
-    if (levels <0) { levels = refinements; cmd.setInt( "MG.Levels", levels ); }
+    if (levels <0) { levels = refinements; opt.setInt( "MG.Levels", levels ); }
     // The smoothers know their defaults, so remove the invalid default
-    if (damping<0) { cmd.remove( "MG.Damping" ); }
+    if (damping<0) { opt.remove( "MG.Damping" ); }
 
     // Define assembler options
-    cmd.remove( "DG" );
-    cmd.addInt( "MG.InterfaceStrategy", "", (index_t)( dg      ? iFace::dg          : iFace::conforming      ) );
-    cmd.addInt( "MG.DirichletStrategy", "", (index_t)( nitsche ? dirichlet::nitsche : dirichlet::elimination ) );
+    opt.remove( "DG" );
+    opt.addInt( "MG.InterfaceStrategy", "", (index_t)( dg      ? iFace::dg          : iFace::conforming      ) );
+    opt.addInt( "MG.DirichletStrategy", "", (index_t)( nitsche ? dirichlet::nitsche : dirichlet::elimination ) );
 
     if ( ! gsFileManager::fileExists(geometry) )
     {
@@ -93,7 +95,7 @@
         return EXIT_FAILURE;
     }
 
-    gsInfo << "Run multiGrid_example with options:\n" << cmd << "\n";
+    gsInfo << "Run multiGrid_example with options:\n" << opt << "\n";
 
     /******************* Define geometry ********************/
 
@@ -244,15 +246,9 @@
         mp,
         mb,
         bc,
-<<<<<<< HEAD
-        gsConstantFunction<>(1,mp.geoDim()),
-        (dirichlet::strategy) cmd.getInt("MG.DirichletStrategy"),
-        (iFace::strategy)     cmd.getInt("MG.InterfaceStrategy")
-=======
         f,
         (dirichlet::strategy) opt.getInt("MG.DirichletStrategy"),
         (iFace::strategy)     opt.getInt("MG.InterfaceStrategy")
->>>>>>> d7f504cd
     );
     assembler.assemble();
     //! [Assemble]
@@ -265,11 +261,6 @@
 
     //! [Define vectors]
     std::vector< gsSparseMatrix<real_t,RowMajor> > transferMatrices;
-<<<<<<< HEAD
-    std::vector< gsMultiBasis<real_t> > multiBases; // only needed for subspace corrected mass smoother
-
-    gsGridHierarchy<>::buildByCoarsening(give(mb), bc, cmd.getGroup("MG"))
-=======
     std::vector< gsMultiBasis<real_t> > multiBases;  // Needed for setupSubspaceCorrectedMassSmoother
     std::vector<real_t> patchLocalDampingParameters; // Needed for setupSubspaceCorrectedMassSmoother
     //! [Define vectors]
@@ -279,7 +270,6 @@
     // Then we move the transfer matrices into a variable
     //! [Setup grid hierarchy]
     gsGridHierarchy<>::buildByCoarsening(give(mb), bc, opt.getGroup("MG"))
->>>>>>> d7f504cd
         .moveMultiBasesTo(multiBases)
         .moveTransferMatricesTo(transferMatrices);
     //! [Setup grid hierarchy]
@@ -287,12 +277,6 @@
     // Setup the multigrid solver
     //! [Setup multigrid]
     gsMultiGridOp<>::Ptr mg = gsMultiGridOp<>::make( assembler.matrix(), transferMatrices );
-<<<<<<< HEAD
-    mg->setOptions( cmd.getGroup("MG") );
-
-    std::vector<real_t> patchLocalDampingParameters;
-
-=======
     mg->setOptions( opt.getGroup("MG") );
     //! [Setup multigrid]
 
@@ -307,7 +291,6 @@
     // Set up of the smoothers
     // This has to be done for each grid level separately
     //! [Define smoothers]
->>>>>>> d7f504cd
     for (index_t i = 1; i < mg->numLevels(); ++i)
     {
         gsPreconditionerOp<>::Ptr smootherOp;
@@ -317,19 +300,6 @@
             smootherOp = makeJacobiOp(mg->matrix(i));
         else if ( smoother == "GaussSeidel" || smoother == "gs" )
             smootherOp = makeGaussSeidelOp(mg->matrix(i));
-<<<<<<< HEAD
-        else if ( smoother == "SubspaceCorrectedMassSmoother" || smoother == "scms" || smoother == "Hybrid" || smoother == "hyb" )
-        {
-            smootherOp = setupSubspaceCorrectedMassSmoother( i, mg->numLevels(), mg->matrix(i), multiBases[i], bc,
-                cmd.getGroup("MG"), patchLocalDampingParameters );
-
-            if ( smoother == "Hybrid" || smoother == "hyb" )
-            {
-                smootherOp->setOptions( cmd.getGroup("MG") );
-                smootherOp = gsCompositePrecOp<>::make( makeGaussSeidelOp(mg->matrix(i)), smootherOp );
-            }
-        }
-=======
         else if ( smoother == "SubspaceCorrectedMassSmoother" || smoother == "scms" )
             smootherOp = setupSubspaceCorrectedMassSmoother( i, mg->numLevels(), mg->matrix(i),
                 multiBases[i], bc, opt.getGroup("MG"), patchLocalDampingParameters );
@@ -340,22 +310,17 @@
                     multiBases[i], bc, opt.getGroup("MG"), patchLocalDampingParameters )
                 );
         //! [Define smoothers]
->>>>>>> d7f504cd
         else
         {
             gsInfo << "\n\nThe chosen smoother is unknown.\n\nKnown are:\n  Richardson (r)\n  Jacobi (j)\n  GaussSeidel (gs)"
                       "\n  SubspaceCorrectedMassSmoother (scms)\n  Hybrid (hyb)\n\n";
             return EXIT_FAILURE;
         }
-<<<<<<< HEAD
-        smootherOp->setOptions( cmd.getGroup("MG") );
-=======
 
         //! [Define smoothers2]
         smootherOp->setOptions( opt.getGroup("MG") );
         //! [Define smoothers2]
 
->>>>>>> d7f504cd
         // Handle the extra-smooth option. On the finest grid level, there is nothing to handle.
         if (extrasmooth && i < mg->numLevels()-1)
         {
@@ -378,11 +343,11 @@
     //! [Solve]
     if (iterativeSolver=="cg")
         gsConjugateGradient<>( assembler.matrix(), mg )
-            .setOptions( cmd.getGroup("Solver") )
+            .setOptions( opt.getGroup("Solver") )
             .solveDetailed( assembler.rhs(), x, errorHistory );
     else if (iterativeSolver=="d")
         gsGradientMethod<>( assembler.matrix(), mg )
-            .setOptions( cmd.getGroup("Solver") )
+            .setOptions( opt.getGroup("Solver") )
             .solveDetailed( assembler.rhs(), x, errorHistory );
     //! [Solve]
     else
@@ -411,7 +376,7 @@
     {
         gsFileData<> fd;
         std::time_t time = std::time(NULL);
-        fd.add((gsOptionList)cmd);
+        fd.add(opt);
         fd.add(x);
         fd.addComment(std::string("multiGrid_example   Timestamp:")+std::ctime(&time));
         fd.save(out);
