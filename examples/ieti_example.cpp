/** @file ieti_example.cpp

    @brief Provides examples for the ieti solver.

    Here, CG solves the Schur complement formulation. For solving
    the saddle point formulation with MINRES, see ieti2_example.cpp.

    This class uses the expression assembler, for a use of the
    gsPoisson Assembler, see ieti2_example.cpp.

    This file is part of the G+Smo library.

    This Source Code Form is subject to the terms of the Mozilla Public
    License, v. 2.0. If a copy of the MPL was not distributed with this
    file, You can obtain one at http://mozilla.org/MPL/2.0/.

    Author(s): S. Takacs
*/

#include <ctime>
#include <gismo.h>

using namespace gismo;

int main(int argc, char *argv[])
{
    /************** Define command line options *************/

    std::string geometry("domain2d/yeti_mp2.xml");
    index_t splitPatches = 1;
    real_t stretchGeometry = 1;
    index_t refinements = 1;
    index_t degree = 2;
    std::string boundaryConditions("d");
    std::string primals("c");
    bool eliminateCorners = false;
    real_t tolerance = 1.e-8;
    index_t maxIterations = 100;
    bool calcEigenvalues = false;
    std::string out;
    bool plot = false;

    gsCmdLine cmd("Solves a PDE with an isogeometric discretization using an isogeometric tearing and interconnecting (IETI) solver.");
    cmd.addString("g", "Geometry",              "Geometry file", geometry);
    cmd.addInt   ("",  "SplitPatches",          "Split every patch that many times in 2^d patches", splitPatches);
    cmd.addReal  ("",  "StretchGeometry",       "Stretch geometry in x-direction by the given factor", stretchGeometry);
    cmd.addInt   ("r", "Refinements",           "Number of uniform h-refinement steps to perform before solving", refinements);
    cmd.addInt   ("p", "Degree",                "Degree of the B-spline discretization space", degree);
    cmd.addString("b", "BoundaryConditions",    "Boundary conditions", boundaryConditions);
    cmd.addString("c", "Primals",               "Primal constraints (c=corners, e=edges, f=faces)", primals);
    cmd.addSwitch("e", "EliminateCorners",      "Eliminate corners (if they are primals)", eliminateCorners);
    cmd.addReal  ("t", "Solver.Tolerance",      "Stopping criterion for linear solver", tolerance);
    cmd.addInt   ("",  "Solver.MaxIterations",  "Maximum iterations for linear solver", maxIterations);
    cmd.addSwitch("",  "Solver.CalcEigenvalues","Estimate eigenvalues based on Lanczos", calcEigenvalues);
    cmd.addString("",  "out",                   "Write solution and used options to file", out);
    cmd.addSwitch(     "plot",                  "Plot the result with Paraview", plot);

    try { cmd.getValues(argc,argv); } catch (int rv) { return rv; }

    gsOptionList opt = cmd.getOptionList();

    if ( ! gsFileManager::fileExists(geometry) )
    {
        gsInfo << "Geometry file could not be found.\n";
        gsInfo << "I was searching in the current directory and in: " << gsFileManager::getSearchPaths() << "\n";
        return EXIT_FAILURE;
    }

    gsInfo << "Run ieti_example with options:\n" << opt << std::endl;

    /******************* Define geometry ********************/

    gsInfo << "Define geometry... " << std::flush;

    //! [Define Geometry]
    gsMultiPatch<>::uPtr mpPtr = gsReadFile<>(geometry);
    //! [Define Geometry]
    if (!mpPtr)
    {
        gsInfo << "No geometry found in file " << geometry << ".\n";
        return EXIT_FAILURE;
    }
    //! [Define Geometry2]
    gsMultiPatch<>& mp = *mpPtr;

    for (index_t i=0; i<splitPatches; ++i)
    {
        gsInfo << "split patches uniformly... " << std::flush;
        mp = mp.uniformSplit();
    }
    //! [Define Geometry2]

    if (stretchGeometry!=1)
    {
       gsInfo << "and stretch it... " << std::flush;
       for (size_t i=0; i!=mp.nPatches(); ++i)
           const_cast<gsGeometry<>&>(mp[i]).scale(stretchGeometry,0);
       // Const cast is allowed since the object itself is not const. Stretching the
       // overall domain keeps its topology.
    }

    gsInfo << "done.\n";

    /************** Define boundary conditions **************/

    gsInfo << "Define right-hand-side and boundary conditions... " << std::flush;

    //! [Define Source]
    // Right-hand-side
    gsFunctionExpr<> f( "2*sin(x)*cos(y)", mp.geoDim() );

    // Dirichlet function
    gsFunctionExpr<> gD( "sin(x)*cos(y)", mp.geoDim() );

    // Neumann
    gsConstantFunction<> gN( 1.0, mp.geoDim() );

    gsBoundaryConditions<> bc;
    //! [Define Source]
    {
        const index_t len = boundaryConditions.length();
        index_t i = 0;
        for (gsMultiPatch<>::const_biterator it = mp.bBegin(); it < mp.bEnd(); ++it)
        {
            char b_local;
            if ( len == 1 )
                b_local = boundaryConditions[0];
            else if ( i < len )
                b_local = boundaryConditions[i];
            else
            {
                gsInfo << "\nNot enough boundary conditions given.\n";
                return EXIT_FAILURE;
            }

            if ( b_local == 'd' )
                bc.addCondition( *it, condition_type::dirichlet, &gD );
            else if ( b_local == 'n' )
                bc.addCondition( *it, condition_type::neumann, &gN );
            else
            {
                gsInfo << "\nInvalid boundary condition given; only 'd' (Dirichlet) and 'n' (Neumann) are supported.\n";
                return EXIT_FAILURE;
            }

            ++i;
        }
        if ( len > i )
            gsInfo << "\nToo many boundary conditions have been specified. Ignoring the remaining ones.\n";
        gsInfo << "done. "<<i<<" boundary conditions set.\n";
    }


    /************ Setup bases and adjust degree *************/

    //! [Define Basis]
    gsMultiBasis<> mb(mp);
    //! [Define Basis]

    gsInfo << "Setup bases and adjust degree... " << std::flush;

    //! [Set degree and refine]
    for ( size_t i = 0; i < mb.nBases(); ++ i )
        mb[i].setDegreePreservingMultiplicity(degree);

    for ( index_t i = 0; i < refinements; ++i )
        mb.uniformRefine();
    //! [Set degree and refine]

    gsInfo << "done.\n";

    /********* Setup assembler and assemble matrix **********/

    gsInfo << "Setup assembler and assemble matrix... " << std::flush;

    const index_t nPatches = mp.nPatches();

    //! [Define Ieti Mapper]
    gsIetiMapper<> ietiMapper;
    //! [Define Ieti Mapper]

    // We start by setting up a global FeSpace that allows us to
    // obtain a dof mapper and the Dirichlet data
    //! [Define global mapper]
    {
        typedef gsExprAssembler<>::space  space;
        gsExprAssembler<> assembler;
        space u = assembler.getSpace(mb);
        bc.setGeoMap(mp);
        u.setup(bc, dirichlet::interpolation, 0);
        ietiMapper.init( mb, u.mapper(), u.fixedPart() );
    }
    //! [Define global mapper]

    // Which primal dofs should we choose?
    bool cornersAsPrimals = false, edgesAsPrimals = false, facesAsPrimals = false;
    for (size_t i=0; i<primals.length(); ++i)
        switch (primals[i])
        {
            case 'c': cornersAsPrimals = true;   break;
            case 'e': edgesAsPrimals = true;     break;
            case 'f': facesAsPrimals = true;     break;
            default:
                gsInfo << "\nUnkown type of primal constraint: \"" << primals[i] << "\"\n";
                return EXIT_FAILURE;
        }

    // We tell the ieti mapper which primal constraints we want; calling
    // more than one such function is possible.
    //! [Define primals]
    if (cornersAsPrimals)
        ietiMapper.cornersAsPrimals();

    if (edgesAsPrimals)
        ietiMapper.interfaceAveragesAsPrimals(mp,1);

    if (facesAsPrimals)
        ietiMapper.interfaceAveragesAsPrimals(mp,2);
    //! [Define primals]

    // Compute the jump matrices
    bool fullyRedundant = true,
         noLagrangeMultipliersForCorners = cornersAsPrimals;
    //! [Define jumps]
    ietiMapper.computeJumpMatrices(fullyRedundant, noLagrangeMultipliersForCorners);
    //! [Define jumps]

    //! [Setup]
    // The ieti system does not have a special treatment for the
    // primal dofs. They are just one more subdomain
    gsIetiSystem<> ieti;
    ieti.reserve(nPatches+1);

    // The scaled Dirichlet preconditioner is independent of the
    // primal dofs.
    gsScaledDirichletPrec<> prec;
    prec.reserve(nPatches);

    // Setup the primal system, which needs to know the number of primal dofs.
    gsPrimalSystem<> primal(ietiMapper.nPrimalDofs());
    if (eliminateCorners)
        primal.setEliminatePointwiseConstraints(true);
    //! [Setup]

    //! [Assemble]
    for (index_t k=0; k<nPatches; ++k)
    {
        // We use the local variants of everything
        gsBoundaryConditions<> bc_local;
        bc.getConditionsForPatch(k,bc_local);
        gsMultiPatch<> mp_local = mp[k];
        gsMultiBasis<> mb_local = mb[k];

        // The usual stuff for the expression assembler
        typedef gsExprAssembler<>::geometryMap geometryMap;
        typedef gsExprAssembler<>::variable    variable;
        typedef gsExprAssembler<>::space       space;
        typedef gsExprAssembler<>::solution    solution;

        // We set up the assembler
        gsExprAssembler<> assembler(1,1);

        // Elements used for numerical integration
        assembler.setIntegrationElements(mb_local);
        gsExprEvaluator<> ev(assembler);

        // Set the geometry map
        geometryMap G = assembler.getMap(mp_local);

        // Set the discretization space
        space u = assembler.getSpace(mb_local);

        // Incorporate Dirichlet BC
        bc_local.setGeoMap(mp_local);
        u.setup(bc_local, dirichlet::interpolation, 0);

        // This function provides a new dof mapper and the Dirichlet data
        // This is necessary since it might happen that a 2d-patch touches the
        // Dirichlet boundary just with a corner or that a 3d-patch touches the
        // Dirichlet boundary with a corner or an edge. These cases are not
        // covered by bc.getConditionsForPatch
        ietiMapper.initFeSpace(u,k);

        // Set the source term
        auto ff = assembler.getCoeff(f, G);

        // Initialize the system
        assembler.initSystem();

        // Compute the system matrix and right-hand side
        assembler.assemble( igrad(u, G) * igrad(u, G).tr() * meas(G), u * ff * meas(G) );

        // Add contributions from Neumann conditions to right-hand side
        variable g_N = assembler.getBdrFunction();
<<<<<<< HEAD
        assembler.assemble(bc_local.get("Neumann"),  u * g_N.val() * nv(G).norm() );
=======
        assembler.assembleBdr(bc_local.get("Neumann"),  u * g_N.val() * nv(G).norm() );
>>>>>>> 4da85934

        // Fetch data
        gsSparseMatrix<real_t, RowMajor> jumpMatrix  = ietiMapper.jumpMatrix(k);
        gsSparseMatrix<>                 localMatrix = assembler.matrix();
        gsMatrix<>                       localRhs    = assembler.rhs();
        //! [Assemble]

        // Add the patch to the scaled Dirichlet preconditioner
        //! [Patch to preconditioner]
        prec.addSubdomain(
            gsScaledDirichletPrec<>::restrictToSkeleton(
                jumpMatrix,
                localMatrix,
                ietiMapper.skeletonDofs(k)
            )
        );
        //! [Patch to preconditioner]

        // This function writes back to jumpMatrix, localMatrix, and localRhs,
        // so it must be called after prec.addSubdomain().
        //! [Patch to primals]
        primal.handleConstraints(
            ietiMapper.primalConstraints(k),
            ietiMapper.primalDofIndices(k),
            jumpMatrix,
            localMatrix,
            localRhs
        );
        //! [Patch to primals]

        // Add the patch to the Ieti system
        //! [Patch to system]
        ieti.addSubdomain(
            jumpMatrix.moveToPtr(),
            makeMatrixOp(localMatrix.moveToPtr()),
            give(localRhs)
        );
        //! [Patch to system]
    //! [End of assembling loop]
    } // end for
    //! [End of assembling loop]

    // Add the primal problem if there are primal constraints
    //! [Primal to system]
    if (ietiMapper.nPrimalDofs()>0)
    {
        // It is not required to provide a local solver to .addSubdomain,
        // since a sparse LU solver would be set up on the fly if required.
        // Here, we make use of the fact that we can use a Cholesky solver
        // because the primal problem is symmetric and positive definite:
        gsLinearOperator<>::Ptr localSolver
            = makeSparseCholeskySolver(primal.localMatrix());

        ieti.addSubdomain(
            primal.jumpMatrix().moveToPtr(),
            makeMatrixOp(primal.localMatrix().moveToPtr()),
            give(primal.localRhs()),
            localSolver
        );
    }
    //! [Primal to system]

    gsInfo << "done. " << ietiMapper.nPrimalDofs() << " primal dofs.\n";

    /**************** Setup solver and solve ****************/

    gsInfo << "Setup solver and solve... \n"
        "    Setup multiplicity scaling... " << std::flush;

    // Tell the preconditioner to set up the scaling
    //! [Setup scaling]
    prec.setupMultiplicityScaling();
    //! [Setup scaling]

    gsInfo << "done.\n    Setup rhs... " << std::flush;
    // Compute the Schur-complement contribution for the right-hand-side
    //! [Setup rhs]
    gsMatrix<> rhsForSchur = ieti.rhsForSchurComplement();
    //! [Setup rhs]

    gsInfo << "done.\n    Setup cg solver for Lagrange multipliers and solve... " << std::flush;
    // Initial guess
    //! [Define initial guess]
    gsMatrix<> lambda;
    lambda.setRandom( ieti.nLagrangeMultipliers(), 1 );
    //! [Define initial guess]

    gsMatrix<> errorHistory;

    // This is the main cg iteration
    //! [Solve]
    gsConjugateGradient<> PCG( ieti.schurComplement(), prec.preconditioner() );
    PCG.setOptions( opt.getGroup("Solver") ).solveDetailed( rhsForSchur, lambda, errorHistory );
    //! [Solve]

    gsInfo << "done.\n    Reconstruct solution from Lagrange multipliers... " << std::flush;
    // Now, we want to have the global solution for u
    //! [Recover]
    gsMatrix<> uVec = ietiMapper.constructGlobalSolutionFromLocalSolutions(
        primal.distributePrimalSolution(
            ieti.constructSolutionFromLagrangeMultipliers(lambda)
        )
    );
    //! [Recover]
    gsInfo << "done.\n\n";

    /******************** Print end Exit ********************/

    const index_t iter = errorHistory.rows()-1;
    const bool success = errorHistory(iter,0) < tolerance;
    if (success)
        gsInfo << "Reached desired tolerance after " << iter << " iterations:\n";
    else
        gsInfo << "Did not reach desired tolerance after " << iter << " iterations:\n";

    if (errorHistory.rows() < 20)
        gsInfo << errorHistory.transpose() << "\n\n";
    else
        gsInfo << errorHistory.topRows(5).transpose() << " ... " << errorHistory.bottomRows(5).transpose()  << "\n\n";

    if (calcEigenvalues)
        gsInfo << "Estimated condition number: " << PCG.getConditionNumber() << "\n";

    if (!out.empty())
    {
        gsFileData<> fd;
        std::time_t time = std::time(NULL);
        fd.add(opt);
        fd.add(uVec);
        fd.addComment(std::string("ieti_example   Timestamp:")+std::ctime(&time));
        fd.save(out);
        gsInfo << "Write solution to file " << out << "\n";
    }

    if (plot)
    {
        gsInfo << "Write Paraview data to file ieti_result.pvd\n";
        // Construct the solution as a scalar field
        // For this purpose, we use a global assembler
        gsExprAssembler<> A(1,1);
        //A.setOptions(Aopt);
        typedef gsExprAssembler<>::geometryMap geometryMap;
        typedef gsExprAssembler<>::variable    variable;
        typedef gsExprAssembler<>::space       space;
        typedef gsExprAssembler<>::solution    solution;
        // Elements used for numerical integration
        A.setIntegrationElements(mb);
        gsExprEvaluator<> ev(A);
        // Set the geometry map
        geometryMap G = A.getMap(mp);
        // Set the discretization space
        space u = A.getSpace(mb);
        // Solution vector and solution variable
        solution u_sol = A.getSolution(u, uVec);
        // Setup u
        u.setup(bc, dirichlet::interpolation, 0);
        ev.options().setSwitch( "plot.elements", true );
        ev.writeParaview( u_sol, G, "ieti_result" );
        //gsFileManager::open("ieti_result.pvd");
    }
    if (!plot&&out.empty())
    {
        gsInfo << "Done. No output created, re-run with --plot to get a ParaView "
                  "file containing the solution or --out to write solution to xml file.\n";
    }
    return success ? EXIT_SUCCESS : EXIT_FAILURE;
}<|MERGE_RESOLUTION|>--- conflicted
+++ resolved
@@ -292,11 +292,7 @@
 
         // Add contributions from Neumann conditions to right-hand side
         variable g_N = assembler.getBdrFunction();
-<<<<<<< HEAD
-        assembler.assemble(bc_local.get("Neumann"),  u * g_N.val() * nv(G).norm() );
-=======
         assembler.assembleBdr(bc_local.get("Neumann"),  u * g_N.val() * nv(G).norm() );
->>>>>>> 4da85934
 
         // Fetch data
         gsSparseMatrix<real_t, RowMajor> jumpMatrix  = ietiMapper.jumpMatrix(k);
